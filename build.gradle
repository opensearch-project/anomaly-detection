/*
 * SPDX-License-Identifier: Apache-2.0
 *
 * The OpenSearch Contributors require contributions made to
 * this file be licensed under the Apache-2.0 license or a
 * compatible open source license.
 *
 * Modifications Copyright OpenSearch Contributors. See
 * GitHub history for details.
 */

import java.util.concurrent.Callable
import org.opensearch.gradle.test.RestIntegTestTask
import org.opensearch.gradle.testclusters.StandaloneRestIntegTestTask

buildscript {
    ext {
        opensearch_group = "org.opensearch"
        isSnapshot = "true" == System.getProperty("build.snapshot", "true")
        opensearch_version = System.getProperty("opensearch.version", "3.0.0-SNAPSHOT")
        buildVersionQualifier = System.getProperty("build.version_qualifier", "")
        // 3.0.0-SNAPSHOT -> 3.0.0.0-SNAPSHOT
        version_tokens = opensearch_version.tokenize('-')
        opensearch_build = version_tokens[0] + '.0'
        plugin_no_snapshot = opensearch_build
        if (buildVersionQualifier) {
            opensearch_build += "-${buildVersionQualifier}"
            plugin_no_snapshot += "-${buildVersionQualifier}"
        }
        if (isSnapshot) {
            opensearch_build += "-SNAPSHOT"
        }
        opensearch_no_snapshot = opensearch_version.replace("-SNAPSHOT","")
        js_resource_folder = "src/test/resources/job-scheduler"
        common_utils_version = System.getProperty("common_utils.version", opensearch_build)
        job_scheduler_version = System.getProperty("job_scheduler.version", opensearch_build)
        bwcVersionShort = "2.6.0"
        bwcVersion = bwcVersionShort + ".0"
        bwcOpenSearchADDownload = 'https://ci.opensearch.org/ci/dbc/distribution-build-opensearch/' + bwcVersionShort + '/latest/linux/x64/tar/builds/' +
                'opensearch/plugins/opensearch-anomaly-detection-' + bwcVersion + '.zip'
        bwcOpenSearchJSDownload = 'https://ci.opensearch.org/ci/dbc/distribution-build-opensearch/' + bwcVersionShort + '/latest/linux/x64/tar/builds/' +
                'opensearch/plugins/opensearch-job-scheduler-' + bwcVersion + '.zip'
        baseName = "adBwcCluster"
        bwcFilePath = "src/test/resources/org/opensearch/ad/bwc/"
        bwcJobSchedulerPath = bwcFilePath + "job-scheduler/"
        bwcAnomalyDetectionPath = bwcFilePath + "anomaly-detection/"

        // gradle build won't print logs during test by default unless there is a failure.
        // It is useful to record intermediately information like prediction precision and recall.
        // This option turn on log printing during tests. 
        printLogs = "true" == System.getProperty("test.logs", "false")
    }

    repositories {
        mavenLocal()
        maven { url "https://aws.oss.sonatype.org/content/repositories/snapshots" }
        mavenCentral()
        maven { url "https://plugins.gradle.org/m2/" }
    }

    dependencies {
        classpath "${opensearch_group}.gradle:build-tools:${opensearch_version}"
    }
}

plugins {
    id 'java'
    id 'nebula.ospackage' version "8.3.0" apply false
    id "com.diffplug.gradle.spotless" version "3.26.1"
    id 'java-library'
    id 'org.gradle.test-retry' version '1.3.1'
}

tasks.withType(JavaCompile) {
    options.encoding = "UTF-8"
}
tasks.withType(Test) {
    systemProperty "file.encoding", "UTF-8"
    jvmArgs("--add-opens", "java.base/java.time=ALL-UNNAMED")
    jvmArgs("--add-opens", "java.base/java.util.stream=ALL-UNNAMED")
}
tasks.withType(Javadoc) {
    options.encoding = 'UTF-8'
}

repositories {
    mavenLocal()
    maven { url "https://aws.oss.sonatype.org/content/repositories/snapshots" }
    mavenCentral()
    maven { url "https://plugins.gradle.org/m2/" }
    maven { url "https://d1nvenhzbhpy0q.cloudfront.net/snapshots/lucene/" }
}

apply plugin: 'java'
apply plugin: 'application'
apply plugin: 'idea'
apply plugin: 'opensearch.testclusters'
apply plugin: 'base'
apply plugin: 'jacoco'
apply plugin: 'eclipse'
//apply plugin: 'opensearch.pluginzip'
apply plugin: 'maven-publish'

mainClassName = 'org.opensearch.ad.AnomalyDetectorExtension'

ext {
    isSnapshot = "true" == System.getProperty("build.snapshot", "true")
    buildVersionQualifier = System.getProperty("build.version_qualifier")
}

allprojects {
    group = 'org.opensearch'

    version = "${opensearch_build}"

    plugins.withId('java') {
        sourceCompatibility = targetCompatibility = JavaVersion.VERSION_11
    }
}

ext {
    projectSubstitutions = [:]
    licenseFile = rootProject.file('LICENSE.txt')
    noticeFile = rootProject.file('NOTICE.txt')
}

// Handle case where older versions of esplugin doesn't expose the joda time version it uses
configurations.all {
    if (it.state != Configuration.State.UNRESOLVED) return
    resolutionStrategy {
        force "joda-time:joda-time:2.10.13"
        force "commons-logging:commons-logging:1.2"
        force "org.apache.httpcomponents:httpcore5:5.1.4"
        force "commons-codec:commons-codec:1.15"

        force "org.mockito:mockito-core:2.25.0"
        force "org.objenesis:objenesis:3.0.1"
        force "net.bytebuddy:byte-buddy:1.9.15"
        force "net.bytebuddy:byte-buddy-agent:1.9.15"
        force "com.google.code.gson:gson:2.8.9"
        force "junit:junit:4.13.2"
    }
}

configurations {
    testImplementation {
        exclude group: 'org.hamcrest', module: 'hamcrest-core'
    }
}

publishing {
    publications {
        pluginZip(MavenPublication) { publication ->
            pom {
                name = 'opensearch-anomaly-detection'
                description = 'OpenSearch anomaly detector plugin'
                licenses {
                    license {
                        name = "The Apache License, Version 2.0"
                        url = "http://www.apache.org/licenses/LICENSE-2.0.txt"
                    }
                }
                developers {
                    developer {
                        name = "OpenSearch"
                        url = "https://github.com/opensearch-project/anomaly-detection"
                    }
                }
            }
        }
    }
}

// Commented this code until https://github.com/opensearch-project/opensearch-sdk-java/issues/144
/*tasks.named('forbiddenApisMain').configure {
    // Only enable limited check because AD code has too many violations.
    replaceSignatureFiles 'jdk-signatures'
    signaturesFiles += files('src/forbidden/ad-signatures.txt')
}*/

//Adds custom file that only has some of the checks for testApis checks since too many violations
//For example, we have to allow @Test to be used in test classes not inherited from LuceneTestCase.
//example: warning for every file: `Forbidden annotation use: org.junit.Test [defaultMessage Just name your test method testFooBar]`
//forbiddenApisTest.setSignaturesFiles(files('src/forbidden/ad-test-signatures.txt'))

// Allow test cases to be named Tests without having to be inherited from LuceneTestCase.
// see https://github.com/elastic/elasticsearch/blob/323f312bbc829a63056a79ebe45adced5099f6e6/buildSrc/src/main/java/org/elasticsearch/gradle/precommit/TestingConventionsTasks.java
//testingConventions.enabled = false

//licenseHeaders.enabled = true
//dependencyLicenses.enabled = false
//thirdPartyAudit.enabled = false
//loggerUsageCheck.enabled = false

// See package README.md for details on using these tasks.
def _numNodes = findProperty('numNodes') as Integer ?: 1

def opensearch_tmp_dir = rootProject.file('build/private/opensearch_tmp').absoluteFile
opensearch_tmp_dir.mkdirs()
boolean isCiServer = System.getenv().containsKey("CI")
test {
    retry {
        if (isCiServer) {
            failOnPassedAfterRetry = false
            maxRetries = 6
            maxFailures = 10
        }
    }
    include '**/*Tests.class'
    systemProperty 'tests.security.manager', 'false'
}

task integTest(type: RestIntegTestTask) {
    description = "Run tests against a cluster"
    testClassesDirs = sourceSets.test.output.classesDirs
    classpath = sourceSets.test.runtimeClasspath
}

// Commented this code until https://github.com/opensearch-project/opensearch-sdk-java/issues/144
/*
tasks.named("check").configure { dependsOn(integTest) }

integTest {
    retry {
        if (isCiServer) {
            failOnPassedAfterRetry = false
            maxRetries = 6
            maxFailures = 10
        }
    }
//    dependsOn "bundlePlugin"
    systemProperty 'tests.security.manager', 'false'
    systemProperty 'java.io.tmpdir', opensearch_tmp_dir.absolutePath

    systemProperty "https", System.getProperty("https")
    systemProperty "user", System.getProperty("user")
    systemProperty "password", System.getProperty("password")

    // Only rest case can run with remote cluster
    if (System.getProperty("tests.rest.cluster") != null) {
        filter {
            includeTestsMatching "org.opensearch.ad.rest.*IT"
            includeTestsMatching "org.opensearch.ad.e2e.*IT"
        }
    }

    if (System.getProperty("https") == null || System.getProperty("https") == "false") {
        filter {
            excludeTestsMatching "org.opensearch.ad.rest.SecureADRestIT"
        }
    }

    if (System.getProperty("tests.rest.bwcsuite") == null) {
        filter {
            excludeTestsMatching "org.opensearch.ad.bwc.*IT"
        }
    }

    // The 'doFirst' delays till execution time.
    doFirst {
        // Tell the test JVM if the cluster JVM is running under a debugger so that tests can
        // use longer timeouts for requests.
        def isDebuggingCluster = getDebug() || System.getProperty("test.debug") != null
        systemProperty 'cluster.debug', isDebuggingCluster
        // Set number of nodes system property to be used in tests
        systemProperty 'cluster.number_of_nodes', "${_numNodes}"
        // There seems to be an issue when running multi node run or integ tasks with unicast_hosts
        // not being written, the waitForAllConditions ensures it's written
        getClusters().forEach { cluster ->
            cluster.waitForAllConditions()
        }
    }

    // The --debug-jvm command-line option makes the cluster debuggable; this makes the tests debuggable
    if (System.getProperty("test.debug") != null) {
        jvmArgs '-agentlib:jdwp=transport=dt_socket,server=y,suspend=y,address=*:5005'
    }

    if (printLogs) {
        testLogging {
            showStandardStreams = true
            outputs.upToDateWhen {false}
        }
    }
}
*/

/*testClusters.integTest {
    testDistribution = "ARCHIVE"
    // Cluster shrink exception thrown if we try to set numberOfNodes to 1, so only apply if > 1
    if (_numNodes > 1) numberOfNodes = _numNodes
    // When running integration tests it doesn't forward the --debug-jvm to the cluster anymore
    // i.e. we have to use a custom property to flag when we want to debug elasticsearch JVM
    // since we also support multi node integration tests we increase debugPort per node
    if (System.getProperty("opensearch.debug") != null) {
        def debugPort = 5005
        nodes.forEach { node ->
            node.jvmArgs("-agentlib:jdwp=transport=dt_socket,server=n,suspend=y,address=*:${debugPort}")
            debugPort += 1
        }
    }
    plugin(project.tasks.bundlePlugin.archiveFile)*/


//    Commented this code until we have support of Job Scheduler for extensibility
//    plugin(provider(new Callable<RegularFile>(){
//        @Override
//        RegularFile call() throws Exception {
//            return new RegularFile() {
//                @Override
//                File getAsFile() {
//                    if (new File("$project.rootDir/$js_resource_folder").exists()) {
//                        project.delete(files("$project.rootDir/$js_resource_folder"))
//                    }
//                    project.mkdir js_resource_folder
//                    ant.get(src: job_scheduler_build_download,
//                            dest: js_resource_folder,
//                            httpusecaches: false)
//                    return fileTree(js_resource_folder).getSingleFile()
//                }
//            }
//        }
//    }))
//
//    // As of ES 7.7.0 the opendistro-anomaly-detection plugin is being added to the list of plugins for the testCluster during build before
//    // the opensearch-job-scheduler plugin, which is causing build failures. From the stack trace, this looks like a bug.
//    //
//    // Exception in thread "main" java.lang.IllegalArgumentException: Missing plugin [opensearch-job-scheduler], dependency of [opendistro-anomaly-detection]
//    //       at org.opensearch.plugins.PluginsService.addSortedBundle(PluginsService.java:452)
//    //
//    // One explanation is that ES build script sort plugins according to the natural ordering of their names.
//    // opendistro-anomaly-detection comes before opensearch-job-scheduler.
//    //
//    // The following is a comparison of different plugin installation order:
//    // Before 7.7:
//    // ./bin/elasticsearch-plugin install --batch file:opendistro-anomaly-detection.zip file:opensearch-job-scheduler.zip
//    //
//    // After 7.7:
//    // ./bin/elasticsearch-plugin install --batch file:opensearch-job-scheduler.zip file:opendistro-anomaly-detection.zip
//    //
//    // A temporary hack is to reorder the plugins list after evaluation but prior to task execution when the plugins are installed.
/*    nodes.each { node ->
        def plugins = node.plugins
        def firstPlugin = plugins.get(0)
        plugins.remove(0)
        plugins.add(firstPlugin)
    }
}*/

task integTestRemote(type: RestIntegTestTask) {
    testClassesDirs = sourceSets.test.output.classesDirs
    classpath = sourceSets.test.runtimeClasspath
    systemProperty 'tests.security.manager', 'false'
    systemProperty 'java.io.tmpdir', opensearch_tmp_dir.absolutePath

    systemProperty "https", System.getProperty("https")
    systemProperty "user", System.getProperty("user")
    systemProperty "password", System.getProperty("password")

    // Only rest case can run with remote cluster
    if (System.getProperty("tests.rest.cluster") != null) {
        filter {
            includeTestsMatching "org.opensearch.ad.rest.*IT"
            includeTestsMatching "org.opensearch.ad.e2e.*IT"
        }
    }

    if (System.getProperty("https") == null || System.getProperty("https") == "false") {
        filter {
            excludeTestsMatching "org.opensearch.ad.rest.SecureADRestIT"
        }
    }
}

String bwcVersion = "1.13.0.0"
String baseName = "adBwcCluster"
String bwcFilePath = "src/test/resources/org/opensearch/ad/bwc/"
String bwcJobSchedulerPath = bwcFilePath + "job-scheduler/"
String bwcAnomalyDetectionPath = bwcFilePath + "anomaly-detection/"

2.times {i -> 
    testClusters {
        "${baseName}$i" {
            testDistribution = "ARCHIVE"
            versions = ["7.10.2", opensearch_version]
            numberOfNodes = 3
            plugin(provider(new Callable<RegularFile>(){
                @Override
                RegularFile call() throws Exception {
                    return new RegularFile() {
                        @Override
                        File getAsFile() {
                            if (new File("$project.rootDir/$bwcFilePath/job-scheduler/$bwcVersion").exists()) {
                                project.delete(files("$project.rootDir/$bwcFilePath/job-scheduler/$bwcVersion"))
                            }
                            project.mkdir bwcJobSchedulerPath + bwcVersion
                            ant.get(src: bwcOpenDistroJSDownload,
                                    dest: bwcJobSchedulerPath + bwcVersion,
                                    httpusecaches: false)
                            return fileTree(bwcJobSchedulerPath + bwcVersion).getSingleFile()
                        }
                    }
                }
            }))
            plugin(provider(new Callable<RegularFile>(){
                @Override
                RegularFile call() throws Exception {
                    return new RegularFile() {
                        @Override
                        File getAsFile() {
                            if (new File("$project.rootDir/$bwcFilePath/anomaly-detection/$bwcVersion").exists()) {
                                project.delete(files("$project.rootDir/$bwcFilePath/anomaly-detection/$bwcVersion"))
                            }
                            project.mkdir bwcAnomalyDetectionPath + bwcVersion
                            ant.get(src: bwcOpenDistroADDownload,
                                    dest: bwcAnomalyDetectionPath + bwcVersion,
                                    httpusecaches: false)
                            return fileTree(bwcAnomalyDetectionPath + bwcVersion).getSingleFile()
                        }
                    }
                }
            }))
            setting 'path.repo', "${buildDir}/cluster/shared/repo/${baseName}"
            setting 'http.content_type.required', 'true'
        }
    }
}

List<Provider<RegularFile>> plugins = [
        provider(new Callable<RegularFile>(){
            @Override
            RegularFile call() throws Exception {
                return new RegularFile() {
                    @Override
                    File getAsFile() {
                        return configurations.zipArchive.asFileTree.getSingleFile()
                    }
                }
            }
        }),
        provider(new Callable<RegularFile>(){
            @Override
            RegularFile call() throws Exception {
                return new RegularFile() {
                    @Override
                    File getAsFile() {
                        return fileTree(bwcFilePath + "anomaly-detection/" + project.version).getSingleFile()
                    }
                }
            }
        })
]

// Creates 2 test clusters with 3 nodes of the old version. 
2.times {i -> 
    task "${baseName}#oldVersionClusterTask$i"(type: StandaloneRestIntegTestTask) {
        useCluster testClusters."${baseName}$i"
        filter {
            includeTestsMatching "org.opensearch.ad.bwc.*IT"
        }
        systemProperty 'tests.rest.bwcsuite', 'old_cluster'
        systemProperty 'tests.rest.bwcsuite_round', 'old'
        systemProperty 'tests.plugin_bwc_version', bwcVersion
//        nonInputProperties.systemProperty('tests.rest.cluster', "${-> testClusters."${baseName}$i".allHttpSocketURI.join(",")}")
//        nonInputProperties.systemProperty('tests.clustername', "${-> testClusters."${baseName}$i".getName()}")
    }    
}

// Upgrades one node of the old cluster to new OpenSearch version with upgraded plugin version 
// This results in a mixed cluster with 2 nodes on the old version and 1 upgraded node.
// This is also used as a one third upgraded cluster for a rolling upgrade.
task "${baseName}#mixedClusterTask"(type: StandaloneRestIntegTestTask) {
    useCluster testClusters."${baseName}0"
    dependsOn "${baseName}#oldVersionClusterTask0"
    doFirst {
      testClusters."${baseName}0".upgradeNodeAndPluginToNextVersion(plugins)
    }
    filter {
        includeTestsMatching "org.opensearch.ad.bwc.*IT"
    }
    systemProperty 'tests.rest.bwcsuite', 'mixed_cluster'
    systemProperty 'tests.rest.bwcsuite_round', 'first'
    systemProperty 'tests.plugin_bwc_version', bwcVersion
//    nonInputProperties.systemProperty('tests.rest.cluster', "${-> testClusters."${baseName}0".allHttpSocketURI.join(",")}")
//    nonInputProperties.systemProperty('tests.clustername', "${-> testClusters."${baseName}0".getName()}")
}

// Upgrades the second node to new OpenSearch version with upgraded plugin version after the first node is upgraded.
// This results in a mixed cluster with 1 node on the old version and 2 upgraded nodes.
// This is used for rolling upgrade.
task "${baseName}#twoThirdsUpgradedClusterTask"(type: StandaloneRestIntegTestTask) {
    dependsOn "${baseName}#mixedClusterTask"
    useCluster testClusters."${baseName}0"
    doFirst {
      testClusters."${baseName}0".upgradeNodeAndPluginToNextVersion(plugins)
    }
    filter {
        includeTestsMatching "org.opensearch.ad.bwc.*IT"
    }
    systemProperty 'tests.rest.bwcsuite', 'mixed_cluster'
    systemProperty 'tests.rest.bwcsuite_round', 'second'
    systemProperty 'tests.plugin_bwc_version', bwcVersion
//    nonInputProperties.systemProperty('tests.rest.cluster', "${-> testClusters."${baseName}0".allHttpSocketURI.join(",")}")
//    nonInputProperties.systemProperty('tests.clustername', "${-> testClusters."${baseName}0".getName()}")
}

// Upgrades the third node to new OpenSearch version with upgraded plugin version after the second node is upgraded.
// This results in a fully upgraded cluster.
// This is used for rolling upgrade.
task "${baseName}#rollingUpgradeClusterTask"(type: StandaloneRestIntegTestTask) {
    dependsOn "${baseName}#twoThirdsUpgradedClusterTask"
    useCluster testClusters."${baseName}0"
    doFirst {
      testClusters."${baseName}0".upgradeNodeAndPluginToNextVersion(plugins)
    }
    filter {
        includeTestsMatching "org.opensearch.ad.bwc.*IT"
    }
    mustRunAfter "${baseName}#mixedClusterTask"
    systemProperty 'tests.rest.bwcsuite', 'mixed_cluster'
    systemProperty 'tests.rest.bwcsuite_round', 'third'
    systemProperty 'tests.plugin_bwc_version', bwcVersion
//    nonInputProperties.systemProperty('tests.rest.cluster', "${-> testClusters."${baseName}0".allHttpSocketURI.join(",")}")
//    nonInputProperties.systemProperty('tests.clustername', "${-> testClusters."${baseName}0".getName()}")
}

// Upgrades all the nodes of the old cluster to new OpenSearch version with upgraded plugin version 
// at the same time resulting in a fully upgraded cluster.
task "${baseName}#fullRestartClusterTask"(type: StandaloneRestIntegTestTask) {
    dependsOn "${baseName}#oldVersionClusterTask1"
    useCluster testClusters."${baseName}1"
    doFirst {
      testClusters."${baseName}1".upgradeAllNodesAndPluginsToNextVersion(plugins)
    }
    filter {
        includeTestsMatching "org.opensearch.ad.bwc.*IT"
    }
    systemProperty 'tests.rest.bwcsuite', 'upgraded_cluster'
    systemProperty 'tests.plugin_bwc_version', bwcVersion
//    nonInputProperties.systemProperty('tests.rest.cluster', "${-> testClusters."${baseName}1".allHttpSocketURI.join(",")}")
//    nonInputProperties.systemProperty('tests.clustername', "${-> testClusters."${baseName}1".getName()}")
}

// A bwc test suite which runs all the bwc tasks combined.
task bwcTestSuite(type: StandaloneRestIntegTestTask) {
    exclude '**/*Test*'
    exclude '**/*IT*'
    dependsOn tasks.named("${baseName}#mixedClusterTask")
    dependsOn tasks.named("${baseName}#rollingUpgradeClusterTask")
    dependsOn tasks.named("${baseName}#fullRestartClusterTask")
}

// Commented this code until https://github.com/opensearch-project/opensearch-sdk-java/issues/144
//run {
//    doFirst {
//        // There seems to be an issue when running multi node run or integ tasks with unicast_hosts
//        // not being written, the waitForAllConditions ensures it's written
//        getClusters().forEach { cluster ->
//            cluster.waitForAllConditions()
//        }
//    }
//
//// Commented this code until Job Scheduler is published to https://ci.opensearch.org/ci/dbc/distribution-build-opensearch/ with OpenSearch 3.0.0-SNAPSHOT
////    useCluster testClusters.integTest
//}

evaluationDependsOnChildren()

// Commented this code until https://github.com/opensearch-project/opensearch-sdk-java/issues/144
//task release(type: Copy, group: 'build') {
//    dependsOn allprojects*.tasks.build
//    from(zipTree(project.tasks.bundlePlugin.outputs.files.getSingleFile()))
//    into "build/plugins/opensearch-anomaly-detection"
//    includeEmptyDirs = false
//    // ES versions < 6.3 have a top-level opensearch directory inside the plugin zip which we need to remove
//    eachFile { it.path = it.path - "opensearch/" }
//}

List<String> jacocoExclusions = [
        // code for configuration, settings, etc is excluded from coverage
        'org.opensearch.ad.AnomalyDetectorPlugin',

        // rest layer is tested in integration testing mostly, difficult to mock all of it
        'org.opensearch.ad.rest.*',

        'org.opensearch.ad.model.ModelProfileOnNode',
        'org.opensearch.ad.model.InitProgressProfile',
        'org.opensearch.ad.rest.*',
        'org.opensearch.ad.AnomalyDetectorJobRunner',

        // Class containing just constants. Don't need to test
        'org.opensearch.ad.constant.*',

        //'org.opensearch.ad.common.exception.AnomalyDetectionException',
        'org.opensearch.ad.util.ClientUtil',

        'org.opensearch.ad.transport.CronRequest',
        'org.opensearch.ad.AnomalyDetectorRunner',

        // related to transport actions added for security
        'org.opensearch.ad.transport.DeleteAnomalyDetectorTransportAction.1',

        // TODO: unified flow caused coverage drop
        'org.opensearch.ad.transport.DeleteAnomalyResultsTransportAction',
        // TODO: fix unstable code coverage caused by null NodeClient issue
        // https://github.com/opensearch-project/anomaly-detection/issues/241
        'org.opensearch.ad.task.ADBatchTaskRunner',
        'org.opensearch.ad.task.ADTaskManager',
        
        // TODO: Removing dependency on Common Utils "User" class by setting it null
        // means all searches succeed, no failures and reduced coverage on these classes.
        // See https://github.com/opensearch-project/opensearch-sdk/issues/23
        // Reenable these once this plugin has a different security model and failed
        // searches are restored.
        'org.opensearch.ad.auth.UserIdentity',
        'org.opensearch.ad.transport.IndexAnomalyDetectorTransportAction',
        'org.opensearch.ad.transport.handler.ADSearchHandler',

        // TODO: Disabled until create components integration is complete
        // https://github.com/opensearch-project/opensearch-sdk-java/issues/283
        'org.opensearch.ad.indices.AnomalyDetectionIndices.IndexState',
        'org.opensearch.ad.feature.SearchFeatureDao.TopEntitiesListener',
        'org.opensearch.ad.ml.CheckpointDao',
        'org.opensearch.ad.transport.handler.MultiEntityResultHandler',
        'org.opensearch.ad.transport.handler.AnomalyResultBulkIndexHandler',

        // TODO: Removing all code except for create detector.
        // See https://github.com/opensearch-project/opensearch-sdk/issues/20
        'org.opensearch.ad.util.ParseUtils',
        'org.opensearch.ad.util.DiscoveryNodeFilterer',
        'org.opensearch.ad.cluster.HashRing',
        'org.opensearch.ad.model.ValidationAspect',
        'org.opensearch.ad.transport.ADCancelTaskNodeRequest',
        'org.opensearch.ad.transport.ADBatchAnomalyResultRequest',
        'org.opensearch.ad.transport.ProfileTransportAction',
        'org.opensearch.ad.transport.SearchTopAnomalyResultAction',
        'org.opensearch.ad.transport.ADBatchAnomalyResultResponse',
        'org.opensearch.ad.transport.SearchAnomalyDetectorAction',
        'org.opensearch.ad.transport.ADCancelTaskRequest',
        'org.opensearch.ad.transport.GetAnomalyDetectorTransportAction',
        'org.opensearch.ad.transport.ADBatchTaskRemoteExecutionAction',
        'org.opensearch.ad.transport.ADTaskProfileNodeRequest',
        'org.opensearch.ad.transport.ADBatchTaskRemoteExecutionTransportAction',
        'org.opensearch.ad.transport.ADTaskProfileTransportAction',
        'org.opensearch.ad.transport.StatsAnomalyDetectorTransportAction',
        'org.opensearch.ad.transport.StatsAnomalyDetectorTransportAction',
        'org.opensearch.ad.transport.DeleteAnomalyDetectorTransportAction',
        'org.opensearch.ad.transport.ADCancelTaskAction',
        'org.opensearch.ad.transport.DeleteAnomalyResultsAction',
        'org.opensearch.ad.transport.SearchAnomalyResultAction',
        'org.opensearch.ad.transport.SearchAnomalyDetectorTransportAction',
        'org.opensearch.ad.transport.ADCancelTaskTransportAction',
        'org.opensearch.ad.transport.SearchTopAnomalyResultTransportAction',
        'org.opensearch.ad.transport.SearchADTasksTransportAction',
        'org.opensearch.ad.transport.ADBatchAnomalyResultTransportAction',
        'org.opensearch.ad.transport.ADTaskProfileRequest',
        'org.opensearch.ad.transport.SearchADTasksAction',
        'org.opensearch.ad.transport.GetAnomalyDetectorTransportAction.*',
        'org.opensearch.ad.transport.ValidateAnomalyDetectorTransportAction',
        'org.opensearch.ad.transport.SearchAnomalyResultTransportAction',
        'org.opensearch.ad.transport.SearchTopAnomalyResultTransportAction.*',
        'org.opensearch.ad.indices.AnomalyDetectionIndices',
        'org.opensearch.ad.stats.ADStat',
        'org.opensearch.ad.feature.AbstractRetriever',
        'org.opensearch.ad.feature.SearchFeatureDao',
        'org.opensearch.ad.ml.TRCFMemoryAwareConcurrentHashmap',
        'org.opensearch.ad.ml.ModelManager',
        'org.opensearch.ad.ml.SingleStreamModelIdMapper',
        'org.opensearch.ad.settings.AbstractSetting',
        'org.opensearch.ad.util.ExceptionUtil',
        'org.opensearch.ad.util.DiscoveryNodeFilterer.HotDataNodePredicate',
        'org.opensearch.ad.common.exception.ADVersionException',
        'org.opensearch.ad.common.exception.ResourceNotFoundException',
        'org.opensearch.ad.cluster.ADNodeInfo',
        'org.opensearch.ad.model.EntityProfile',
        'org.opensearch.ad.model.ADTask',
        'org.opensearch.ad.model.ExpectedValueList',
        'org.opensearch.ad.model.DataByFeatureId',
        'org.opensearch.ad.model.AnomalyResult',
        'org.opensearch.ad.model.ADTaskProfile',
        'org.opensearch.ad.model.ADEntityTaskProfile',
        'org.opensearch.ad.model.AnomalyDetectorExecutionInput',
        'org.opensearch.ad.model.DetectionDateRange',
        'org.opensearch.ad.model.DetectorProfile',
        'org.opensearch.ad.transport.EntityResultAction',
        'org.opensearch.ad.transport.EntityResultTransportAction',
        'org.opensearch.ad.transport.DeleteAnomalyDetectorRequest',
        'org.opensearch.ad.transport.ADTaskProfileAction',
        'org.opensearch.ad.transport.ProfileAction',
        'org.opensearch.ad.transport.GetAnomalyDetectorResponse',
        'org.opensearch.ad.transport.EntityResultRequest',
        'org.opensearch.ad.transport.AnomalyDetectorJobRequest',
        'org.opensearch.ad.transport.ADBatchAnomalyResultAction',
        'org.opensearch.ad.transport.ADTaskProfileNodeResponse',
        'org.opensearch.ad.transport.AnomalyDetectorJobAction',
        'org.opensearch.ad.transport.AnomalyResultTransportAction',
        'org.opensearch.ad.transport.GetAnomalyDetectorAction',
        'org.opensearch.ad.transport.AnomalyDetectorJobTransportAction',
        'org.opensearch.ad.transport.AnomalyDetectorJobResponse',
        'org.opensearch.ad.transport.GetAnomalyDetectorRequest',
        'org.opensearch.ad.transport.AnomalyResultTransportAction',
        'org.opensearch.ad.transport.DeleteAnomalyDetectorAction',
        'org.opensearch.ad.transport.ForwardADTaskRequest',
        'org.opensearch.ad.transport.AnomalyResultTransportAction.EntityResultListener',
        'org.opensearch.ad.feature.CompositeRetriever',
        'org.opensearch.ad.ml.EntityColdStarter',
        'org.opensearch.ad.AbstractProfileRunner',
        'org.opensearch.ad.Name',
        'org.opensearch.ad.NodeStateManager',
        'org.opensearch.ad.model.EntityProfile.Builder',
        'org.opensearch.ad.transport.AnomalyResultTransportAction.PageListener',
        'org.opensearch.ad.feature.CompositeRetriever.Page',
        'org.opensearch.ad.feature.CompositeRetriever.PageIterator.1',
        'org.opensearch.ad.feature.CompositeRetriever.PageIterator',
        'org.opensearch.ad.cluster.ADDataMigrator',
        'org.opensearch.ad.AnomalyDetectorExtension',
        'org.opensearch.ad.transport.ADJobRunnerTransportAction*',
        'org.opensearch.ad.AnomalyDetectorProfileRunner',
        'org.opensearch.ad.EntityProfileRunner',
        'org.opensearch.ad.util.BulkUtil',
        'org.opensearch.ad.common.exception.InternalFailure',
        'org.opensearch.ad.cluster.HourlyCron',
        'org.opensearch.ad.cluster.ADClusterEventListener',
        'org.opensearch.ad.cluster.DailyCron',
        'org.opensearch.ad.cluster.diskcleanup.IndexCleanup',
        'org.opensearch.ad.cluster.diskcleanup.ModelCheckpointIndexRetention',
        'org.opensearch.ad.transport.handler.AnomalyIndexHandler',
        'org.opensearch.ad.transport.AnomalyResultTransportAction.RCFActionListener',
        'org.opensearch.ad.transport.AnomalyResultRequest',
        'org.opensearch.ad.transport.AnomalyResultAction',
        'org.opensearch.ad.transport.CronNodeResponse',
        'org.opensearch.ad.transport.CronResponse',
        'org.opensearch.ad.transport.AnomalyResultResponse',
        'org.opensearch.ad.MemoryTracker',
        'org.opensearch.ad.caching.PriorityCache',
        'org.opensearch.ad.common.exception.EndRunException',
        'org.opensearch.ad.common.exception.LimitExceededException',
        'org.opensearch.ad.common.exception.ClientException',
        'org.opensearch.ad.task.ADTaskSlotLimit',
        'org.opensearch.ad.task.ADHCBatchTaskCache',
        'org.opensearch.ad.task.ADTaskCacheManager',
        'org.opensearch.ad.task.ADRealtimeTaskCache',
        'org.opensearch.ad.task.ADHCBatchTaskRunState:',
        'org.opensearch.ad.task.ADBatchTaskCache',
        'org.opensearch.ad.caching.DoorKeeper',
        'org.opensearch.ad.caching.PriorityCache.1',
        'org.opensearch.ad.caching.CacheProvider',
        'org.opensearch.ad.util.IndexUtils',
        'org.opensearch.ad.cluster.ClusterManagerEventListener',
        'org.opensearch.ad.cluster.ClusterManagerEventListener.1',
        'org.opensearch.ad.cluster.ClusterManagerEventListener.2',
        'org.opensearch.ad.transport.ADStatsNodesAction',
        'org.opensearch.ad.transport.BackPressureRouting',
        'org.opensearch.ad.transport.ADStatsNodesTransportAction',
        'org.opensearch.ad.stats.InternalStatNames',
        'org.opensearch.ad.NodeState',
        'org.opensearch.ad.transport.DeleteModelRequest',
        'org.opensearch.ad.transport.DeleteModelNodeResponse',
        'org.opensearch.ad.transport.DeleteModelResponse',
        'org.opensearch.ad.transport.StopDetectorTransportAction',
        'org.opensearch.ad.transport.StopDetectorRequest',
        'org.opensearch.ad.ratelimit.RateLimitedRequestWorker',
        'org.opensearch.ad.ratelimit.QueuedRequest',
        'org.opensearch.ad.ratelimit.CheckpointReadWorker',
        'org.opensearch.ad.ratelimit.ConcurrentWorker',
        'org.opensearch.ad.ratelimit.EntityFeatureRequest',
        'org.opensearch.ad.ratelimit.RateLimitedRequestWorker.RequestQueue',
        'org.opensearch.ad.stats.StatNames',
        'org.opensearch.ad.stats.ADStats',
        'org.opensearch.ad.MaintenanceState',
        'org.opensearch.ad.AnomalyDetectorExtension.1',
        'org.opensearch.ad.AnomalyDetectorExtension.1.1',
<<<<<<< HEAD
        'org.opensearch.ad.util.RestHandlerUtils'
=======
        'org.opensearch.ad.EntityProfileRunner',
        'org.opensearch.ad.caching.CacheProvider'
>>>>>>> a51ce136
]


jacocoTestCoverageVerification {
    violationRules {
        rule {
            element = 'CLASS'
            excludes = jacocoExclusions
            limit {
                counter = 'BRANCH'
                minimum = 0.60
            }
        }
        rule {
            element = 'CLASS'
            excludes = jacocoExclusions
            limit {
                counter = 'LINE'
                value = 'COVEREDRATIO'
                minimum = 0.75
            }
        }
    }
}

jacocoTestReport {
    reports {
        xml.enabled = true
        html.enabled = true
    }
}

check.dependsOn jacocoTestCoverageVerification
jacocoTestCoverageVerification.dependsOn jacocoTestReport

dependencies {
    implementation "org.opensearch:opensearch:${opensearch_version}"
    compileOnly "org.opensearch.plugin:opensearch-scripting-painless-spi:${opensearch_version}"
//  Removed Job Scheduler dependency from AD
    implementation "org.opensearch:opensearch-job-scheduler-spi:${job_scheduler_version}"
//  Removed Common Utils dependency from AD
//    implementation "org.opensearch:common-utils:${common_utils_version}"
    implementation "org.opensearch:opensearch-job-scheduler:${job_scheduler_version}"
    implementation "org.opensearch.sdk:opensearch-sdk-java:2.0.0-SNAPSHOT"
    implementation "com.google.inject:guice:5.1.0"
    implementation "org.opensearch.client:opensearch-java:${opensearch_version}"
    implementation "org.opensearch.client:opensearch-rest-client:${opensearch_version}"
    implementation "org.opensearch.client:opensearch-rest-high-level-client:${opensearch_version}"
    implementation group: 'com.google.guava', name: 'guava', version:'31.0.1-jre'
    implementation group: 'com.google.guava', name: 'failureaccess', version:'1.0.1'
    implementation group: 'org.javassist', name: 'javassist', version:'3.28.0-GA'
    implementation group: 'org.apache.commons', name: 'commons-math3', version: '3.6.1'
    implementation group: 'com.google.code.gson', name: 'gson', version: '2.8.9'
    implementation group: 'com.yahoo.datasketches', name: 'sketches-core', version: '0.13.4'
    implementation group: 'com.yahoo.datasketches', name: 'memory', version: '0.12.2'
    implementation group: 'commons-lang', name: 'commons-lang', version: '2.6'
    implementation group: 'org.apache.commons', name: 'commons-pool2', version: '2.10.0'
    implementation 'software.amazon.randomcutforest:randomcutforest-serialization:3.0-rc3'
    implementation 'software.amazon.randomcutforest:randomcutforest-parkservices:3.0-rc3'
    implementation 'software.amazon.randomcutforest:randomcutforest-core:3.0-rc3'

    // force Jackson version to avoid version conflict issue
//    implementation "com.fasterxml.jackson.core:jackson-core:${versions.jackson}"
//    implementation "com.fasterxml.jackson.core:jackson-databind:${versions.jackson}"
//    implementation "com.fasterxml.jackson.core:jackson-annotations:${versions.jackson}"

    // used for serializing/deserializing rcf models.
    implementation group: 'io.protostuff', name: 'protostuff-core', version: '1.8.0'
    implementation group: 'io.protostuff', name: 'protostuff-runtime', version: '1.8.0'
    implementation group: 'io.protostuff', name: 'protostuff-api', version: '1.8.0'
    implementation group: 'io.protostuff', name: 'protostuff-collectionschema', version: '1.8.0'
    implementation group: 'org.apache.commons', name: 'commons-lang3', version: '3.12.0'

    implementation "org.jacoco:org.jacoco.agent:0.8.5"
    implementation ("org.jacoco:org.jacoco.ant:0.8.5") {
        exclude group: 'org.ow2.asm', module: 'asm-commons'
        exclude group: 'org.ow2.asm', module: 'asm'
        exclude group: 'org.ow2.asm', module: 'asm-tree'
    }

    testImplementation group: 'org.opensearch.test', name: 'framework', version:"${opensearch_version}"
    testImplementation group: 'pl.pragmatists', name: 'JUnitParams', version: '1.1.1'
    testImplementation group: 'org.mockito', name: 'mockito-core', version: '2.25.0'
    testImplementation group: 'org.powermock', name: 'powermock-api-mockito2', version: '2.0.2'
    testImplementation group: 'org.powermock', name: 'powermock-module-junit4', version: '2.0.2'
    testImplementation group: 'org.powermock', name: 'powermock-module-junit4-common', version: '2.0.2'
    testImplementation group: 'org.powermock', name: 'powermock-core', version: '2.0.2'
    testImplementation group: 'org.powermock', name: 'powermock-api-support', version: '2.0.2'
    testImplementation group: 'org.powermock', name: 'powermock-reflect', version: '2.0.7'
    testImplementation group: 'org.objenesis', name: 'objenesis', version: '3.0.1'
    testImplementation group: 'net.bytebuddy', name: 'byte-buddy', version: '1.9.15'
    testImplementation group: 'net.bytebuddy', name: 'byte-buddy-agent', version: '1.9.15'
    testCompileOnly 'org.apiguardian:apiguardian-api:1.1.0'
    testImplementation 'org.junit.jupiter:junit-jupiter-api:5.7.2'
    testImplementation  'org.junit.jupiter:junit-jupiter-params:5.7.2'
    testImplementation 'org.junit.jupiter:junit-jupiter-engine:5.7.2'
    testRuntimeOnly 'org.junit.vintage:junit-vintage-engine:5.7.2'
    testCompileOnly 'junit:junit:4.13.2'
}

compileJava.options.compilerArgs << "-Xlint:-deprecation,-rawtypes,-serial,-try,-unchecked"

test {
    useJUnitPlatform()
}

apply plugin: 'nebula.ospackage'

// Commented this code until https://github.com/opensearch-project/opensearch-sdk-java/issues/144
// This is afterEvaluate because the bundlePlugin ZIP task is updated afterEvaluate and changes the ZIP name to match the plugin name
/*afterEvaluate {
    ospackage {
        packageName = "${name}"
        release = isSnapshot ? "0.1" : '1'
        version = "${project.version}" - "-SNAPSHOT"

        into '/usr/share/opensearch/plugins'
        from(zipTree(bundlePlugin.archivePath)) {
            into opensearchplugin.name
        }

        user 'root'
        permissionGroup 'root'
        fileMode 0644
        dirMode 0755

        requires('opensearch', '3.0.0', EQUAL)
        packager = 'Amazon'
        vendor = 'Amazon'
        os = 'LINUX'
        prefix '/usr'

        license 'ASL-2.0'
        maintainer 'OpenSearch <opensearch@amazon.com>'
        url 'https://opensearch.org/downloads.html'
        summary '''
         Anomaly Detection plugin for OpenSearch.
         Reference documentation can be found at https://opensearch.org/docs/monitoring-plugins/ad/index/.
    '''.stripIndent().replace('\n', ' ').trim()
    }

    buildRpm {
        arch = 'NOARCH'
        dependsOn 'assemble'
        finalizedBy 'renameRpm'
        task renameRpm(type: Copy) {
            from("$buildDir/distributions")
            into("$buildDir/distributions")
            include archiveName
            rename archiveName, "${packageName}-${version}.rpm"
            doLast { delete file("$buildDir/distributions/$archiveName") }
        }
    }

    buildDeb {
        arch = 'all'
        dependsOn 'assemble'
        finalizedBy 'renameDeb'
        task renameDeb(type: Copy) {
            from("$buildDir/distributions")
            into("$buildDir/distributions")
            include archiveName
            rename archiveName, "${packageName}-${version}.deb"
            doLast { delete file("$buildDir/distributions/$archiveName") }
        }
    }

    task buildPackages(type: GradleBuild) {
        tasks = ['build', 'buildRpm', 'buildDeb']
    }
}*/

spotless {
    java {
        removeUnusedImports()
        importOrder 'java', 'javax', 'org', 'com'
        paddedCell()
        eclipse().configFile rootProject.file('.eclipseformat.xml')
    }
}

// no need to validate pom, as we do not upload to maven/sonatype
// Commented this code until https://github.com/opensearch-project/opensearch-sdk-java/issues/144
/*validateNebulaPom.enabled = false

tasks.withType(licenseHeaders.class) {
    additionalLicense 'AL   ', 'Apache', 'Licensed under the Apache License, Version 2.0 (the "License")'
}*/

// show test results so that we can record information like precion/recall results of correctness testing.
if (printLogs) {
    test {
        testLogging {
            showStandardStreams = true
            outputs.upToDateWhen {false}
        }
    }
}<|MERGE_RESOLUTION|>--- conflicted
+++ resolved
@@ -770,12 +770,9 @@
         'org.opensearch.ad.MaintenanceState',
         'org.opensearch.ad.AnomalyDetectorExtension.1',
         'org.opensearch.ad.AnomalyDetectorExtension.1.1',
-<<<<<<< HEAD
+        'org.opensearch.ad.EntityProfileRunner',
+        'org.opensearch.ad.caching.CacheProvider',
         'org.opensearch.ad.util.RestHandlerUtils'
-=======
-        'org.opensearch.ad.EntityProfileRunner',
-        'org.opensearch.ad.caching.CacheProvider'
->>>>>>> a51ce136
 ]
 
 
