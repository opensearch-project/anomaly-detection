--- conflicted
+++ resolved
@@ -517,7 +517,6 @@
         'org.opensearch.ad.transport.GetAnomalyDetectorResponse',
         'org.opensearch.ad.transport.ADBatchAnomalyResultRequest',
         'org.opensearch.ad.transport.ADBatchTaskRemoteExecutionTransportAction',
-<<<<<<< HEAD
         'org.opensearch.ad.common.exception.ADVersionException',
         'org.opensearch.ad.cluster.ADVersionUtil',
         'org.opensearch.ad.cluster.HashRing',
@@ -527,12 +526,10 @@
         'org.opensearch.ad.feature.SearchFeatureDao',
         'org.opensearch.ad.common.exception.ResourceNotFoundException',
         'org.opensearch.ad.task.ADTaskSlotLimit',
-        'org.opensearch.ad.task.ADTaskCacheManager'
-=======
+        'org.opensearch.ad.task.ADTaskCacheManager',
 
         // TODO: to be fixed by kaituo
-        'org.opensearch.ad.indices.AnomalyDetectionIndices',
->>>>>>> 3277ebfc
+        'org.opensearch.ad.indices.AnomalyDetectionIndices'
 ]
 
 jacocoTestCoverageVerification {
