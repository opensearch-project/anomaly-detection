/*
 * SPDX-License-Identifier: Apache-2.0
 *
 * The OpenSearch Contributors require contributions made to
 * this file be licensed under the Apache-2.0 license or a
 * compatible open source license.
 *
 * Modifications Copyright OpenSearch Contributors. See
 * GitHub history for details.
 */

import java.util.concurrent.Callable
import org.opensearch.gradle.test.RestIntegTestTask
import org.opensearch.gradle.testclusters.StandaloneRestIntegTestTask

buildscript {
    ext {
        opensearch_group = "org.opensearch"
        isSnapshot = "true" == System.getProperty("build.snapshot", "true")
        opensearch_version = System.getProperty("opensearch.version", "3.0.0-SNAPSHOT")
        buildVersionQualifier = System.getProperty("build.version_qualifier", "")
        // 3.0.0-SNAPSHOT -> 3.0.0.0-SNAPSHOT
        version_tokens = opensearch_version.tokenize('-')
        opensearch_build = version_tokens[0] + '.0'
        plugin_no_snapshot = opensearch_build
        if (buildVersionQualifier) {
            opensearch_build += "-${buildVersionQualifier}"
            plugin_no_snapshot += "-${buildVersionQualifier}"
        }
        if (isSnapshot) {
            opensearch_build += "-SNAPSHOT"
        }
        opensearch_no_snapshot = opensearch_version.replace("-SNAPSHOT","")
        js_resource_folder = "src/test/resources/job-scheduler"
        common_utils_version = System.getProperty("common_utils.version", opensearch_build)
        job_scheduler_version = System.getProperty("job_scheduler.version", opensearch_build)
        bwcVersionShort = "2.6.0"
        bwcVersion = bwcVersionShort + ".0"
        bwcOpenSearchADDownload = 'https://ci.opensearch.org/ci/dbc/distribution-build-opensearch/' + bwcVersionShort + '/latest/linux/x64/tar/builds/' +
                'opensearch/plugins/opensearch-anomaly-detection-' + bwcVersion + '.zip'
        bwcOpenSearchJSDownload = 'https://ci.opensearch.org/ci/dbc/distribution-build-opensearch/' + bwcVersionShort + '/latest/linux/x64/tar/builds/' +
                'opensearch/plugins/opensearch-job-scheduler-' + bwcVersion + '.zip'
        baseName = "adBwcCluster"
        bwcFilePath = "src/test/resources/org/opensearch/ad/bwc/"
        bwcJobSchedulerPath = bwcFilePath + "job-scheduler/"
        bwcAnomalyDetectionPath = bwcFilePath + "anomaly-detection/"

        // gradle build won't print logs during test by default unless there is a failure.
        // It is useful to record intermediately information like prediction precision and recall.
        // This option turn on log printing during tests. 
        printLogs = "true" == System.getProperty("test.logs", "false")
    }

    repositories {
        mavenLocal()
        maven { url "https://aws.oss.sonatype.org/content/repositories/snapshots" }
        mavenCentral()
        maven { url "https://plugins.gradle.org/m2/" }
    }

    dependencies {
        classpath "${opensearch_group}.gradle:build-tools:${opensearch_version}"
    }
}

plugins {
    id 'java'
    id 'nebula.ospackage' version "8.3.0" apply false
    id "com.diffplug.gradle.spotless" version "3.26.1"
    id 'java-library'
    id 'org.gradle.test-retry' version '1.3.1'
}

tasks.withType(JavaCompile) {
    options.encoding = "UTF-8"
}
tasks.withType(Test) {
    systemProperty "file.encoding", "UTF-8"
    jvmArgs("--add-opens", "java.base/java.time=ALL-UNNAMED")
    jvmArgs("--add-opens", "java.base/java.util.stream=ALL-UNNAMED")
}
tasks.withType(Javadoc) {
    options.encoding = 'UTF-8'
}

repositories {
    mavenLocal()
    maven { url "https://aws.oss.sonatype.org/content/repositories/snapshots" }
    mavenCentral()
    maven { url "https://plugins.gradle.org/m2/" }
    maven { url "https://d1nvenhzbhpy0q.cloudfront.net/snapshots/lucene/" }
}

apply plugin: 'java'
apply plugin: 'application'
apply plugin: 'idea'
apply plugin: 'opensearch.testclusters'
apply plugin: 'base'
apply plugin: 'jacoco'
apply plugin: 'eclipse'
//apply plugin: 'opensearch.pluginzip'
apply plugin: 'maven-publish'

mainClassName = 'org.opensearch.ad.AnomalyDetectorExtension'

ext {
    isSnapshot = "true" == System.getProperty("build.snapshot", "true")
    buildVersionQualifier = System.getProperty("build.version_qualifier")
}

allprojects {
    group = 'org.opensearch'

    version = "${opensearch_build}"

    plugins.withId('java') {
        sourceCompatibility = targetCompatibility = JavaVersion.VERSION_11
    }
}

ext {
    projectSubstitutions = [:]
    licenseFile = rootProject.file('LICENSE.txt')
    noticeFile = rootProject.file('NOTICE.txt')
}

// Handle case where older versions of esplugin doesn't expose the joda time version it uses
configurations.all {
    if (it.state != Configuration.State.UNRESOLVED) return
    resolutionStrategy {
        force "joda-time:joda-time:2.10.13"
        force "commons-logging:commons-logging:1.2"
        force "org.apache.httpcomponents:httpcore5:5.1.4"
        force "commons-codec:commons-codec:1.15"

        force "org.mockito:mockito-core:2.25.0"
        force "org.objenesis:objenesis:3.0.1"
        force "net.bytebuddy:byte-buddy:1.9.15"
        force "net.bytebuddy:byte-buddy-agent:1.9.15"
        force "com.google.code.gson:gson:2.8.9"
        force "junit:junit:4.13.2"
    }
}

configurations {
    testImplementation {
        exclude group: 'org.hamcrest', module: 'hamcrest-core'
    }
}

publishing {
    publications {
        pluginZip(MavenPublication) { publication ->
            pom {
                name = 'opensearch-anomaly-detection'
                description = 'OpenSearch anomaly detector plugin'
                licenses {
                    license {
                        name = "The Apache License, Version 2.0"
                        url = "http://www.apache.org/licenses/LICENSE-2.0.txt"
                    }
                }
                developers {
                    developer {
                        name = "OpenSearch"
                        url = "https://github.com/opensearch-project/anomaly-detection"
                    }
                }
            }
        }
    }
}

// Commented this code until https://github.com/opensearch-project/opensearch-sdk-java/issues/144
/*tasks.named('forbiddenApisMain').configure {
    // Only enable limited check because AD code has too many violations.
    replaceSignatureFiles 'jdk-signatures'
    signaturesFiles += files('src/forbidden/ad-signatures.txt')
}*/

//Adds custom file that only has some of the checks for testApis checks since too many violations
//For example, we have to allow @Test to be used in test classes not inherited from LuceneTestCase.
//example: warning for every file: `Forbidden annotation use: org.junit.Test [defaultMessage Just name your test method testFooBar]`
//forbiddenApisTest.setSignaturesFiles(files('src/forbidden/ad-test-signatures.txt'))

// Allow test cases to be named Tests without having to be inherited from LuceneTestCase.
// see https://github.com/elastic/elasticsearch/blob/323f312bbc829a63056a79ebe45adced5099f6e6/buildSrc/src/main/java/org/elasticsearch/gradle/precommit/TestingConventionsTasks.java
//testingConventions.enabled = false

//licenseHeaders.enabled = true
//dependencyLicenses.enabled = false
//thirdPartyAudit.enabled = false
//loggerUsageCheck.enabled = false

// See package README.md for details on using these tasks.
def _numNodes = findProperty('numNodes') as Integer ?: 1

def opensearch_tmp_dir = rootProject.file('build/private/opensearch_tmp').absoluteFile
opensearch_tmp_dir.mkdirs()
boolean isCiServer = System.getenv().containsKey("CI")
test {
    retry {
        if (isCiServer) {
            failOnPassedAfterRetry = false
            maxRetries = 6
            maxFailures = 10
        }
    }
    include '**/*Tests.class'
    systemProperty 'tests.security.manager', 'false'
}

task integTest(type: RestIntegTestTask) {
    description = "Run tests against a cluster"
    testClassesDirs = sourceSets.test.output.classesDirs
    classpath = sourceSets.test.runtimeClasspath
}

// Commented this code until https://github.com/opensearch-project/opensearch-sdk-java/issues/144
/*
tasks.named("check").configure { dependsOn(integTest) }

integTest {
    retry {
        if (isCiServer) {
            failOnPassedAfterRetry = false
            maxRetries = 6
            maxFailures = 10
        }
    }
//    dependsOn "bundlePlugin"
    systemProperty 'tests.security.manager', 'false'
    systemProperty 'java.io.tmpdir', opensearch_tmp_dir.absolutePath

    systemProperty "https", System.getProperty("https")
    systemProperty "user", System.getProperty("user")
    systemProperty "password", System.getProperty("password")

    // Only rest case can run with remote cluster
    if (System.getProperty("tests.rest.cluster") != null) {
        filter {
            includeTestsMatching "org.opensearch.ad.rest.*IT"
            includeTestsMatching "org.opensearch.ad.e2e.*IT"
        }
    }

    if (System.getProperty("https") == null || System.getProperty("https") == "false") {
        filter {
            excludeTestsMatching "org.opensearch.ad.rest.SecureADRestIT"
        }
    }

    if (System.getProperty("tests.rest.bwcsuite") == null) {
        filter {
            excludeTestsMatching "org.opensearch.ad.bwc.*IT"
        }
    }

    // The 'doFirst' delays till execution time.
    doFirst {
        // Tell the test JVM if the cluster JVM is running under a debugger so that tests can
        // use longer timeouts for requests.
        def isDebuggingCluster = getDebug() || System.getProperty("test.debug") != null
        systemProperty 'cluster.debug', isDebuggingCluster
        // Set number of nodes system property to be used in tests
        systemProperty 'cluster.number_of_nodes', "${_numNodes}"
        // There seems to be an issue when running multi node run or integ tasks with unicast_hosts
        // not being written, the waitForAllConditions ensures it's written
        getClusters().forEach { cluster ->
            cluster.waitForAllConditions()
        }
    }

    // The --debug-jvm command-line option makes the cluster debuggable; this makes the tests debuggable
    if (System.getProperty("test.debug") != null) {
        jvmArgs '-agentlib:jdwp=transport=dt_socket,server=y,suspend=y,address=*:5005'
    }

    if (printLogs) {
        testLogging {
            showStandardStreams = true
            outputs.upToDateWhen {false}
        }
    }
}
*/

/*testClusters.integTest {
    testDistribution = "ARCHIVE"
    // Cluster shrink exception thrown if we try to set numberOfNodes to 1, so only apply if > 1
    if (_numNodes > 1) numberOfNodes = _numNodes
    // When running integration tests it doesn't forward the --debug-jvm to the cluster anymore
    // i.e. we have to use a custom property to flag when we want to debug elasticsearch JVM
    // since we also support multi node integration tests we increase debugPort per node
    if (System.getProperty("opensearch.debug") != null) {
        def debugPort = 5005
        nodes.forEach { node ->
            node.jvmArgs("-agentlib:jdwp=transport=dt_socket,server=n,suspend=y,address=*:${debugPort}")
            debugPort += 1
        }
    }
    plugin(project.tasks.bundlePlugin.archiveFile)*/


//    Commented this code until we have support of Job Scheduler for extensibility
//    plugin(provider(new Callable<RegularFile>(){
//        @Override
//        RegularFile call() throws Exception {
//            return new RegularFile() {
//                @Override
//                File getAsFile() {
//                    if (new File("$project.rootDir/$js_resource_folder").exists()) {
//                        project.delete(files("$project.rootDir/$js_resource_folder"))
//                    }
//                    project.mkdir js_resource_folder
//                    ant.get(src: job_scheduler_build_download,
//                            dest: js_resource_folder,
//                            httpusecaches: false)
//                    return fileTree(js_resource_folder).getSingleFile()
//                }
//            }
//        }
//    }))
//
//    // As of ES 7.7.0 the opendistro-anomaly-detection plugin is being added to the list of plugins for the testCluster during build before
//    // the opensearch-job-scheduler plugin, which is causing build failures. From the stack trace, this looks like a bug.
//    //
//    // Exception in thread "main" java.lang.IllegalArgumentException: Missing plugin [opensearch-job-scheduler], dependency of [opendistro-anomaly-detection]
//    //       at org.opensearch.plugins.PluginsService.addSortedBundle(PluginsService.java:452)
//    //
//    // One explanation is that ES build script sort plugins according to the natural ordering of their names.
//    // opendistro-anomaly-detection comes before opensearch-job-scheduler.
//    //
//    // The following is a comparison of different plugin installation order:
//    // Before 7.7:
//    // ./bin/elasticsearch-plugin install --batch file:opendistro-anomaly-detection.zip file:opensearch-job-scheduler.zip
//    //
//    // After 7.7:
//    // ./bin/elasticsearch-plugin install --batch file:opensearch-job-scheduler.zip file:opendistro-anomaly-detection.zip
//    //
//    // A temporary hack is to reorder the plugins list after evaluation but prior to task execution when the plugins are installed.
/*    nodes.each { node ->
        def plugins = node.plugins
        def firstPlugin = plugins.get(0)
        plugins.remove(0)
        plugins.add(firstPlugin)
    }
}*/

task integTestRemote(type: RestIntegTestTask) {
    testClassesDirs = sourceSets.test.output.classesDirs
    classpath = sourceSets.test.runtimeClasspath
    systemProperty 'tests.security.manager', 'false'
    systemProperty 'java.io.tmpdir', opensearch_tmp_dir.absolutePath

    systemProperty "https", System.getProperty("https")
    systemProperty "user", System.getProperty("user")
    systemProperty "password", System.getProperty("password")

    // Only rest case can run with remote cluster
    if (System.getProperty("tests.rest.cluster") != null) {
        filter {
            includeTestsMatching "org.opensearch.ad.rest.*IT"
            includeTestsMatching "org.opensearch.ad.e2e.*IT"
        }
    }

    if (System.getProperty("https") == null || System.getProperty("https") == "false") {
        filter {
            excludeTestsMatching "org.opensearch.ad.rest.SecureADRestIT"
        }
    }
}

String bwcVersion = "1.13.0.0"
String baseName = "adBwcCluster"
String bwcFilePath = "src/test/resources/org/opensearch/ad/bwc/"
String bwcJobSchedulerPath = bwcFilePath + "job-scheduler/"
String bwcAnomalyDetectionPath = bwcFilePath + "anomaly-detection/"

2.times {i -> 
    testClusters {
        "${baseName}$i" {
            testDistribution = "ARCHIVE"
            versions = ["7.10.2", opensearch_version]
            numberOfNodes = 3
            plugin(provider(new Callable<RegularFile>(){
                @Override
                RegularFile call() throws Exception {
                    return new RegularFile() {
                        @Override
                        File getAsFile() {
                            if (new File("$project.rootDir/$bwcFilePath/job-scheduler/$bwcVersion").exists()) {
                                project.delete(files("$project.rootDir/$bwcFilePath/job-scheduler/$bwcVersion"))
                            }
                            project.mkdir bwcJobSchedulerPath + bwcVersion
                            ant.get(src: bwcOpenDistroJSDownload,
                                    dest: bwcJobSchedulerPath + bwcVersion,
                                    httpusecaches: false)
                            return fileTree(bwcJobSchedulerPath + bwcVersion).getSingleFile()
                        }
                    }
                }
            }))
            plugin(provider(new Callable<RegularFile>(){
                @Override
                RegularFile call() throws Exception {
                    return new RegularFile() {
                        @Override
                        File getAsFile() {
                            if (new File("$project.rootDir/$bwcFilePath/anomaly-detection/$bwcVersion").exists()) {
                                project.delete(files("$project.rootDir/$bwcFilePath/anomaly-detection/$bwcVersion"))
                            }
                            project.mkdir bwcAnomalyDetectionPath + bwcVersion
                            ant.get(src: bwcOpenDistroADDownload,
                                    dest: bwcAnomalyDetectionPath + bwcVersion,
                                    httpusecaches: false)
                            return fileTree(bwcAnomalyDetectionPath + bwcVersion).getSingleFile()
                        }
                    }
                }
            }))
            setting 'path.repo', "${buildDir}/cluster/shared/repo/${baseName}"
            setting 'http.content_type.required', 'true'
        }
    }
}

List<Provider<RegularFile>> plugins = [
        provider(new Callable<RegularFile>(){
            @Override
            RegularFile call() throws Exception {
                return new RegularFile() {
                    @Override
                    File getAsFile() {
                        return configurations.zipArchive.asFileTree.getSingleFile()
                    }
                }
            }
        }),
        provider(new Callable<RegularFile>(){
            @Override
            RegularFile call() throws Exception {
                return new RegularFile() {
                    @Override
                    File getAsFile() {
                        return fileTree(bwcFilePath + "anomaly-detection/" + project.version).getSingleFile()
                    }
                }
            }
        })
]

// Creates 2 test clusters with 3 nodes of the old version. 
2.times {i -> 
    task "${baseName}#oldVersionClusterTask$i"(type: StandaloneRestIntegTestTask) {
        useCluster testClusters."${baseName}$i"
        filter {
            includeTestsMatching "org.opensearch.ad.bwc.*IT"
        }
        systemProperty 'tests.rest.bwcsuite', 'old_cluster'
        systemProperty 'tests.rest.bwcsuite_round', 'old'
        systemProperty 'tests.plugin_bwc_version', bwcVersion
//        nonInputProperties.systemProperty('tests.rest.cluster', "${-> testClusters."${baseName}$i".allHttpSocketURI.join(",")}")
//        nonInputProperties.systemProperty('tests.clustername', "${-> testClusters."${baseName}$i".getName()}")
    }    
}

// Upgrades one node of the old cluster to new OpenSearch version with upgraded plugin version 
// This results in a mixed cluster with 2 nodes on the old version and 1 upgraded node.
// This is also used as a one third upgraded cluster for a rolling upgrade.
task "${baseName}#mixedClusterTask"(type: StandaloneRestIntegTestTask) {
    useCluster testClusters."${baseName}0"
    dependsOn "${baseName}#oldVersionClusterTask0"
    doFirst {
      testClusters."${baseName}0".upgradeNodeAndPluginToNextVersion(plugins)
    }
    filter {
        includeTestsMatching "org.opensearch.ad.bwc.*IT"
    }
    systemProperty 'tests.rest.bwcsuite', 'mixed_cluster'
    systemProperty 'tests.rest.bwcsuite_round', 'first'
    systemProperty 'tests.plugin_bwc_version', bwcVersion
//    nonInputProperties.systemProperty('tests.rest.cluster', "${-> testClusters."${baseName}0".allHttpSocketURI.join(",")}")
//    nonInputProperties.systemProperty('tests.clustername', "${-> testClusters."${baseName}0".getName()}")
}

// Upgrades the second node to new OpenSearch version with upgraded plugin version after the first node is upgraded.
// This results in a mixed cluster with 1 node on the old version and 2 upgraded nodes.
// This is used for rolling upgrade.
task "${baseName}#twoThirdsUpgradedClusterTask"(type: StandaloneRestIntegTestTask) {
    dependsOn "${baseName}#mixedClusterTask"
    useCluster testClusters."${baseName}0"
    doFirst {
      testClusters."${baseName}0".upgradeNodeAndPluginToNextVersion(plugins)
    }
    filter {
        includeTestsMatching "org.opensearch.ad.bwc.*IT"
    }
    systemProperty 'tests.rest.bwcsuite', 'mixed_cluster'
    systemProperty 'tests.rest.bwcsuite_round', 'second'
    systemProperty 'tests.plugin_bwc_version', bwcVersion
//    nonInputProperties.systemProperty('tests.rest.cluster', "${-> testClusters."${baseName}0".allHttpSocketURI.join(",")}")
//    nonInputProperties.systemProperty('tests.clustername', "${-> testClusters."${baseName}0".getName()}")
}

// Upgrades the third node to new OpenSearch version with upgraded plugin version after the second node is upgraded.
// This results in a fully upgraded cluster.
// This is used for rolling upgrade.
task "${baseName}#rollingUpgradeClusterTask"(type: StandaloneRestIntegTestTask) {
    dependsOn "${baseName}#twoThirdsUpgradedClusterTask"
    useCluster testClusters."${baseName}0"
    doFirst {
      testClusters."${baseName}0".upgradeNodeAndPluginToNextVersion(plugins)
    }
    filter {
        includeTestsMatching "org.opensearch.ad.bwc.*IT"
    }
    mustRunAfter "${baseName}#mixedClusterTask"
    systemProperty 'tests.rest.bwcsuite', 'mixed_cluster'
    systemProperty 'tests.rest.bwcsuite_round', 'third'
    systemProperty 'tests.plugin_bwc_version', bwcVersion
//    nonInputProperties.systemProperty('tests.rest.cluster', "${-> testClusters."${baseName}0".allHttpSocketURI.join(",")}")
//    nonInputProperties.systemProperty('tests.clustername', "${-> testClusters."${baseName}0".getName()}")
}

// Upgrades all the nodes of the old cluster to new OpenSearch version with upgraded plugin version 
// at the same time resulting in a fully upgraded cluster.
task "${baseName}#fullRestartClusterTask"(type: StandaloneRestIntegTestTask) {
    dependsOn "${baseName}#oldVersionClusterTask1"
    useCluster testClusters."${baseName}1"
    doFirst {
      testClusters."${baseName}1".upgradeAllNodesAndPluginsToNextVersion(plugins)
    }
    filter {
        includeTestsMatching "org.opensearch.ad.bwc.*IT"
    }
    systemProperty 'tests.rest.bwcsuite', 'upgraded_cluster'
    systemProperty 'tests.plugin_bwc_version', bwcVersion
//    nonInputProperties.systemProperty('tests.rest.cluster', "${-> testClusters."${baseName}1".allHttpSocketURI.join(",")}")
//    nonInputProperties.systemProperty('tests.clustername', "${-> testClusters."${baseName}1".getName()}")
}

// A bwc test suite which runs all the bwc tasks combined.
task bwcTestSuite(type: StandaloneRestIntegTestTask) {
    exclude '**/*Test*'
    exclude '**/*IT*'
    dependsOn tasks.named("${baseName}#mixedClusterTask")
    dependsOn tasks.named("${baseName}#rollingUpgradeClusterTask")
    dependsOn tasks.named("${baseName}#fullRestartClusterTask")
}

// Commented this code until https://github.com/opensearch-project/opensearch-sdk-java/issues/144
//run {
//    doFirst {
//        // There seems to be an issue when running multi node run or integ tasks with unicast_hosts
//        // not being written, the waitForAllConditions ensures it's written
//        getClusters().forEach { cluster ->
//            cluster.waitForAllConditions()
//        }
//    }
//
//// Commented this code until Job Scheduler is published to https://ci.opensearch.org/ci/dbc/distribution-build-opensearch/ with OpenSearch 3.0.0-SNAPSHOT
////    useCluster testClusters.integTest
//}

evaluationDependsOnChildren()

// Commented this code until https://github.com/opensearch-project/opensearch-sdk-java/issues/144
//task release(type: Copy, group: 'build') {
//    dependsOn allprojects*.tasks.build
//    from(zipTree(project.tasks.bundlePlugin.outputs.files.getSingleFile()))
//    into "build/plugins/opensearch-anomaly-detection"
//    includeEmptyDirs = false
//    // ES versions < 6.3 have a top-level opensearch directory inside the plugin zip which we need to remove
//    eachFile { it.path = it.path - "opensearch/" }
//}

List<String> jacocoExclusions = [
        // code for configuration, settings, etc is excluded from coverage
        'org.opensearch.ad.AnomalyDetectorPlugin',

        // rest layer is tested in integration testing mostly, difficult to mock all of it
        'org.opensearch.ad.rest.*',

        'org.opensearch.ad.model.ModelProfileOnNode',
        'org.opensearch.ad.model.InitProgressProfile',
        'org.opensearch.ad.rest.*',
        'org.opensearch.ad.AnomalyDetectorJobRunner',

        // Class containing just constants. Don't need to test
        'org.opensearch.ad.constant.*',

        //'org.opensearch.ad.common.exception.AnomalyDetectionException',
        'org.opensearch.ad.util.ClientUtil',

        'org.opensearch.ad.transport.CronRequest',
        'org.opensearch.ad.AnomalyDetectorRunner',

        // related to transport actions added for security
        'org.opensearch.ad.transport.DeleteAnomalyDetectorTransportAction.1',

        // TODO: unified flow caused coverage drop
        'org.opensearch.ad.transport.DeleteAnomalyResultsTransportAction',
        // TODO: fix unstable code coverage caused by null NodeClient issue
        // https://github.com/opensearch-project/anomaly-detection/issues/241
        'org.opensearch.ad.task.ADBatchTaskRunner',
        'org.opensearch.ad.task.ADTaskManager',
        
        // TODO: Removing dependency on Common Utils "User" class by setting it null
        // means all searches succeed, no failures and reduced coverage on these classes.
        // See https://github.com/opensearch-project/opensearch-sdk/issues/23
        // Reenable these once this plugin has a different security model and failed
        // searches are restored.
        'org.opensearch.ad.auth.UserIdentity',
        'org.opensearch.ad.transport.IndexAnomalyDetectorTransportAction',
        'org.opensearch.ad.transport.handler.ADSearchHandler',

        // TODO: Disabled until create components integration is complete
        // https://github.com/opensearch-project/opensearch-sdk-java/issues/283
        'org.opensearch.ad.indices.AnomalyDetectionIndices.IndexState',
        'org.opensearch.ad.feature.SearchFeatureDao.TopEntitiesListener',
        'org.opensearch.ad.ml.CheckpointDao',
        'org.opensearch.ad.transport.handler.MultiEntityResultHandler',
        'org.opensearch.ad.transport.handler.AnomalyResultBulkIndexHandler',

        // TODO: Removing all code except for create detector.
        // See https://github.com/opensearch-project/opensearch-sdk/issues/20
        'org.opensearch.ad.util.ParseUtils',
        'org.opensearch.ad.util.DiscoveryNodeFilterer',
        'org.opensearch.ad.cluster.HashRing',
        'org.opensearch.ad.model.ValidationAspect',
        'org.opensearch.ad.transport.ADCancelTaskNodeRequest',
        'org.opensearch.ad.transport.ADBatchAnomalyResultRequest',
        'org.opensearch.ad.transport.ProfileTransportAction',
        'org.opensearch.ad.transport.SearchTopAnomalyResultAction',
        'org.opensearch.ad.transport.ADBatchAnomalyResultResponse',
        'org.opensearch.ad.transport.SearchAnomalyDetectorAction',
        'org.opensearch.ad.transport.ADCancelTaskRequest',
        'org.opensearch.ad.transport.GetAnomalyDetectorTransportAction',
        'org.opensearch.ad.transport.ADBatchTaskRemoteExecutionAction',
        'org.opensearch.ad.transport.ADTaskProfileNodeRequest',
        'org.opensearch.ad.transport.ADBatchTaskRemoteExecutionTransportAction',
        'org.opensearch.ad.transport.ADTaskProfileTransportAction',
        'org.opensearch.ad.transport.StatsAnomalyDetectorTransportAction',
        'org.opensearch.ad.transport.StatsAnomalyDetectorTransportAction',
        'org.opensearch.ad.transport.DeleteAnomalyDetectorTransportAction',
        'org.opensearch.ad.transport.ADCancelTaskAction',
        'org.opensearch.ad.transport.DeleteAnomalyResultsAction',
        'org.opensearch.ad.transport.SearchAnomalyResultAction',
        'org.opensearch.ad.transport.SearchAnomalyDetectorTransportAction',
        'org.opensearch.ad.transport.ADCancelTaskTransportAction',
        'org.opensearch.ad.transport.SearchTopAnomalyResultTransportAction',
        'org.opensearch.ad.transport.SearchADTasksTransportAction',
        'org.opensearch.ad.transport.ADBatchAnomalyResultTransportAction',
        'org.opensearch.ad.transport.ADTaskProfileRequest',
        'org.opensearch.ad.transport.SearchADTasksAction',
        'org.opensearch.ad.transport.GetAnomalyDetectorTransportAction.*',
        'org.opensearch.ad.transport.ValidateAnomalyDetectorTransportAction',
        'org.opensearch.ad.transport.SearchAnomalyResultTransportAction',
        'org.opensearch.ad.transport.SearchTopAnomalyResultTransportAction.*',
        'org.opensearch.ad.indices.AnomalyDetectionIndices',
        'org.opensearch.ad.stats.ADStat',
        'org.opensearch.ad.feature.AbstractRetriever',
        'org.opensearch.ad.feature.SearchFeatureDao',
        'org.opensearch.ad.ml.TRCFMemoryAwareConcurrentHashmap',
        'org.opensearch.ad.ml.ModelManager',
        'org.opensearch.ad.ml.SingleStreamModelIdMapper',
        'org.opensearch.ad.settings.AbstractSetting',
        'org.opensearch.ad.util.ExceptionUtil',
        'org.opensearch.ad.util.DiscoveryNodeFilterer.HotDataNodePredicate',
        'org.opensearch.ad.common.exception.ADVersionException',
        'org.opensearch.ad.common.exception.ResourceNotFoundException',
        'org.opensearch.ad.cluster.ADNodeInfo',
        'org.opensearch.ad.model.EntityProfile',
        'org.opensearch.ad.model.ADTask',
        'org.opensearch.ad.model.ExpectedValueList',
        'org.opensearch.ad.model.DataByFeatureId',
        'org.opensearch.ad.model.AnomalyResult',
        'org.opensearch.ad.model.ADTaskProfile',
        'org.opensearch.ad.model.ADEntityTaskProfile',
        'org.opensearch.ad.model.AnomalyDetectorExecutionInput',
        'org.opensearch.ad.model.DetectionDateRange',
        'org.opensearch.ad.model.DetectorProfile',
        'org.opensearch.ad.transport.EntityResultAction',
        'org.opensearch.ad.transport.EntityResultTransportAction',
        'org.opensearch.ad.transport.DeleteAnomalyDetectorRequest',
        'org.opensearch.ad.transport.ADTaskProfileAction',
        'org.opensearch.ad.transport.ProfileAction',
        'org.opensearch.ad.transport.GetAnomalyDetectorResponse',
        'org.opensearch.ad.transport.EntityResultRequest',
        'org.opensearch.ad.transport.AnomalyDetectorJobRequest',
        'org.opensearch.ad.transport.ADBatchAnomalyResultAction',
        'org.opensearch.ad.transport.ADTaskProfileNodeResponse',
        'org.opensearch.ad.transport.AnomalyDetectorJobAction',
        'org.opensearch.ad.transport.AnomalyResultTransportAction',
        'org.opensearch.ad.transport.GetAnomalyDetectorAction',
        'org.opensearch.ad.transport.AnomalyDetectorJobTransportAction',
        'org.opensearch.ad.transport.AnomalyDetectorJobResponse',
        'org.opensearch.ad.transport.GetAnomalyDetectorRequest',
        'org.opensearch.ad.transport.AnomalyResultTransportAction',
        'org.opensearch.ad.transport.DeleteAnomalyDetectorAction',
        'org.opensearch.ad.transport.ForwardADTaskRequest',
        'org.opensearch.ad.transport.AnomalyResultTransportAction.EntityResultListener',
        'org.opensearch.ad.feature.CompositeRetriever',
        'org.opensearch.ad.ml.EntityColdStarter',
        'org.opensearch.ad.AbstractProfileRunner',
        'org.opensearch.ad.Name',
        'org.opensearch.ad.NodeStateManager',
        'org.opensearch.ad.model.EntityProfile.Builder',
        'org.opensearch.ad.transport.AnomalyResultTransportAction.PageListener',
        'org.opensearch.ad.feature.CompositeRetriever.Page',
        'org.opensearch.ad.feature.CompositeRetriever.PageIterator.1',
        'org.opensearch.ad.feature.CompositeRetriever.PageIterator',
        'org.opensearch.ad.cluster.ADDataMigrator',
        'org.opensearch.ad.AnomalyDetectorExtension',
        'org.opensearch.ad.transport.ADJobRunnerTransportAction*',
        'org.opensearch.ad.AnomalyDetectorProfileRunner',
        'org.opensearch.ad.EntityProfileRunner',
        'org.opensearch.ad.util.BulkUtil',
        'org.opensearch.ad.common.exception.InternalFailure',
        'org.opensearch.ad.cluster.HourlyCron',
        'org.opensearch.ad.cluster.ADClusterEventListener',
        'org.opensearch.ad.cluster.DailyCron',
        'org.opensearch.ad.cluster.diskcleanup.IndexCleanup',
        'org.opensearch.ad.cluster.diskcleanup.ModelCheckpointIndexRetention',
        'org.opensearch.ad.transport.handler.AnomalyIndexHandler',
        'org.opensearch.ad.transport.AnomalyResultTransportAction.RCFActionListener',
        'org.opensearch.ad.transport.AnomalyResultRequest',
        'org.opensearch.ad.transport.AnomalyResultAction',
        'org.opensearch.ad.transport.CronNodeResponse',
        'org.opensearch.ad.transport.CronResponse',
        'org.opensearch.ad.transport.AnomalyResultResponse',
        'org.opensearch.ad.MemoryTracker',
        'org.opensearch.ad.caching.PriorityCache',
        'org.opensearch.ad.common.exception.EndRunException',
        'org.opensearch.ad.common.exception.LimitExceededException',
        'org.opensearch.ad.common.exception.ClientException',
        'org.opensearch.ad.task.ADTaskSlotLimit',
        'org.opensearch.ad.task.ADHCBatchTaskCache',
        'org.opensearch.ad.task.ADTaskCacheManager',
        'org.opensearch.ad.task.ADRealtimeTaskCache',
        'org.opensearch.ad.task.ADHCBatchTaskRunState:',
        'org.opensearch.ad.task.ADBatchTaskCache',
        'org.opensearch.ad.caching.DoorKeeper',
        'org.opensearch.ad.caching.PriorityCache.1',
        'org.opensearch.ad.caching.CacheProvider',
        'org.opensearch.ad.util.IndexUtils',
        'org.opensearch.ad.cluster.ClusterManagerEventListener',
        'org.opensearch.ad.cluster.ClusterManagerEventListener.1',
        'org.opensearch.ad.cluster.ClusterManagerEventListener.2',
        'org.opensearch.ad.transport.ADStatsNodesAction',
        'org.opensearch.ad.transport.BackPressureRouting',
        'org.opensearch.ad.transport.ADStatsNodesTransportAction',
        'org.opensearch.ad.stats.InternalStatNames',
<<<<<<< HEAD
        'org.opensearch.ad.NodeState'
=======
        'org.opensearch.ad.NodeState',
        'org.opensearch.ad.transport.DeleteModelRequest',
        'org.opensearch.ad.transport.DeleteModelNodeResponse',
        'org.opensearch.ad.transport.DeleteModelResponse',
        'org.opensearch.ad.transport.StopDetectorTransportAction',
        'org.opensearch.ad.transport.StopDetectorRequest',
        'org.opensearch.ad.ratelimit.RateLimitedRequestWorker',
        'org.opensearch.ad.ratelimit.QueuedRequest',
        'org.opensearch.ad.ratelimit.CheckpointReadWorker',
        'org.opensearch.ad.ratelimit.ConcurrentWorker',
        'org.opensearch.ad.ratelimit.EntityFeatureRequest',
        'org.opensearch.ad.ratelimit.RateLimitedRequestWorker.RequestQueue',
        'org.opensearch.ad.stats.StatNames',
        'org.opensearch.ad.stats.ADStats',
        'org.opensearch.ad.MaintenanceState',
        'org.opensearch.ad.AnomalyDetectorExtension.1',
        'org.opensearch.ad.AnomalyDetectorExtension.1.1',
        'org.opensearch.ad.EntityProfileRunner',
        'org.opensearch.ad.caching.CacheProvider',
        'org.opensearch.ad.transport.ADResultBulkTransportAction',
        'org.opensearch.ad.transport.ADResultBulkRequest',
        'org.opensearch.ad.transport.ADResultBulkAction',
        'org.opensearch.ad.ratelimit.ResultWriteRequest',
        'org.opensearch.ad.AnomalyDetectorJobRunner.1',
        'org.opensearch.ad.AnomalyDetectorJobRunner.2',
        'org.opensearch.ad.util.RestHandlerUtils'
>>>>>>> 97789bd1
]


jacocoTestCoverageVerification {
    violationRules {
        rule {
            element = 'CLASS'
            excludes = jacocoExclusions
            limit {
                counter = 'BRANCH'
                minimum = 0.60
            }
        }
        rule {
            element = 'CLASS'
            excludes = jacocoExclusions
            limit {
                counter = 'LINE'
                value = 'COVEREDRATIO'
                minimum = 0.75
            }
        }
    }
}

jacocoTestReport {
    reports {
        xml.enabled = true
        html.enabled = true
    }
}

check.dependsOn jacocoTestCoverageVerification
jacocoTestCoverageVerification.dependsOn jacocoTestReport

dependencies {
    implementation "org.opensearch:opensearch:${opensearch_version}"
    compileOnly "org.opensearch.plugin:opensearch-scripting-painless-spi:${opensearch_version}"
//  Removed Job Scheduler dependency from AD
    implementation "org.opensearch:opensearch-job-scheduler-spi:${job_scheduler_version}"
//  Removed Common Utils dependency from AD
//    implementation "org.opensearch:common-utils:${common_utils_version}"
    implementation "org.opensearch:opensearch-job-scheduler:${job_scheduler_version}"
    implementation "org.opensearch.sdk:opensearch-sdk-java:2.0.0-SNAPSHOT"
    implementation "com.google.inject:guice:5.1.0"
    implementation "org.opensearch.client:opensearch-java:${opensearch_version}"
    implementation "org.opensearch.client:opensearch-rest-client:${opensearch_version}"
    implementation "org.opensearch.client:opensearch-rest-high-level-client:${opensearch_version}"
    implementation group: 'com.google.guava', name: 'guava', version:'31.0.1-jre'
    implementation group: 'com.google.guava', name: 'failureaccess', version:'1.0.1'
    implementation group: 'org.javassist', name: 'javassist', version:'3.28.0-GA'
    implementation group: 'org.apache.commons', name: 'commons-math3', version: '3.6.1'
    implementation group: 'com.google.code.gson', name: 'gson', version: '2.8.9'
    implementation group: 'com.yahoo.datasketches', name: 'sketches-core', version: '0.13.4'
    implementation group: 'com.yahoo.datasketches', name: 'memory', version: '0.12.2'
    implementation group: 'commons-lang', name: 'commons-lang', version: '2.6'
    implementation group: 'org.apache.commons', name: 'commons-pool2', version: '2.10.0'
    implementation 'software.amazon.randomcutforest:randomcutforest-serialization:3.0-rc3'
    implementation 'software.amazon.randomcutforest:randomcutforest-parkservices:3.0-rc3'
    implementation 'software.amazon.randomcutforest:randomcutforest-core:3.0-rc3'

    // force Jackson version to avoid version conflict issue
//    implementation "com.fasterxml.jackson.core:jackson-core:${versions.jackson}"
//    implementation "com.fasterxml.jackson.core:jackson-databind:${versions.jackson}"
//    implementation "com.fasterxml.jackson.core:jackson-annotations:${versions.jackson}"

    // used for serializing/deserializing rcf models.
    implementation group: 'io.protostuff', name: 'protostuff-core', version: '1.8.0'
    implementation group: 'io.protostuff', name: 'protostuff-runtime', version: '1.8.0'
    implementation group: 'io.protostuff', name: 'protostuff-api', version: '1.8.0'
    implementation group: 'io.protostuff', name: 'protostuff-collectionschema', version: '1.8.0'
    implementation group: 'org.apache.commons', name: 'commons-lang3', version: '3.12.0'

    implementation "org.jacoco:org.jacoco.agent:0.8.5"
    implementation ("org.jacoco:org.jacoco.ant:0.8.5") {
        exclude group: 'org.ow2.asm', module: 'asm-commons'
        exclude group: 'org.ow2.asm', module: 'asm'
        exclude group: 'org.ow2.asm', module: 'asm-tree'
    }

    testImplementation group: 'org.opensearch.test', name: 'framework', version:"${opensearch_version}"
    testImplementation group: 'pl.pragmatists', name: 'JUnitParams', version: '1.1.1'
    testImplementation group: 'org.mockito', name: 'mockito-core', version: '2.25.0'
    testImplementation group: 'org.powermock', name: 'powermock-api-mockito2', version: '2.0.2'
    testImplementation group: 'org.powermock', name: 'powermock-module-junit4', version: '2.0.2'
    testImplementation group: 'org.powermock', name: 'powermock-module-junit4-common', version: '2.0.2'
    testImplementation group: 'org.powermock', name: 'powermock-core', version: '2.0.2'
    testImplementation group: 'org.powermock', name: 'powermock-api-support', version: '2.0.2'
    testImplementation group: 'org.powermock', name: 'powermock-reflect', version: '2.0.7'
    testImplementation group: 'org.objenesis', name: 'objenesis', version: '3.0.1'
    testImplementation group: 'net.bytebuddy', name: 'byte-buddy', version: '1.9.15'
    testImplementation group: 'net.bytebuddy', name: 'byte-buddy-agent', version: '1.9.15'
    testCompileOnly 'org.apiguardian:apiguardian-api:1.1.0'
    testImplementation 'org.junit.jupiter:junit-jupiter-api:5.7.2'
    testImplementation  'org.junit.jupiter:junit-jupiter-params:5.7.2'
    testImplementation 'org.junit.jupiter:junit-jupiter-engine:5.7.2'
    testRuntimeOnly 'org.junit.vintage:junit-vintage-engine:5.7.2'
    testCompileOnly 'junit:junit:4.13.2'
}

compileJava.options.compilerArgs << "-Xlint:-deprecation,-rawtypes,-serial,-try,-unchecked"

test {
    useJUnitPlatform()
}

apply plugin: 'nebula.ospackage'

// Commented this code until https://github.com/opensearch-project/opensearch-sdk-java/issues/144
// This is afterEvaluate because the bundlePlugin ZIP task is updated afterEvaluate and changes the ZIP name to match the plugin name
/*afterEvaluate {
    ospackage {
        packageName = "${name}"
        release = isSnapshot ? "0.1" : '1'
        version = "${project.version}" - "-SNAPSHOT"

        into '/usr/share/opensearch/plugins'
        from(zipTree(bundlePlugin.archivePath)) {
            into opensearchplugin.name
        }

        user 'root'
        permissionGroup 'root'
        fileMode 0644
        dirMode 0755

        requires('opensearch', '3.0.0', EQUAL)
        packager = 'Amazon'
        vendor = 'Amazon'
        os = 'LINUX'
        prefix '/usr'

        license 'ASL-2.0'
        maintainer 'OpenSearch <opensearch@amazon.com>'
        url 'https://opensearch.org/downloads.html'
        summary '''
         Anomaly Detection plugin for OpenSearch.
         Reference documentation can be found at https://opensearch.org/docs/monitoring-plugins/ad/index/.
    '''.stripIndent().replace('\n', ' ').trim()
    }

    buildRpm {
        arch = 'NOARCH'
        dependsOn 'assemble'
        finalizedBy 'renameRpm'
        task renameRpm(type: Copy) {
            from("$buildDir/distributions")
            into("$buildDir/distributions")
            include archiveName
            rename archiveName, "${packageName}-${version}.rpm"
            doLast { delete file("$buildDir/distributions/$archiveName") }
        }
    }

    buildDeb {
        arch = 'all'
        dependsOn 'assemble'
        finalizedBy 'renameDeb'
        task renameDeb(type: Copy) {
            from("$buildDir/distributions")
            into("$buildDir/distributions")
            include archiveName
            rename archiveName, "${packageName}-${version}.deb"
            doLast { delete file("$buildDir/distributions/$archiveName") }
        }
    }

    task buildPackages(type: GradleBuild) {
        tasks = ['build', 'buildRpm', 'buildDeb']
    }
}*/

spotless {
    java {
        removeUnusedImports()
        importOrder 'java', 'javax', 'org', 'com'
        paddedCell()
        eclipse().configFile rootProject.file('.eclipseformat.xml')
    }
}

// no need to validate pom, as we do not upload to maven/sonatype
// Commented this code until https://github.com/opensearch-project/opensearch-sdk-java/issues/144
/*validateNebulaPom.enabled = false

tasks.withType(licenseHeaders.class) {
    additionalLicense 'AL   ', 'Apache', 'Licensed under the Apache License, Version 2.0 (the "License")'
}*/

// show test results so that we can record information like precion/recall results of correctness testing.
if (printLogs) {
    test {
        testLogging {
            showStandardStreams = true
            outputs.upToDateWhen {false}
        }
    }
}<|MERGE_RESOLUTION|>--- conflicted
+++ resolved
@@ -753,9 +753,6 @@
         'org.opensearch.ad.transport.BackPressureRouting',
         'org.opensearch.ad.transport.ADStatsNodesTransportAction',
         'org.opensearch.ad.stats.InternalStatNames',
-<<<<<<< HEAD
-        'org.opensearch.ad.NodeState'
-=======
         'org.opensearch.ad.NodeState',
         'org.opensearch.ad.transport.DeleteModelRequest',
         'org.opensearch.ad.transport.DeleteModelNodeResponse',
@@ -782,7 +779,6 @@
         'org.opensearch.ad.AnomalyDetectorJobRunner.1',
         'org.opensearch.ad.AnomalyDetectorJobRunner.2',
         'org.opensearch.ad.util.RestHandlerUtils'
->>>>>>> 97789bd1
 ]
 
 
