/*
 * SPDX-License-Identifier: Apache-2.0
 *
 * The OpenSearch Contributors require contributions made to
 * this file be licensed under the Apache-2.0 license or a
 * compatible open source license.
 *
 * Modifications Copyright OpenSearch Contributors. See
 * GitHub history for details.
 */


import org.opensearch.gradle.testclusters.OpenSearchCluster

import javax.net.ssl.HostnameVerifier
import javax.net.ssl.HttpsURLConnection
import javax.net.ssl.SSLContext
import javax.net.ssl.SSLSession
import javax.net.ssl.TrustManager
import javax.net.ssl.X509TrustManager
import java.nio.charset.StandardCharsets
import java.nio.file.Files
import java.security.GeneralSecurityException
import java.security.cert.X509Certificate
import java.util.concurrent.Callable
import org.opensearch.gradle.test.RestIntegTestTask
import org.opensearch.gradle.testclusters.StandaloneRestIntegTestTask
import org.opensearch.gradle.info.BuildParams
import java.util.stream.Collectors


import java.util.concurrent.TimeUnit
import java.util.function.Predicate
import java.util.stream.Collectors

buildscript {
    ext {
        opensearch_group = "org.opensearch"
        isSnapshot = "true" == System.getProperty("build.snapshot", "true")
        opensearch_version = System.getProperty("opensearch.version", "3.1.0-SNAPSHOT")
        buildVersionQualifier = System.getProperty("build.version_qualifier", "")
        // 3.0.0-SNAPSHOT -> 3.0.0.0-SNAPSHOT
        version_tokens = opensearch_version.tokenize('-')
        opensearch_build = version_tokens[0] + '.0'
        plugin_no_snapshot = opensearch_build
        if (buildVersionQualifier) {
            opensearch_build += "-${buildVersionQualifier}"
            plugin_no_snapshot += "-${buildVersionQualifier}"
        }
        if (isSnapshot) {
            opensearch_build += "-SNAPSHOT"
        }
        opensearch_no_snapshot = opensearch_version.replace("-SNAPSHOT","")
        js_resource_folder = "src/test/resources/job-scheduler"
        common_utils_version = System.getProperty("common_utils.version", opensearch_build)
        job_scheduler_version = System.getProperty("job_scheduler.version", opensearch_build)
        bwcVersionShort = "2.20.0"
        bwcVersion = bwcVersionShort + ".0"
        bwcOpenSearchADDownload = 'https://ci.opensearch.org/ci/dbc/distribution-build-opensearch/' + bwcVersionShort + '/latest/linux/x64/tar/builds/' +
                'opensearch/plugins/opensearch-anomaly-detection-' + bwcVersion + '.zip'
        bwcOpenSearchJSDownload = 'https://ci.opensearch.org/ci/dbc/distribution-build-opensearch/' + bwcVersionShort + '/latest/linux/x64/tar/builds/' +
                'opensearch/plugins/opensearch-job-scheduler-' + bwcVersion + '.zip'
        baseName = "adBwcCluster"
        bwcFilePath = "src/test/resources/org/opensearch/ad/bwc/"
        bwcJobSchedulerPath = bwcFilePath + "job-scheduler/"
        bwcAnomalyDetectionPath = bwcFilePath + "anomaly-detection/"
        jacksonVersion = "2.18.2"
        // gradle build won't print logs during test by default unless there is a failure.
        // It is useful to record intermediately information like prediction precision and recall.
        // This option turn on log printing during tests.
        printLogs = "true" == System.getProperty("test.logs", "false")
    }

    repositories {
        mavenLocal()
        maven { url "https://aws.oss.sonatype.org/content/repositories/snapshots" }
        mavenCentral()
        maven { url "https://plugins.gradle.org/m2/" }
    }

    dependencies {
        classpath "${opensearch_group}.gradle:build-tools:${opensearch_version}"
    }
}

plugins {
    id 'com.netflix.nebula.ospackage' version "11.11.1"
    id "com.diffplug.spotless" version "6.25.0"
    id 'java-library'
    id 'org.gradle.test-retry' version '1.6.0'
    id "de.undercouch.download" version "5.6.0"
}

tasks.withType(JavaCompile) {
    options.encoding = "UTF-8"
}
tasks.withType(Test) {
    systemProperty "file.encoding", "UTF-8"
    jvmArgs("--add-opens", "java.base/java.time=ALL-UNNAMED")
    jvmArgs("--add-opens", "java.base/java.util.stream=ALL-UNNAMED")

    // PowerMock related tests like SearchFeatureDaoTests relies on modifying the bytecode of
    // classes during runtime, which can conflict with the module system introduced in Java 9.
    // To resolve this issue, we use the --add-opens option to explicitly open the java.util
    // and java.lang package to PowerMock. This option allows PowerMock to access non-public
    // members of the java.util and java.lang package.
    jvmArgs('--add-opens', 'java.base/java.util=ALL-UNNAMED')
    jvmArgs('--add-opens', 'java.base/java.lang=ALL-UNNAMED')
}
tasks.withType(Javadoc) {
    options.encoding = 'UTF-8'
}
tasks.withType(AbstractArchiveTask).configureEach {
    preserveFileTimestamps = false
    reproducibleFileOrder = true
}

repositories {
    mavenLocal()
    maven { url "https://aws.oss.sonatype.org/content/repositories/snapshots" }
    mavenCentral()
    maven { url "https://plugins.gradle.org/m2/" }
    maven { url "https://ci.opensearch.org/ci/dbc/snapshots/lucene/" }
}
configurations {
    zipArchive
    //hamcrest-core needs to be ignored since it causes jar hell exception due to a conflict during testing
    testImplementation {
        exclude group: 'org.hamcrest', module: 'hamcrest-core'
    }
    opensearchPlugin
}

dependencies {
    compileOnly group: 'org.opensearch', name:'opensearch-security-spi', version:"${opensearch_build}"
    implementation "org.opensearch:opensearch:${opensearch_version}"
    compileOnly "org.opensearch.plugin:opensearch-scripting-painless-spi:${opensearch_version}"
    compileOnly "org.opensearch:opensearch-job-scheduler-spi:${job_scheduler_version}"
    implementation "org.opensearch:common-utils:${common_utils_version}"
    implementation "org.opensearch.client:opensearch-rest-client:${opensearch_version}"
<<<<<<< HEAD
    compileOnly group: 'com.google.guava', name: 'guava', version:'33.4.5-jre'
    compileOnly group: 'com.google.guava', name: 'failureaccess', version:'1.0.3'
=======
    implementation group: 'com.google.guava', name: 'guava', version:'32.1.3-jre'
    implementation group: 'com.google.guava', name: 'failureaccess', version:'1.0.2'
>>>>>>> 9953e5c8
    implementation group: 'org.apache.commons', name: 'commons-math3', version: '3.6.1'
    implementation group: 'com.google.code.gson', name: 'gson', version: '2.11.0'
    implementation group: 'com.yahoo.datasketches', name: 'sketches-core', version: '0.13.4'
    implementation group: 'com.yahoo.datasketches', name: 'memory', version: '0.12.2'
    implementation group: 'commons-lang', name: 'commons-lang', version: '2.6'
    implementation group: 'org.apache.commons', name: 'commons-pool2', version: '2.12.0'
    implementation 'software.amazon.randomcutforest:randomcutforest-serialization:4.2.0'
    implementation 'software.amazon.randomcutforest:randomcutforest-parkservices:4.2.0'
    implementation 'software.amazon.randomcutforest:randomcutforest-core:4.2.0'

    // we inherit jackson-core from opensearch core
    implementation("com.fasterxml.jackson.core:jackson-databind:${jacksonVersion}")
    implementation("com.fasterxml.jackson.core:jackson-annotations:${jacksonVersion}")

    // used for serializing/deserializing rcf models.
    implementation group: 'io.protostuff', name: 'protostuff-core', version: '1.8.0'
    implementation group: 'io.protostuff', name: 'protostuff-runtime', version: '1.8.0'
    implementation group: 'io.protostuff', name: 'protostuff-api', version: '1.8.0'
    implementation group: 'io.protostuff', name: 'protostuff-collectionschema', version: '1.8.0'
    implementation group: 'org.apache.commons', name: 'commons-lang3', version: '3.17.0'


    implementation "org.jacoco:org.jacoco.agent:0.8.12"
    implementation ("org.jacoco:org.jacoco.ant:0.8.12") {
        exclude group: 'org.ow2.asm', module: 'asm-commons'
        exclude group: 'org.ow2.asm', module: 'asm'
        exclude group: 'org.ow2.asm', module: 'asm-tree'
    }

    // used for output encoding of config descriptions
    implementation group: 'org.owasp.encoder' , name: 'encoder', version: '1.3.1'

    testImplementation group: 'pl.pragmatists', name: 'JUnitParams', version: '1.1.1'
    testImplementation group: 'org.mockito', name: 'mockito-core', version: '5.14.2'
    testImplementation group: 'org.objenesis', name: 'objenesis', version: '3.4'
    testImplementation group: 'net.bytebuddy', name: 'byte-buddy', version: '1.15.10'
    testImplementation group: 'net.bytebuddy', name: 'byte-buddy-agent', version: '1.15.10'
    testCompileOnly 'org.apiguardian:apiguardian-api:1.1.2'
    // jupiter is required to run unit tests not inherited from OpenSearchTestCase (e.g., PreviousValueImputerTests)
    testImplementation 'org.junit.jupiter:junit-jupiter-api:5.11.2'
    testImplementation  'org.junit.jupiter:junit-jupiter-params:5.11.2'
    testImplementation 'org.junit.jupiter:junit-jupiter-engine:5.11.2'
    testImplementation "org.opensearch:opensearch-core:${opensearch_version}"
    testRuntimeOnly("org.junit.platform:junit-platform-launcher:1.11.2")
    testCompileOnly 'junit:junit:4.13.2'

    opensearchPlugin "org.opensearch.plugin:opensearch-job-scheduler:${opensearch_build}@zip"
    opensearchPlugin "org.opensearch.plugin:opensearch-security:${opensearch_build}@zip"
}

apply plugin: 'java'
apply plugin: 'idea'
apply plugin: 'opensearch.opensearchplugin'
apply plugin: 'opensearch.testclusters'
apply plugin: 'base'
apply plugin: 'jacoco'
apply plugin: 'eclipse'
apply plugin: 'opensearch.pluginzip'
apply plugin: 'opensearch.java-agent'

ext {
    isSnapshot = "true" == System.getProperty("build.snapshot", "true")
    buildVersionQualifier = System.getProperty("build.version_qualifier")
}

allprojects {
    group = 'org.opensearch'

    version = "${opensearch_build}"

    plugins.withId('jacoco') {
        jacoco.toolVersion = '0.8.12'
    }
}

java {
  targetCompatibility = JavaVersion.VERSION_21
  sourceCompatibility = JavaVersion.VERSION_21
}

ext {
    projectSubstitutions = [:]
    licenseFile = rootProject.file('LICENSE.txt')
    noticeFile = rootProject.file('NOTICE.txt')

    ['esnode.pem', 'esnode-key.pem', 'kirk.pem', 'kirk-key.pem', 'root-ca.pem', 'sample.pem', 'test-kirk.jks'].forEach { file ->
        File local = getLayout().getBuildDirectory().file(file).get().getAsFile()
        download.run {
            src "https://raw.githubusercontent.com/opensearch-project/security/refs/heads/main/bwc-test/src/test/resources/security/" + file
            dest local
            overwrite false
        }
        processResources {
            from(local)
        }
    }
}

opensearchplugin {
    name 'opensearch-anomaly-detection'
    description 'OpenSearch anomaly detector plugin'
    classname 'org.opensearch.timeseries.TimeSeriesAnalyticsPlugin'
    extendedPlugins = ['lang-painless', 'opensearch-job-scheduler', 'opensearch-security;optional=true']
}

// Handle case where older versions of esplugin doesn't expose the joda time version it uses
configurations.all {
    if (it.state != Configuration.State.UNRESOLVED) return
    resolutionStrategy {
        force "joda-time:joda-time:${versions.joda}"
        force "commons-logging:commons-logging:${versions.commonslogging}"
        force "org.apache.httpcomponents.core5:httpcore5:${versions.httpcore5}"
        force "org.apache.httpcomponents.client5:httpclient5:${versions.httpclient5}"
        force "commons-codec:commons-codec:${versions.commonscodec}"

        force "org.mockito:mockito-core:5.14.2"
        force "org.objenesis:objenesis:3.4"
        force "net.bytebuddy:byte-buddy:1.15.10"
        force "net.bytebuddy:byte-buddy-agent:1.15.10"
        force "com.google.code.gson:gson:2.11.0"
        force "junit:junit:4.13.2"

        force "com.google.guava:guava:33.4.5-jre" // CVE for 31.1
        force("com.fasterxml.jackson.core:jackson-core:${jacksonVersion}")
        force "org.eclipse.platform:org.eclipse.core.runtime:3.29.0" // CVE for < 3.29.0
        force "org.ow2.asm:asm:9.7.1"
    }
}


publishing {
    publications {
        pluginZip(MavenPublication) { publication ->
            pom {
                name = opensearchplugin.name
                description = opensearchplugin.description
                groupId = "org.opensearch.plugin"
                licenses {
                    license {
                        name = "The Apache License, Version 2.0"
                        url = "http://www.apache.org/licenses/LICENSE-2.0.txt"
                    }
                }
                developers {
                    developer {
                        name = "OpenSearch"
                        url = "https://github.com/opensearch-project/anomaly-detection"
                    }
                }
            }
        }
    }

    repositories {
        maven {
            name = "Snapshots"
            url = "https://aws.oss.sonatype.org/content/repositories/snapshots"
            credentials {
                username "$System.env.SONATYPE_USERNAME"
                password "$System.env.SONATYPE_PASSWORD"
            }
        }
    }
}

tasks.named('forbiddenApisMain').configure {
    // Only enable limited check because AD code has too many violations.
    replaceSignatureFiles 'jdk-signatures'
    signaturesFiles += files('src/forbidden/ad-signatures.txt')
}

//Adds custom file that only has some of the checks for testApis checks since too many violations
//For example, we have to allow @Test to be used in test classes not inherited from LuceneTestCase.
//example: warning for every file: `Forbidden annotation use: org.junit.Test [defaultMessage Just name your test method testFooBar]`
forbiddenApisTest.setSignaturesFiles(files('src/forbidden/ad-test-signatures.txt'))

// Allow test cases to be named Tests without having to be inherited from LuceneTestCase.
// see https://github.com/elastic/elasticsearch/blob/323f312bbc829a63056a79ebe45adced5099f6e6/buildSrc/src/main/java/org/elasticsearch/gradle/precommit/TestingConventionsTasks.java
testingConventions.enabled = false

licenseHeaders.enabled = true
dependencyLicenses.enabled = false
thirdPartyAudit.enabled = false
loggerUsageCheck.enabled = false

// See package README.md for details on using these tasks.
def _numNodes = findProperty('numNodes') as Integer ?: 1

def opensearch_tmp_dir = rootProject.file('build/private/opensearch_tmp').absoluteFile
opensearch_tmp_dir.mkdirs()
test {
    retry {
        if (BuildParams.isCi()) {
            maxRetries = 6
            maxFailures = 10
        }
        failOnPassedAfterRetry = false
    }
    include '**/*Tests.class'
    systemProperty 'tests.security.manager', 'false'

    if (System.getProperty("model-benchmark") == null || System.getProperty("model-benchmark") == "false") {
        filter {
            excludeTestsMatching "org.opensearch.ad.ml.HCADModelPerfTests"
        }
    }
}

task integTest(type: RestIntegTestTask) {
    description = "Run tests against a cluster"
    testClassesDirs = sourceSets.test.output.classesDirs
    classpath = sourceSets.test.runtimeClasspath
}
tasks.named("check").configure { dependsOn(integTest) }

integTest {

    retry {
        if (BuildParams.isCi()) {
            maxRetries = 6
            maxFailures = 10
        }
        failOnPassedAfterRetry = false
    }
    dependsOn "bundlePlugin"
    systemProperty 'tests.security.manager', 'false'
    systemProperty 'java.io.tmpdir', opensearch_tmp_dir.absolutePath

    systemProperty "https", System.getProperty("https")
    systemProperty "user", System.getProperty("user")
    systemProperty "password", System.getProperty("password")

    // Only rest case can run with remote cluster
    if (System.getProperty("tests.rest.cluster") != null) {
        filter {
            includeTestsMatching "org.opensearch.ad.rest.*IT"
            includeTestsMatching "org.opensearch.ad.e2e.*IT"
            includeTestsMatching "org.opensearch.forecast.rest.*IT"
            includeTestsMatching "org.opensearch.forecast.e2e.*IT"
        }
    }

    if (System.getProperty("https") == null || System.getProperty("https") == "false") {
        filter {
            excludeTestsMatching "org.opensearch.ad.rest.SecureADRestIT"
            excludeTestsMatching "org.opensearch.forecast.rest.SecureForecastRestIT"
        }
    }

    if (System.getProperty("tests.rest.bwcsuite") == null) {
        filter {
            excludeTestsMatching "org.opensearch.ad.bwc.*IT"
        }
    }

    if (System.getProperty("model-benchmark") == null || System.getProperty("model-benchmark") == "false") {
        filter {
            excludeTestsMatching "org.opensearch.ad.e2e.*ModelPerfIT"
        }
    }

    if (System.getProperty("long-running") == null || System.getProperty("long-running") == "false") {
        filter {
            excludeTestsMatching "org.opensearch.ad.e2e.SingleStreamSmokeIT"
        }
    }

    // The 'doFirst' delays till execution time.
    doFirst {
        // Tell the test JVM if the cluster JVM is running under a debugger so that tests can
        // use longer timeouts for requests.
        def isDebuggingCluster = getDebug() || System.getProperty("test.debug") != null
        systemProperty 'cluster.debug', isDebuggingCluster
        // Set number of nodes system property to be used in tests
        systemProperty 'cluster.number_of_nodes', "${_numNodes}"
        // There seems to be an issue when running multi node run or integ tasks with unicast_hosts
        // not being written, the waitForAllConditions ensures it's written
        getClusters().forEach { cluster ->
            cluster.waitForAllConditions()
        }
        println 'Running in CI mode:' + BuildParams.isCi()
    }

    // The --debug-jvm command-line option makes the cluster debuggable; this makes the tests debuggable
    if (System.getProperty("test.debug") != null) {
        jvmArgs '-agentlib:jdwp=transport=dt_socket,server=y,suspend=y,address=*:5005'
    }

    if (printLogs) {
        testLogging {
            showStandardStreams = true
            outputs.upToDateWhen {false}
        }
    }
}

ext.resolvePluginFile = { pluginId ->
    return new Callable<RegularFile>() {
        @Override
        RegularFile call() throws Exception {
            return new RegularFile() {
                @Override
                File getAsFile() {
                    return configurations.opensearchPlugin.resolvedConfiguration.resolvedArtifacts
                            .find { ResolvedArtifact f ->
                                f.name.startsWith(pluginId)
                            }
                            .file
                }
            }
        }
    }
}
def jobSchedulerFile = resolvePluginFile("opensearch-job-scheduler")
def securityPluginFile = resolvePluginFile("opensearch-security")

// === Setup security test ===
// This flag indicates the existence of security plugin
def securityEnabled = System.getProperty("security", "false") == "true" || System.getProperty("https", "false") == "true"

testClusters.integTest {
    testDistribution = "ARCHIVE"
    // Cluster shrink exception thrown if we try to set numberOfNodes to 1, so only apply if > 1
    if (_numNodes > 1) numberOfNodes = _numNodes
    configureClusterPlugins(delegate, jobSchedulerFile, securityPluginFile, securityEnabled)
}

testClusters {
    leaderCluster {
        testDistribution = "ARCHIVE"
        setting 'path.repo', file("${buildDir}/leaderCluster/repo").absolutePath
        setting 'discovery.type', 'single-node'
        // Add custom attribute to identify this cluster
        setting 'node.attr.cluster_role', 'leader'
        configureClusterPlugins(delegate, jobSchedulerFile, securityPluginFile, securityEnabled)
    }

    followCluster {
        testDistribution = "ARCHIVE"
        setting 'path.repo', file("${buildDir}/followCluster/repo").absolutePath
        setting 'discovery.type', 'single-node'
        // Add custom attribute to identify this cluster
        setting 'node.attr.cluster_role', 'follower'
        configureClusterPlugins(delegate, jobSchedulerFile, securityPluginFile, securityEnabled)
    }
}

def configureClusterPlugins(cluster, jobSchedulerFile, securityPluginFile, securityEnabled) {
    // When running integration tests it doesn't forward the --debug-jvm to the cluster anymore
    // i.e. we have to use a custom property to flag when we want to debug elasticsearch JVM
    // since we also support multi node integration tests we increase debugPort per node
    if (System.getProperty("opensearch.debug") != null) {
        def debugPort = 5005
        nodes.forEach { node ->
            node.jvmArgs("-agentlib:jdwp=transport=dt_socket,server=n,suspend=y,address=*:${debugPort}")
            debugPort += 1
        }
    }
    cluster.with {
        plugin(project.tasks.bundlePlugin.archiveFile)
        plugin(provider(jobSchedulerFile))
        if (securityEnabled) {
            plugin(provider(securityPluginFile))
        }

        // As of ES 7.7.0 the opendistro-anomaly-detection plugin is being added to the list of plugins for the testCluster during build before
        // the opensearch-job-scheduler plugin, which is causing build failures. From the stack trace, this looks like a bug.
        //
        // Exception in thread "main" java.lang.IllegalArgumentException: Missing plugin [opensearch-job-scheduler], dependency of [opendistro-anomaly-detection]
        //       at org.opensearch.plugins.PluginsService.addSortedBundle(PluginsService.java:452)
        //
        // One explanation is that ES build script sort plugins according to the natural ordering of their names.
        // opendistro-anomaly-detection comes before opensearch-job-scheduler.
        //
        // The following is a comparison of different plugin installation order:
        // Before 7.7:
        // ./bin/elasticsearch-plugin install --batch file:opendistro-anomaly-detection.zip file:opensearch-job-scheduler.zip
        //
        // After 7.7:
        // ./bin/elasticsearch-plugin install --batch file:opensearch-job-scheduler.zip file:opendistro-anomaly-detection.zip
        //
        // A temporary hack is to reorder the plugins list after evaluation but prior to task execution when the plugins are installed.
        nodes.each { node ->
            def plugins = node.plugins
            def firstPlugin = plugins.get(0)
            plugins.remove(0)
            plugins.add(firstPlugin)

            if (securityEnabled) {
                node.extraConfigFile("kirk.pem", file("build/resources/main/kirk.pem"))
                node.extraConfigFile("kirk-key.pem", file("build/resources/main/kirk-key.pem"))
                node.extraConfigFile("esnode.pem", file("build/resources/main/esnode.pem"))
                node.extraConfigFile("esnode-key.pem", file("build/resources/main/esnode-key.pem"))
                node.extraConfigFile("root-ca.pem", file("build/resources/main/root-ca.pem"))
                node.setting("plugins.security.ssl.transport.pemcert_filepath", "esnode.pem")
                node.setting("plugins.security.ssl.transport.pemkey_filepath", "esnode-key.pem")
                node.setting("plugins.security.ssl.transport.pemtrustedcas_filepath", "root-ca.pem")
                node.setting("plugins.security.ssl.transport.enforce_hostname_verification", "false")
                node.setting("plugins.security.ssl.http.enabled", "true")
                node.setting("plugins.security.ssl.http.pemcert_filepath", "esnode.pem")
                node.setting("plugins.security.ssl.http.pemkey_filepath", "esnode-key.pem")
                node.setting("plugins.security.ssl.http.pemtrustedcas_filepath", "root-ca.pem")
                node.setting("plugins.security.allow_unsafe_democertificates", "true")
                node.setting("plugins.security.allow_default_init_securityindex", "true")
                node.setting("plugins.security.authcz.admin_dn", "\n - CN=kirk,OU=client,O=client,L=test,C=de")
                node.setting("plugins.security.audit.type", "internal_opensearch")
                node.setting("plugins.security.enable_snapshot_restore_privilege", "true")
                node.setting("plugins.security.check_snapshot_restore_write_privileges", "true")
                node.setting("plugins.security.restapi.roles_enabled", "[\"all_access\", \"security_rest_api_access\"]")
                node.setting("plugins.security.system_indices.enabled", "true")
                node.setting("plugins.security.experimental.resource_sharing.enabled", "true")
            }
        }
    }
}

// Re-write WaitForHttpResource with updated code to support security plugin use case
class WaitForClusterYellow {

    private URL url
    private String username
    private String password
    Set<Integer> validResponseCodes = Collections.singleton(200)

    WaitForClusterYellow(String protocol, String host, int numberOfNodes) throws MalformedURLException {
        this(new URL(protocol + "://" + host + "/_cluster/health?wait_for_nodes=>=" + numberOfNodes + "&wait_for_status=yellow"))
    }

    WaitForClusterYellow(URL url) {
        this.url = url
    }

    boolean wait(int durationInMs) throws GeneralSecurityException, InterruptedException, IOException {
        final long waitUntil = System.nanoTime() + TimeUnit.MILLISECONDS.toNanos(durationInMs)
        final long sleep = 100

        IOException failure = null
        while (true) {
            try {
                checkResource()
                return true
            } catch (IOException e) {
                failure = e
            }
            if (System.nanoTime() < waitUntil) {
                Thread.sleep(sleep)
            } else {
                throw failure
            }
        }
    }

    void setUsername(String username) {
        this.username = username
    }

    void setPassword(String password) {
        this.password = password
    }

    void checkResource() throws IOException {
        final HttpURLConnection connection = buildConnection()
        connection.connect()
        final Integer response = connection.getResponseCode()
        if (validResponseCodes.contains(response)) {
            return
        } else {
            throw new IOException(response + " " + connection.getResponseMessage())
        }
    }

    HttpURLConnection buildConnection() throws IOException {
        final HttpURLConnection connection = (HttpURLConnection) this.@url.openConnection()

        if (connection instanceof HttpsURLConnection) {
            TrustManager[] trustAllCerts = [new X509TrustManager() {
                X509Certificate[] getAcceptedIssuers() {
                    return null
                }

                void checkClientTrusted(X509Certificate[] certs, String authType) {
                }

                void checkServerTrusted(X509Certificate[] certs, String authType) {
                }
            }
            ] as TrustManager[]
            SSLContext sc = SSLContext.getInstance("SSL")
            sc.init(null, trustAllCerts, new java.security.SecureRandom())
            connection.setSSLSocketFactory(sc.getSocketFactory())
            // Create all-trusting host name verifier
            HostnameVerifier allHostsValid = new HostnameVerifier() {
                boolean verify(String hostname, SSLSession session) {
                    return true
                }
            }
            // Install the all-trusting host verifier
            connection.setHostnameVerifier(allHostsValid)
        }

        configureBasicAuth(connection)
        connection.setRequestMethod("GET")
        return connection
    }

    void configureBasicAuth(HttpURLConnection connection) {
        if (username != null) {
            if (password == null) {
                throw new IllegalStateException("Basic Auth user [" + username + "] has been set, but no password has been configured")
            }
            connection.setRequestProperty(
                    "Authorization",
                    "Basic " + Base64.getEncoder().encodeToString((username + ":" + password).getBytes(StandardCharsets.UTF_8))
            )
        }
    }

}

def waitForClusterSetup(OpenSearchCluster cluster, Boolean securityEnabled) {
    cluster.@waitConditions.clear()
    String unicastUris = cluster.nodes.stream().flatMap { node ->
        node.getAllTransportPortURI().stream()
    }.collect(Collectors.joining("\n"))
    cluster.nodes.forEach { node ->
        try {
            Files.write(node.getConfigDir().resolve("unicast_hosts.txt"), unicastUris.getBytes(StandardCharsets.UTF_8))
        } catch (IOException e) {
            throw new java.io.UncheckedIOException("Failed to write configuation files for " + this, e)
        }
    }

    Predicate pred = {
        String protocol = securityEnabled ? "https" : "http"
        String host = System.getProperty("tests.cluster", cluster.getFirstNode().getHttpSocketURI())
        WaitForClusterYellow wait = new WaitForClusterYellow(protocol, host, cluster.nodes.size())
        wait.setUsername(System.getProperty("user", "admin"))
        wait.setPassword(System.getProperty("password", "admin"))
        return wait.wait(180000)
    }

    cluster.@waitConditions.put("cluster health yellow", pred)
    cluster.waitForAllConditions()
}

integTest {
    systemProperty 'tests.security.manager', 'false'
    systemProperty 'java.io.tmpdir', opensearch_tmp_dir.absolutePath
    systemProperty 'buildDir', buildDir.path
    systemProperty "https", System.getProperty("https")
    systemProperty "security", System.getProperty("security")
    systemProperty "user", System.getProperty("user", "admin")
    systemProperty "password", "admin"
    // defaulting to admin since security plugin's demo config tool is not used
    // Tell the test JVM if the cluster JVM is running under a debugger so that tests can use longer timeouts for
    // requests. The 'doFirst' delays reading the debug setting on the cluster till execution time.
    doFirst {
        systemProperty 'cluster.debug', getDebug()
        // Set number of nodes system property to be used in tests
        systemProperty 'cluster.number_of_nodes', "${_numNodes}"
        // There seems to be an issue when running multi node run or integ tasks with unicast_hosts
        // not being written, the waitForAllConditions ensures it's written
        getClusters().forEach { cluster ->
            waitForClusterSetup(cluster, securityEnabled)
        }
    }

    // The -Dcluster.debug option makes the cluster debuggable, this makes the tests debuggable
    if (System.getProperty("test.debug") != null) {
        jvmArgs '-agentlib:jdwp=transport=dt_socket,server=n,suspend=y,address=8000'
    }
}

task integTestRemote(type: RestIntegTestTask) {
    testClassesDirs = sourceSets.test.output.classesDirs
    classpath = sourceSets.test.runtimeClasspath
    systemProperty 'tests.security.manager', 'false'
    systemProperty 'java.io.tmpdir', opensearch_tmp_dir.absolutePath

    systemProperty "https", System.getProperty("https")
    systemProperty "user", System.getProperty("user")
    systemProperty "password", System.getProperty("password")

    // Only rest case can run with remote cluster
    if (System.getProperty("tests.rest.cluster") != null) {
        filter {
            includeTestsMatching "org.opensearch.ad.rest.*IT"
            includeTestsMatching "org.opensearch.ad.e2e.*IT"
        }
    }

    if (System.getProperty("https") == null || System.getProperty("https") == "false") {
        filter {
            excludeTestsMatching "org.opensearch.ad.rest.SecureADRestIT"
            excludeTestsMatching "org.opensearch.forecast.rest.SecureForecastRestIT"
        }
    }
}

configurations {
    bwcZip
}
dependencies {
    bwcZip "org.opensearch.plugin:opensearch-job-scheduler:${bwcVersion}-SNAPSHOT@zip"
}
ext.resolvebwcZipFile = { pluginId ->
    return new Callable<RegularFile>() {
        @Override
        RegularFile call() throws Exception {
            return new RegularFile() {
                @Override
                File getAsFile() {
                    return configurations.bwcZip.resolvedConfiguration.resolvedArtifacts
                            .find { ResolvedArtifact f ->
                                f.name.startsWith(pluginId)
                            }
                            .file
                }
            }
        }
    }
}
2.times {i ->
    testClusters {
        "${baseName}$i" {
            testDistribution = "ARCHIVE"
            versions = [bwcVersionShort, opensearch_version]
            numberOfNodes = 3
            plugin(provider(resolvebwcZipFile("opensearch-job-scheduler")))
            plugin(provider(new Callable<RegularFile>(){
                @Override
                RegularFile call() throws Exception {
                    return new RegularFile() {
                        @Override
                        File getAsFile() {
                            if (new File("$project.rootDir/$bwcFilePath/anomaly-detection/$bwcVersion").exists()) {
                                project.delete(files("$project.rootDir/$bwcFilePath/anomaly-detection/$bwcVersion"))
                            }
                            project.mkdir bwcAnomalyDetectionPath + bwcVersion
                            ant.get(src: bwcOpenSearchADDownload,
                                    dest: bwcAnomalyDetectionPath + bwcVersion,
                                    httpusecaches: false)
                            return fileTree(bwcAnomalyDetectionPath + bwcVersion).getSingleFile()
                        }
                    }
                }
            }))
            setting 'path.repo', "${buildDir}/cluster/shared/repo/${baseName}"
            setting 'http.content_type.required', 'true'
        }
    }
}

List<Provider<RegularFile>> plugins = []

// Ensure the artifact for the current project version is available to be used for the bwc tests

task prepareBwcTests {
    dependsOn bundlePlugin
    doLast {
        plugins = [
                provider(jobSchedulerFile),
                project.getObjects().fileProperty().value(project.tasks.bundlePlugin.archiveFile)
        ]
    }
}

// Creates 2 test clusters with 3 nodes of the old version.
2.times {i ->
    task "${baseName}#oldVersionClusterTask$i"(type: RestIntegTestTask) {
        dependsOn 'prepareBwcTests'
        useCluster testClusters."${baseName}$i"
        filter {
            includeTestsMatching "org.opensearch.ad.bwc.*IT"
        }
        systemProperty 'tests.rest.bwcsuite', 'old_cluster'
        systemProperty 'tests.rest.bwcsuite_round', 'old'
        systemProperty 'tests.plugin_bwc_version', bwcVersion
        nonInputProperties.systemProperty('tests.rest.cluster', "${-> testClusters."${baseName}$i".allHttpSocketURI.join(",")}")
        nonInputProperties.systemProperty('tests.clustername', "${-> testClusters."${baseName}$i".getName()}")
    }
}

// Upgrades one node of the old cluster to new OpenSearch version with upgraded plugin version
// This results in a mixed cluster with 2 nodes on the old version and 1 upgraded node.
// This is also used as a one third upgraded cluster for a rolling upgrade.
task "${baseName}#mixedClusterTask"(type: RestIntegTestTask) {
    useCluster testClusters."${baseName}0"
    dependsOn "${baseName}#oldVersionClusterTask0"
    doFirst {
      testClusters."${baseName}0".upgradeNodeAndPluginToNextVersion(plugins)
    }
    filter {
        includeTestsMatching "org.opensearch.ad.bwc.*IT"
    }
    systemProperty 'tests.rest.bwcsuite', 'mixed_cluster'
    systemProperty 'tests.rest.bwcsuite_round', 'first'
    systemProperty 'tests.plugin_bwc_version', bwcVersion
    nonInputProperties.systemProperty('tests.rest.cluster', "${-> testClusters."${baseName}0".allHttpSocketURI.join(",")}")
    nonInputProperties.systemProperty('tests.clustername', "${-> testClusters."${baseName}0".getName()}")
}

// Upgrades the second node to new OpenSearch version with upgraded plugin version after the first node is upgraded.
// This results in a mixed cluster with 1 node on the old version and 2 upgraded nodes.
// This is used for rolling upgrade.
task "${baseName}#twoThirdsUpgradedClusterTask"(type: RestIntegTestTask) {
    dependsOn "${baseName}#mixedClusterTask"
    useCluster testClusters."${baseName}0"
    doFirst {
      testClusters."${baseName}0".upgradeNodeAndPluginToNextVersion(plugins)
    }
    filter {
        includeTestsMatching "org.opensearch.ad.bwc.*IT"
    }
    systemProperty 'tests.rest.bwcsuite', 'mixed_cluster'
    systemProperty 'tests.rest.bwcsuite_round', 'second'
    systemProperty 'tests.plugin_bwc_version', bwcVersion
    nonInputProperties.systemProperty('tests.rest.cluster', "${-> testClusters."${baseName}0".allHttpSocketURI.join(",")}")
    nonInputProperties.systemProperty('tests.clustername', "${-> testClusters."${baseName}0".getName()}")
}

// Upgrades the third node to new OpenSearch version with upgraded plugin version after the second node is upgraded.
// This results in a fully upgraded cluster.
// This is used for rolling upgrade.
task "${baseName}#rollingUpgradeClusterTask"(type: RestIntegTestTask) {
    dependsOn "${baseName}#twoThirdsUpgradedClusterTask"
    useCluster testClusters."${baseName}0"
    doFirst {
      testClusters."${baseName}0".upgradeNodeAndPluginToNextVersion(plugins)
    }
    filter {
        includeTestsMatching "org.opensearch.ad.bwc.*IT"
    }
    mustRunAfter "${baseName}#mixedClusterTask"
    systemProperty 'tests.rest.bwcsuite', 'mixed_cluster'
    systemProperty 'tests.rest.bwcsuite_round', 'third'
    systemProperty 'tests.plugin_bwc_version', bwcVersion
    nonInputProperties.systemProperty('tests.rest.cluster', "${-> testClusters."${baseName}0".allHttpSocketURI.join(",")}")
    nonInputProperties.systemProperty('tests.clustername', "${-> testClusters."${baseName}0".getName()}")
}

// Upgrades all the nodes of the old cluster to new OpenSearch version with upgraded plugin version
// at the same time resulting in a fully upgraded cluster.
task "${baseName}#fullRestartClusterTask"(type: RestIntegTestTask) {
    dependsOn "${baseName}#oldVersionClusterTask1"
    useCluster testClusters."${baseName}1"
    doFirst {
      testClusters."${baseName}1".upgradeAllNodesAndPluginsToNextVersion(plugins)
    }
    filter {
        includeTestsMatching "org.opensearch.ad.bwc.*IT"
    }
    systemProperty 'tests.rest.bwcsuite', 'upgraded_cluster'
    systemProperty 'tests.plugin_bwc_version', bwcVersion
    nonInputProperties.systemProperty('tests.rest.cluster', "${-> testClusters."${baseName}1".allHttpSocketURI.join(",")}")
    nonInputProperties.systemProperty('tests.clustername', "${-> testClusters."${baseName}1".getName()}")
}

// A bwc test suite which runs all the bwc tasks combined.
task bwcTestSuite(type: RestIntegTestTask) {
    exclude '**/*Test*'
    exclude '**/*IT*'
    dependsOn tasks.named("${baseName}#mixedClusterTask")
    dependsOn tasks.named("${baseName}#rollingUpgradeClusterTask")
    dependsOn tasks.named("${baseName}#fullRestartClusterTask")
}

run {
    doFirst {
        getClusters().forEach { cluster ->
            cluster.waitForAllConditions()
        }

        if (project.hasProperty('dualCluster')) {
            def clusterPorts = [:] // Map to store leader/follow cluster info

            getClusters().forEach { cluster ->
                def clusterName = cluster.getName()
                def allTransportSocketURI = cluster.nodes
                        .collectMany { node -> node.getAllTransportPortURI() }
                        .join(",")

                def allHttpSocketURI = cluster.nodes
                        .collectMany { node -> node.getAllHttpSocketURI() }
                        .join(",")

                clusterPorts[clusterName] = [
                        httpHosts: allHttpSocketURI,
                        transportHosts: allTransportSocketURI
                ]

                println "${clusterName.capitalize()} cluster running at HTTP: ${allHttpSocketURI}, Transport: ${allTransportSocketURI}"
            }

            // Pass cluster info to tests
            if (clusterPorts.containsKey('leader') && clusterPorts.containsKey('follow')) {
                systemProperty "tests.leader.cluster.name", "leader"
                systemProperty "tests.follow.cluster.name", "follower"

                systemProperty "tests.cluster.leader.http_hosts", clusterPorts['leader'].httpHosts
                systemProperty "tests.cluster.follow.http_hosts", clusterPorts['follow'].httpHosts

                systemProperty "tests.cluster.leader.transport_hosts", clusterPorts['leader'].transportHosts
                systemProperty "tests.cluster.follow.transport_hosts", clusterPorts['follow'].transportHosts
            }
        }
    }

    if (project.hasProperty('dualCluster')) {
        useCluster testClusters.leaderCluster
        useCluster testClusters.followCluster
    } else {
        useCluster testClusters.integTest
    }
}


evaluationDependsOnChildren()

task release(type: Copy, group: 'build') {
    dependsOn allprojects*.tasks.build
    from(zipTree(project.tasks.bundlePlugin.outputs.files.getSingleFile()))
    into "build/plugins/opensearch-anomaly-detection"
    includeEmptyDirs = false
    // ES versions < 6.3 have a top-level opensearch directory inside the plugin zip which we need to remove
    eachFile { it.path = it.path - "opensearch/" }
}

def usingRemoteCluster = System.properties.containsKey('tests.rest.cluster') || System.properties.containsKey('tests.cluster')
def usingMultiNode = project.properties.containsKey('numNodes')
// Only apply jacoco test coverage if we are running a local single node cluster
if (!usingRemoteCluster && !usingMultiNode) {
    apply from: 'build-tools/coverage.gradle'
}

List<String> jacocoExclusions = [
        // code for configuration, settings, etc is excluded from coverage
        'org.opensearch.timeseries.TimeSeriesAnalyticsPlugin',

        // rest layer is tested in integration testing mostly, difficult to mock all of it
        'org.opensearch.ad.rest.*',

        // Class containing just constants. Don't need to test
        'org.opensearch.ad.constant.*',
        'org.opensearch.forecast.constant.*',
        'org.opensearch.timeseries.constant.*',
        'org.opensearch.timeseries.settings.TimeSeriesSettings',
        'org.opensearch.forecast.settings.ForecastSettings',

        // related to transport actions added for security
        'org.opensearch.ad.transport.DeleteAnomalyDetectorTransportAction.1',

        // TODO: unified flow caused coverage drop
        'org.opensearch.ad.transport.DeleteAnomalyResultsTransportAction',

        // TODO: add test coverage (kaituo)
        'org.opensearch.forecast.*',
        'org.opensearch.timeseries.ml.Sample',
        'org.opensearch.timeseries.ratelimit.FeatureRequest',
        'org.opensearch.ad.transport.ADHCImputeNodeRequest',
        'org.opensearch.timeseries.model.ModelProfileOnNode',
        'org.opensearch.timeseries.transport.ValidateConfigRequest',
        'org.opensearch.timeseries.transport.ResultProcessor.PageListener.1',
        'org.opensearch.ad.transport.ADHCImputeRequest',
        'org.opensearch.timeseries.transport.BaseDeleteConfigTransportAction.1',
        'org.opensearch.timeseries.transport.BaseSuggestConfigParamTransportAction',
        'org.opensearch.timeseries.rest.AbstractSearchAction.1',
        'org.opensearch.ad.transport.ADSingleStreamResultTransportAction',
        'org.opensearch.timeseries.ratelimit.RateLimitedRequestWorker.RequestQueue',
        'org.opensearch.timeseries.rest.RestStatsAction',
        'org.opensearch.ad.ml.ADCheckpointDao',
        'org.opensearch.timeseries.transport.CronRequest',
        'org.opensearch.ad.task.ADBatchTaskCache',
        'org.opensearch.timeseries.ratelimit.RateLimitedRequestWorker',
        'org.opensearch.timeseries.util.TimeUtil',
        'org.opensearch.ad.transport.ADHCImputeTransportAction',
]


jacocoTestCoverageVerification {
    dependsOn(jacocoTestReport)
    executionData.from = [integTest.jacoco.destinationFile, test.jacoco.destinationFile]
    violationRules {
        rule {
            element = 'CLASS'
            excludes = jacocoExclusions
            limit {
                counter = 'BRANCH'
                minimum = 0.60
            }
        }
        rule {
            element = 'CLASS'
            excludes = jacocoExclusions
            limit {
                counter = 'LINE'
                value = 'COVEREDRATIO'
                minimum = 0.75
            }
        }
    }
}

check.dependsOn jacocoTestCoverageVerification
jacocoTestCoverageVerification.dependsOn jacocoTestReport

compileJava.options.compilerArgs << "-Xlint:-deprecation,-rawtypes,-serial,-try,-unchecked"

apply plugin: 'com.netflix.nebula.ospackage'

// This is afterEvaluate because the bundlePlugin ZIP task is updated afterEvaluate and changes the ZIP name to match the plugin name
afterEvaluate {
    ospackage {
        packageName = "${name}"
        release = isSnapshot ? "0.1" : '1'
        version = "${project.version}" - "-SNAPSHOT"

        into '/usr/share/opensearch/plugins'
        from(zipTree(bundlePlugin.archiveFile)) {
            into opensearchplugin.name
        }

        user 'root'
        permissionGroup 'root'
        fileMode 0644
        dirMode 0755

        requires('opensearch', versions.opensearch, EQUAL)
        packager = 'Amazon'
        vendor = 'Amazon'
        os = 'LINUX'
        prefix '/usr'

        license 'ASL-2.0'
        maintainer 'OpenSearch <opensearch@amazon.com>'
        url 'https://opensearch.org/downloads.html'
        summary '''
         Anomaly Detection plugin for OpenSearch.
         Reference documentation can be found at https://opensearch.org/docs/monitoring-plugins/ad/index/.
    '''.stripIndent().replace('\n', ' ').trim()
    }

    buildRpm {
        arch = 'NOARCH'
        dependsOn 'assemble'
        finalizedBy 'renameRpm'
        task renameRpm(type: Copy) {
            from("$buildDir/distributions")
            into("$buildDir/distributions")
            rename "$archiveFileName", "${packageName}-${archiveVersion}.rpm"
            doLast { delete file("$buildDir/distributions/$archiveFileName") }
        }
    }

    buildDeb {
        arch = 'all'
        dependsOn 'assemble'
        finalizedBy 'renameDeb'
        task renameDeb(type: Copy) {
            from("$buildDir/distributions")
            into("$buildDir/distributions")
            rename "$archiveFileName", "${packageName}-${archiveVersion}.deb"
            doLast { delete file("$buildDir/distributions/$archiveFileName") }
        }
    }

    task buildPackages(type: GradleBuild) {
        tasks = ['build', 'buildRpm', 'buildDeb']
    }
}

spotless {
    java {
        removeUnusedImports()
        importOrder 'java', 'javax', 'org', 'com'

        eclipse().configFile rootProject.file('.eclipseformat.xml')
    }
}

// no need to validate pom, as we do not upload to maven/sonatype
validateNebulaPom.enabled = false

tasks.withType(licenseHeaders.class) {
    additionalLicense 'AL   ', 'Apache', 'Licensed under the Apache License, Version 2.0 (the "License")'
}

// show test results so that we can record information like precion/recall results of correctness testing.
if (printLogs) {
    test {
        testLogging {
            showStandardStreams = true
            outputs.upToDateWhen {false}
        }
    }
}

// updateVersion: Task to auto increment to the next development iteration
task updateVersion {
    onlyIf { System.getProperty('newVersion') }
    doLast {
        ext.newVersion = System.getProperty('newVersion')
        println "Setting version to ${newVersion}."
        // String tokenization to support -SNAPSHOT
        // Include the required files that needs to be updated with new Version
        ant.replaceregexp(file:'build.gradle', match: '"opensearch.version", "\\d.*"', replace: '"opensearch.version", "' + newVersion.tokenize('-')[0] + '-SNAPSHOT"', flags:'g', byline:true)
    }
}

// https://github.com/opensearch-project/flow-framework/pull/226
tasks.withType(AbstractPublishToMaven) {
    def predicate = provider {
        publication.name == "pluginZip"
    }
    onlyIf("Publishing only ZIP distributions") {
        predicate.get()
    }
}<|MERGE_RESOLUTION|>--- conflicted
+++ resolved
@@ -138,13 +138,8 @@
     compileOnly "org.opensearch:opensearch-job-scheduler-spi:${job_scheduler_version}"
     implementation "org.opensearch:common-utils:${common_utils_version}"
     implementation "org.opensearch.client:opensearch-rest-client:${opensearch_version}"
-<<<<<<< HEAD
     compileOnly group: 'com.google.guava', name: 'guava', version:'33.4.5-jre'
     compileOnly group: 'com.google.guava', name: 'failureaccess', version:'1.0.3'
-=======
-    implementation group: 'com.google.guava', name: 'guava', version:'32.1.3-jre'
-    implementation group: 'com.google.guava', name: 'failureaccess', version:'1.0.2'
->>>>>>> 9953e5c8
     implementation group: 'org.apache.commons', name: 'commons-math3', version: '3.6.1'
     implementation group: 'com.google.code.gson', name: 'gson', version: '2.11.0'
     implementation group: 'com.yahoo.datasketches', name: 'sketches-core', version: '0.13.4'
@@ -361,7 +356,6 @@
 tasks.named("check").configure { dependsOn(integTest) }
 
 integTest {
-
     retry {
         if (BuildParams.isCi()) {
             maxRetries = 6
