name: Run AD benchmark
on:
  push:
    branches:
      - "*"
  pull_request:
    branches:
      - "*"

jobs:
  Get-CI-Image-Tag:
    uses: opensearch-project/opensearch-build/.github/workflows/get-ci-image-tag.yml@main
    with:
      product: opensearch

  Run-Tests:
    needs: Get-CI-Image-Tag
    runs-on: ubuntu-latest
    strategy:
      matrix:
        # each test scenario (rule, hc, single_stream) is treated as a separate job.
        test: [rule, hc, single_stream]
      fail-fast: false
    concurrency:
      # The concurrency setting is used to limit the concurrency of each test scenario group to ensure they do not run concurrently on the same machine. 
      group: ${{ github.workflow }}-${{ matrix.test }}
    name: Run Anomaly detection model performance benchmark

    container:
      # using the same image which is used by opensearch-build team to build the OpenSearch Distribution
      # this image tag is subject to change as more dependencies and updates will arrive over time
      image: ${{ needs.Get-CI-Image-Tag.outputs.ci-image-version-linux }}
      # need to switch to root so that github actions can install runner binary on container without permission issues.
      options: --user root

    steps:
<<<<<<< HEAD
      - name: Setup Java ${{ matrix.java }}
        uses: actions/setup-java@v4
=======
      - name: Setup Java
        uses: actions/setup-java@v3
>>>>>>> 63dacaa2
        with:
          distribution: 'temurin'
          java-version: 21

      - name: Checkout AD
        uses: actions/checkout@v3

      - name: Build and Run Tests
        run: |
          chown -R 1000:1000 `pwd`
          case ${{ matrix.test }} in
            rule)
              su `id -un 1000` -c "./gradlew integTest --tests 'org.opensearch.ad.e2e.RuleModelPerfIT' \
                -Dtests.seed=B4BA12CCF1D9E825 -Dtests.security.manager=false \
                -Dtests.jvm.argline='-XX:TieredStopAtLevel=1 -XX:ReservedCodeCacheSize=64m' \
                -Dtests.locale=ar-JO -Dtests.timezone=Asia/Samarkand -Dmodel-benchmark=true \
                -Dtests.timeoutSuite=3600000!  -Dtest.logs=true"
              ;;
            hc)
              su `id -un 1000` -c "./gradlew ':test' --tests 'org.opensearch.ad.ml.HCADModelPerfTests' \
                -Dtests.seed=2AEBDBBAE75AC5E0 -Dtests.security.manager=false \
                -Dtests.locale=es-CU -Dtests.timezone=Chile/EasterIsland -Dtest.logs=true \
                -Dtests.timeoutSuite=3600000! -Dmodel-benchmark=true"
              ;;
            single_stream)
              su `id -un 1000` -c "./gradlew integTest --tests 'org.opensearch.ad.e2e.SingleStreamModelPerfIT' \
                -Dtests.seed=60CDDB34427ACD0C -Dtests.security.manager=false \
                -Dtests.locale=kab-DZ -Dtests.timezone=Asia/Hebron -Dtest.logs=true \
                -Dtests.timeoutSuite=3600000! -Dmodel-benchmark=true"
              ;;
          esac<|MERGE_RESOLUTION|>--- conflicted
+++ resolved
@@ -34,13 +34,8 @@
       options: --user root
 
     steps:
-<<<<<<< HEAD
-      - name: Setup Java ${{ matrix.java }}
+      - name: Setup Java
         uses: actions/setup-java@v4
-=======
-      - name: Setup Java
-        uses: actions/setup-java@v3
->>>>>>> 63dacaa2
         with:
           distribution: 'temurin'
           java-version: 21
