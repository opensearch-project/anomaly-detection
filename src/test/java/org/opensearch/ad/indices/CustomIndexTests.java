/*
 * SPDX-License-Identifier: Apache-2.0
 *
 * The OpenSearch Contributors require contributions made to
 * this file be licensed under the Apache-2.0 license or a
 * compatible open source license.
 *
 * Modifications Copyright OpenSearch Contributors. See
 * GitHub history for details.
 */

package org.opensearch.ad.indices;

import static org.mockito.Mockito.mock;
import static org.mockito.Mockito.when;

import java.io.IOException;
import java.util.Collections;
import java.util.HashMap;
import java.util.List;
import java.util.Map;

import org.opensearch.Version;
import org.opensearch.ad.AbstractADTest;
import org.opensearch.ad.constant.CommonName;
import org.opensearch.ad.model.AnomalyResult;
import org.opensearch.ad.settings.AnomalyDetectorSettings;
import org.opensearch.ad.util.DiscoveryNodeFilterer;
import org.opensearch.client.Client;
import org.opensearch.cluster.ClusterName;
import org.opensearch.cluster.ClusterState;
import org.opensearch.cluster.metadata.IndexMetadata;
import org.opensearch.cluster.metadata.MappingMetadata;
import org.opensearch.cluster.metadata.Metadata;
import org.opensearch.common.settings.Setting;
import org.opensearch.common.settings.Settings;
import org.opensearch.sdk.Extension;
import org.opensearch.sdk.ExtensionsRunner;
import org.opensearch.sdk.SDKClusterService;
import org.opensearch.sdk.SDKClusterService.SDKClusterSettings;

public class CustomIndexTests extends AbstractADTest {
    AnomalyDetectionIndices adIndices;
    Client client;
    SDKClusterService clusterService;
    DiscoveryNodeFilterer nodeFilter;
    ClusterState clusterState;
    String customIndexName;
    ClusterName clusterName;

    @Override
    public void setUp() throws Exception {
        super.setUp();

        client = mock(Client.class);

        clusterService = mock(SDKClusterService.class);

        clusterName = new ClusterName("test");

        customIndexName = "opensearch-ad-plugin-result-a";
        clusterState = ClusterState.builder(clusterName).metadata(Metadata.builder().build()).build();
        when(clusterService.state()).thenReturn(clusterState);

        Settings settings = Settings.EMPTY;
        List<Setting<?>> settingsList = List
            .of(
                AnomalyDetectorSettings.AD_RESULT_HISTORY_MAX_DOCS_PER_SHARD,
                AnomalyDetectorSettings.AD_RESULT_HISTORY_ROLLOVER_PERIOD,
                AnomalyDetectorSettings.AD_RESULT_HISTORY_RETENTION_PERIOD,
                AnomalyDetectorSettings.MAX_PRIMARY_SHARDS
            );
        ExtensionsRunner mockRunner = mock(ExtensionsRunner.class);
        Extension mockExtension = mock(Extension.class);
        when(mockRunner.getEnvironmentSettings()).thenReturn(settings);
        when(mockRunner.getExtension()).thenReturn(mockExtension);
        when(mockExtension.getSettings()).thenReturn(settingsList);
        SDKClusterSettings clusterSettings = new SDKClusterService(mockRunner).getClusterSettings();
        when(clusterService.getClusterSettings()).thenReturn(clusterSettings);

        nodeFilter = mock(DiscoveryNodeFilterer.class);

        adIndices = new AnomalyDetectionIndices(
            // FIXME: Replace with SDK equivalents when re-enabling tests
            // https://github.com/opensearch-project/opensearch-sdk-java/issues/288
            null, // client,
<<<<<<< HEAD
            null, // opensearchAsyncClient
            null, // clusterService,
=======
            clusterService,
>>>>>>> 07f072ca
            threadPool,
            settings,
            nodeFilter,
            AnomalyDetectorSettings.MAX_UPDATE_RETRY_TIMES
        );
    }

    private Map<String, Object> createMapping() {
        Map<String, Object> mappings = new HashMap<>();

        Map<String, Object> grade_mapping = new HashMap<>();
        grade_mapping.put("type", "double");
        mappings.put(AnomalyResult.ANOMALY_GRADE_FIELD, grade_mapping);

        Map<String, Object> score_mapping = new HashMap<>();
        score_mapping.put("type", "double");
        mappings.put(AnomalyResult.ANOMALY_SCORE_FIELD, score_mapping);

        Map<String, Object> approx_mapping = new HashMap<>();
        approx_mapping.put("type", "date");
        approx_mapping.put("format", "strict_date_time||epoch_millis");
        mappings.put(AnomalyResult.APPROX_ANOMALY_START_FIELD, approx_mapping);

        Map<String, Object> confidence_mapping = new HashMap<>();
        confidence_mapping.put("type", "double");
        mappings.put(AnomalyResult.CONFIDENCE_FIELD, confidence_mapping);

        Map<String, Object> data_end_time = new HashMap<>();
        data_end_time.put("type", "date");
        data_end_time.put("format", "strict_date_time||epoch_millis");
        mappings.put(AnomalyResult.DATA_END_TIME_FIELD, data_end_time);

        Map<String, Object> data_start_time = new HashMap<>();
        data_start_time.put("type", "date");
        data_start_time.put("format", "strict_date_time||epoch_millis");
        mappings.put(AnomalyResult.DATA_START_TIME_FIELD, data_start_time);

        Map<String, Object> exec_start_mapping = new HashMap<>();
        exec_start_mapping.put("type", "date");
        exec_start_mapping.put("format", "strict_date_time||epoch_millis");
        mappings.put(AnomalyResult.EXECUTION_START_TIME_FIELD, exec_start_mapping);

        Map<String, Object> exec_end_mapping = new HashMap<>();
        exec_end_mapping.put("type", "date");
        exec_end_mapping.put("format", "strict_date_time||epoch_millis");
        mappings.put(AnomalyResult.EXECUTION_END_TIME_FIELD, exec_end_mapping);

        Map<String, Object> detector_id_mapping = new HashMap<>();
        detector_id_mapping.put("type", "keyword");
        mappings.put(AnomalyResult.DETECTOR_ID_FIELD, detector_id_mapping);

        Map<String, Object> entity_mapping = new HashMap<>();
        entity_mapping.put("type", "nested");
        Map<String, Object> entity_nested_mapping = new HashMap<>();
        entity_nested_mapping.put("name", Collections.singletonMap("type", "keyword"));
        entity_nested_mapping.put("value", Collections.singletonMap("type", "keyword"));
        entity_mapping.put(CommonName.PROPERTIES, entity_nested_mapping);
        mappings.put(AnomalyResult.ENTITY_FIELD, entity_mapping);

        Map<String, Object> error_mapping = new HashMap<>();
        error_mapping.put("type", "text");
        mappings.put(AnomalyResult.ERROR_FIELD, error_mapping);

        Map<String, Object> expected_mapping = new HashMap<>();
        expected_mapping.put("type", "nested");
        Map<String, Object> expected_nested_mapping = new HashMap<>();
        expected_mapping.put(CommonName.PROPERTIES, expected_nested_mapping);
        expected_nested_mapping.put("likelihood", Collections.singletonMap("type", "double"));
        Map<String, Object> value_list_mapping = new HashMap<>();
        expected_nested_mapping.put("value_list", value_list_mapping);
        value_list_mapping.put("type", "nested");
        Map<String, Object> value_list_nested_mapping = new HashMap<>();
        value_list_mapping.put(CommonName.PROPERTIES, value_list_nested_mapping);
        value_list_nested_mapping.put("data", Collections.singletonMap("type", "double"));
        value_list_nested_mapping.put("feature_id", Collections.singletonMap("type", "keyword"));
        mappings.put(AnomalyResult.EXPECTED_VALUES_FIELD, expected_mapping);

        Map<String, Object> feature_mapping = new HashMap<>();
        feature_mapping.put("type", "nested");
        Map<String, Object> feature_nested_mapping = new HashMap<>();
        feature_mapping.put(CommonName.PROPERTIES, feature_nested_mapping);
        feature_nested_mapping.put("data", Collections.singletonMap("type", "double"));
        feature_nested_mapping.put("feature_id", Collections.singletonMap("type", "keyword"));
        mappings.put(AnomalyResult.FEATURE_DATA_FIELD, feature_mapping);
        mappings.put(AnomalyResult.IS_ANOMALY_FIELD, Collections.singletonMap("type", "boolean"));
        mappings.put(AnomalyResult.MODEL_ID_FIELD, Collections.singletonMap("type", "keyword"));

        Map<String, Object> past_mapping = new HashMap<>();
        past_mapping.put("type", "nested");
        Map<String, Object> past_nested_mapping = new HashMap<>();
        past_mapping.put(CommonName.PROPERTIES, past_nested_mapping);
        past_nested_mapping.put("data", Collections.singletonMap("type", "double"));
        past_nested_mapping.put("feature_id", Collections.singletonMap("type", "keyword"));
        mappings.put(AnomalyResult.PAST_VALUES_FIELD, past_mapping);

        Map<String, Object> attribution_mapping = new HashMap<>();
        attribution_mapping.put("type", "nested");
        Map<String, Object> attribution_nested_mapping = new HashMap<>();
        attribution_mapping.put(CommonName.PROPERTIES, attribution_nested_mapping);
        attribution_nested_mapping.put("data", Collections.singletonMap("type", "double"));
        attribution_nested_mapping.put("feature_id", Collections.singletonMap("type", "keyword"));
        mappings.put(AnomalyResult.RELEVANT_ATTRIBUTION_FIELD, attribution_mapping);

        mappings.put(CommonName.SCHEMA_VERSION_FIELD, Collections.singletonMap("type", "integer"));

        mappings.put(AnomalyResult.TASK_ID_FIELD, Collections.singletonMap("type", "keyword"));

        mappings.put(AnomalyResult.THRESHOLD_FIELD, Collections.singletonMap("type", "double"));

        Map<String, Object> user_mapping = new HashMap<>();
        user_mapping.put("type", "nested");
        Map<String, Object> user_nested_mapping = new HashMap<>();
        user_mapping.put(CommonName.PROPERTIES, user_nested_mapping);
        Map<String, Object> backend_role_mapping = new HashMap<>();
        backend_role_mapping.put("type", "text");
        backend_role_mapping.put("fields", Collections.singletonMap("keyword", Collections.singletonMap("type", "keyword")));
        user_nested_mapping.put("backend_roles", backend_role_mapping);
        Map<String, Object> custom_attribute_mapping = new HashMap<>();
        custom_attribute_mapping.put("type", "text");
        custom_attribute_mapping.put("fields", Collections.singletonMap("keyword", Collections.singletonMap("type", "keyword")));
        user_nested_mapping.put("custom_attribute_names", custom_attribute_mapping);
        Map<String, Object> name_mapping = new HashMap<>();
        name_mapping.put("type", "text");
        Map<String, Object> name_fields_mapping = new HashMap<>();
        name_fields_mapping.put("type", "keyword");
        name_fields_mapping.put("ignore_above", 256);
        name_mapping.put("fields", Collections.singletonMap("keyword", name_fields_mapping));
        user_nested_mapping.put("name", name_mapping);
        Map<String, Object> roles_mapping = new HashMap<>();
        roles_mapping.put("type", "text");
        roles_mapping.put("fields", Collections.singletonMap("keyword", Collections.singletonMap("type", "keyword")));
        user_nested_mapping.put("roles", roles_mapping);
        mappings.put(AnomalyResult.USER_FIELD, user_mapping);
        return mappings;
    }

    public void testCorrectMapping() throws IOException {
        Map<String, Object> mappings = createMapping();

        IndexMetadata indexMetadata1 = new IndexMetadata.Builder(customIndexName)
            .settings(
                Settings
                    .builder()
                    .put(IndexMetadata.SETTING_VERSION_CREATED, Version.CURRENT)
                    .put(IndexMetadata.SETTING_NUMBER_OF_SHARDS, 1)
                    .put(IndexMetadata.SETTING_NUMBER_OF_REPLICAS, 0)
            )
            .putMapping(new MappingMetadata("type1", Collections.singletonMap(CommonName.PROPERTIES, mappings)))
            .build();
        when(clusterService.state())
            .thenReturn(ClusterState.builder(clusterName).metadata(Metadata.builder().put(indexMetadata1, true).build()).build());

        // FIXME Complete components
        // https://github.com/opensearch-project/opensearch-sdk-java/issues/283
        // assertTrue(adIndices.isValidResultIndexMapping(customIndexName));
    }

    /**
     * Test that the mapping returned by get mapping request returns the same mapping
     * but with different order
     * @throws IOException when MappingMetadata constructor throws errors
     */
    public void testCorrectReordered() throws IOException {
        Map<String, Object> mappings = createMapping();

        Map<String, Object> feature_mapping = new HashMap<>();
        feature_mapping.put("type", "nested");
        Map<String, Object> feature_nested_mapping = new HashMap<>();
        feature_mapping.put(CommonName.PROPERTIES, feature_nested_mapping);
        // feature_id comes before data compared with what createMapping returned
        feature_nested_mapping.put("feature_id", Collections.singletonMap("type", "keyword"));
        feature_nested_mapping.put("data", Collections.singletonMap("type", "double"));
        mappings.put(AnomalyResult.FEATURE_DATA_FIELD, feature_mapping);

        IndexMetadata indexMetadata1 = new IndexMetadata.Builder(customIndexName)
            .settings(
                Settings
                    .builder()
                    .put(IndexMetadata.SETTING_VERSION_CREATED, Version.CURRENT)
                    .put(IndexMetadata.SETTING_NUMBER_OF_SHARDS, 1)
                    .put(IndexMetadata.SETTING_NUMBER_OF_REPLICAS, 0)
            )
            .putMapping(new MappingMetadata("type1", Collections.singletonMap(CommonName.PROPERTIES, mappings)))
            .build();
        when(clusterService.state())
            .thenReturn(ClusterState.builder(clusterName).metadata(Metadata.builder().put(indexMetadata1, true).build()).build());

        // FIXME Complete components
        // https://github.com/opensearch-project/opensearch-sdk-java/issues/283
        // assertTrue(adIndices.isValidResultIndexMapping(customIndexName));
    }

    /**
     * Test that the mapping returned by get mapping request returns a super set
     * of result index mapping
     * @throws IOException when MappingMetadata constructor throws errors
     */
    public void testSuperset() throws IOException {
        Map<String, Object> mappings = createMapping();

        Map<String, Object> feature_mapping = new HashMap<>();
        feature_mapping.put("type", "nested");
        Map<String, Object> feature_nested_mapping = new HashMap<>();
        feature_mapping.put(CommonName.PROPERTIES, feature_nested_mapping);
        feature_nested_mapping.put("feature_id", Collections.singletonMap("type", "keyword"));
        feature_nested_mapping.put("data", Collections.singletonMap("type", "double"));
        mappings.put("a", feature_mapping);

        IndexMetadata indexMetadata1 = new IndexMetadata.Builder(customIndexName)
            .settings(
                Settings
                    .builder()
                    .put(IndexMetadata.SETTING_VERSION_CREATED, Version.CURRENT)
                    .put(IndexMetadata.SETTING_NUMBER_OF_SHARDS, 1)
                    .put(IndexMetadata.SETTING_NUMBER_OF_REPLICAS, 0)
            )
            .putMapping(new MappingMetadata("type1", Collections.singletonMap(CommonName.PROPERTIES, mappings)))
            .build();
        when(clusterService.state())
            .thenReturn(ClusterState.builder(clusterName).metadata(Metadata.builder().put(indexMetadata1, true).build()).build());

        // FIXME Complete components
        // https://github.com/opensearch-project/opensearch-sdk-java/issues/283
        // assertTrue(adIndices.isValidResultIndexMapping(customIndexName));
    }

    public void testInCorrectMapping() throws IOException {
        Map<String, Object> mappings = new HashMap<>();

        Map<String, Object> past_mapping = new HashMap<>();
        past_mapping.put("type", "nested");
        Map<String, Object> past_nested_mapping = new HashMap<>();
        past_mapping.put(CommonName.PROPERTIES, past_nested_mapping);
        past_nested_mapping.put("data", Collections.singletonMap("type", "double"));
        past_nested_mapping.put("feature_id", Collections.singletonMap("type", "keyword"));
        mappings.put(AnomalyResult.PAST_VALUES_FIELD, past_mapping);

        Map<String, Object> attribution_mapping = new HashMap<>();
        past_mapping.put("type", "nested");
        Map<String, Object> attribution_nested_mapping = new HashMap<>();
        attribution_mapping.put(CommonName.PROPERTIES, attribution_nested_mapping);
        attribution_nested_mapping.put("data", Collections.singletonMap("type", "double"));
        attribution_nested_mapping.put("feature_id", Collections.singletonMap("type", "keyword"));
        mappings.put(AnomalyResult.RELEVANT_ATTRIBUTION_FIELD, attribution_mapping);

        IndexMetadata indexMetadata1 = new IndexMetadata.Builder(customIndexName)
            .settings(
                Settings
                    .builder()
                    .put(IndexMetadata.SETTING_VERSION_CREATED, Version.CURRENT)
                    .put(IndexMetadata.SETTING_NUMBER_OF_SHARDS, 1)
                    .put(IndexMetadata.SETTING_NUMBER_OF_REPLICAS, 0)
            )
            .putMapping(new MappingMetadata("type1", Collections.singletonMap(CommonName.PROPERTIES, mappings)))
            .build();
        when(clusterService.state())
            .thenReturn(ClusterState.builder(clusterName).metadata(Metadata.builder().put(indexMetadata1, true).build()).build());

        assertTrue(!adIndices.isValidResultIndexMapping(customIndexName));
    }

}<|MERGE_RESOLUTION|>--- conflicted
+++ resolved
@@ -84,12 +84,8 @@
             // FIXME: Replace with SDK equivalents when re-enabling tests
             // https://github.com/opensearch-project/opensearch-sdk-java/issues/288
             null, // client,
-<<<<<<< HEAD
             null, // opensearchAsyncClient
-            null, // clusterService,
-=======
             clusterService,
->>>>>>> 07f072ca
             threadPool,
             settings,
             nodeFilter,
