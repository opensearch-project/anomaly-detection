--- conflicted
+++ resolved
@@ -89,15 +89,8 @@
         nodeFilter = mock(DiscoveryNodeFilterer.class);
 
         adIndices = new AnomalyDetectionIndices(
-<<<<<<< HEAD
-            // FIXME: Replace with SDK equivalents when re-enabling tests
-            // https://github.com/opensearch-project/opensearch-sdk-java/issues/288
-            null, // client,
-            null, // sdkJavaAsyncClient
-=======
             client,
             sdkJavaAsyncClient,
->>>>>>> 97789bd1
             clusterService,
             threadPool,
             settings,
