--- conflicted
+++ resolved
@@ -250,11 +250,7 @@
         return clusterAdmin().updateSettings(updateSettingsRequest).actionGet(timeout);
     }
 
-<<<<<<< HEAD
-    public final Map<String, DiscoveryNode> getDataNodes() {
-=======
     public Map<String, DiscoveryNode> getDataNodes() {
->>>>>>> cf70e726
         DiscoveryNodes nodes = clusterService().state().getNodes();
         return nodes.getDataNodes();
     }
