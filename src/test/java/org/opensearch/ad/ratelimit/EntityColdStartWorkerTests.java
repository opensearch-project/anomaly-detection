--- conflicted
+++ resolved
@@ -35,10 +35,7 @@
 import org.opensearch.ad.breaker.ADCircuitBreakerService;
 import org.opensearch.ad.ml.EntityColdStarter;
 import org.opensearch.ad.settings.AnomalyDetectorSettings;
-<<<<<<< HEAD
-=======
 import org.opensearch.common.settings.Setting;
->>>>>>> 97789bd1
 import org.opensearch.common.settings.Settings;
 import org.opensearch.core.concurrency.OpenSearchRejectedExecutionException;
 import org.opensearch.rest.RestStatus;
@@ -54,17 +51,6 @@
     public void setUp() throws Exception {
         super.setUp();
         clusterService = mock(SDKClusterService.class);
-<<<<<<< HEAD
-        SDKClusterSettings clusterSettings = clusterService.new SDKClusterSettings(
-            Settings.EMPTY, Collections
-                .unmodifiableSet(
-                    new HashSet<>(
-                        Arrays
-                            .asList(
-                                AnomalyDetectorSettings.ENTITY_COLD_START_QUEUE_MAX_HEAP_PERCENT,
-                                AnomalyDetectorSettings.ENTITY_COLD_START_QUEUE_CONCURRENCY
-                            )
-=======
         SDKClusterSettings clusterSettings = spy(
             clusterService.new SDKClusterSettings(
                 Settings.EMPTY, Collections
@@ -76,7 +62,6 @@
                                     AnomalyDetectorSettings.ENTITY_COLD_START_QUEUE_CONCURRENCY
                                 )
                         )
->>>>>>> 97789bd1
                     )
             )
         );
