/*
 * SPDX-License-Identifier: Apache-2.0
 *
 * The OpenSearch Contributors require contributions made to
 * this file be licensed under the Apache-2.0 license or a
 * compatible open source license.
 *
 * Modifications Copyright OpenSearch Contributors. See
 * GitHub history for details.
 */

package org.opensearch.ad.ratelimit;

import static org.mockito.ArgumentMatchers.any;
import static org.mockito.ArgumentMatchers.eq;
import static org.mockito.Mockito.doAnswer;
import static org.mockito.Mockito.doNothing;
import static org.mockito.Mockito.mock;
import static org.mockito.Mockito.spy;
import static org.mockito.Mockito.times;
import static org.mockito.Mockito.verify;
import static org.mockito.Mockito.when;
import static org.opensearch.common.xcontent.XContentFactory.jsonBuilder;

import java.io.IOException;
import java.time.Instant;
import java.time.temporal.ChronoUnit;
import java.util.ArrayList;
import java.util.Arrays;
import java.util.Collections;
import java.util.HashSet;
import java.util.List;
import java.util.Random;
import java.util.concurrent.atomic.AtomicBoolean;
import java.util.function.Consumer;

import org.opensearch.OpenSearchStatusException;
import org.opensearch.action.ActionListener;
import org.opensearch.action.index.IndexRequest;
import org.opensearch.ad.TestHelpers;
import org.opensearch.ad.breaker.ADCircuitBreakerService;
import org.opensearch.ad.constant.CommonName;
import org.opensearch.ad.model.AnomalyResult;
import org.opensearch.ad.settings.AnomalyDetectorSettings;
import org.opensearch.ad.transport.ADResultBulkRequest;
import org.opensearch.ad.transport.ADResultBulkResponse;
import org.opensearch.ad.transport.handler.MultiEntityResultHandler;
import org.opensearch.ad.util.RestHandlerUtils;
<<<<<<< HEAD
=======
import org.opensearch.common.settings.Setting;
>>>>>>> 97789bd1
import org.opensearch.common.settings.Settings;
import org.opensearch.core.concurrency.OpenSearchRejectedExecutionException;
import org.opensearch.core.xcontent.XContentBuilder;
import org.opensearch.rest.RestStatus;
import org.opensearch.sdk.SDKClusterService;
import org.opensearch.sdk.SDKClusterService.SDKClusterSettings;
import org.opensearch.sdk.SDKNamedXContentRegistry;
import org.opensearch.threadpool.ThreadPool;

public class ResultWriteWorkerTests extends AbstractRateLimitingTest {
    ResultWriteWorker resultWriteQueue;
    SDKClusterService clusterService;
    MultiEntityResultHandler resultHandler;
    AnomalyResult detectResult;

    @Override
    public void setUp() throws Exception {
        super.setUp();

        clusterService = mock(SDKClusterService.class);
<<<<<<< HEAD
        SDKClusterSettings clusterSettings = clusterService.new SDKClusterSettings(
            Settings.EMPTY, Collections
                .unmodifiableSet(
                    new HashSet<>(
                        Arrays
                            .asList(
                                AnomalyDetectorSettings.RESULT_WRITE_QUEUE_MAX_HEAP_PERCENT,
                                AnomalyDetectorSettings.RESULT_WRITE_QUEUE_CONCURRENCY,
                                AnomalyDetectorSettings.RESULT_WRITE_QUEUE_BATCH_SIZE
                            )
=======
        SDKClusterSettings clusterSettings = spy(
            clusterService.new SDKClusterSettings(
                Settings.EMPTY, Collections
                    .unmodifiableSet(
                        new HashSet<>(
                            Arrays
                                .asList(
                                    AnomalyDetectorSettings.RESULT_WRITE_QUEUE_MAX_HEAP_PERCENT,
                                    AnomalyDetectorSettings.RESULT_WRITE_QUEUE_CONCURRENCY,
                                    AnomalyDetectorSettings.RESULT_WRITE_QUEUE_BATCH_SIZE
                                )
                        )
>>>>>>> 97789bd1
                    )
            )
        );
        when(clusterService.getClusterSettings()).thenReturn(clusterSettings);
        doNothing().when(clusterSettings).addSettingsUpdateConsumer(any(Setting.class), any(Consumer.class));

        threadPool = mock(ThreadPool.class);
        setUpADThreadPool(threadPool);

        resultHandler = mock(MultiEntityResultHandler.class);
        SDKNamedXContentRegistry mockSdkXContentRegistry = mock(SDKNamedXContentRegistry.class);
        when(mockSdkXContentRegistry.getRegistry()).thenReturn(xContentRegistry());

        resultWriteQueue = new ResultWriteWorker(
            Integer.MAX_VALUE,
            AnomalyDetectorSettings.RESULT_WRITE_QUEUE_SIZE_IN_BYTES,
            AnomalyDetectorSettings.RESULT_WRITE_QUEUE_MAX_HEAP_PERCENT,
            clusterService,
            new Random(42),
            mock(ADCircuitBreakerService.class),
            threadPool,
            Settings.EMPTY,
            AnomalyDetectorSettings.MAX_QUEUED_TASKS_RATIO,
            clock,
            AnomalyDetectorSettings.MEDIUM_SEGMENT_PRUNE_RATIO,
            AnomalyDetectorSettings.LOW_SEGMENT_PRUNE_RATIO,
            AnomalyDetectorSettings.MAINTENANCE_FREQ_CONSTANT,
            AnomalyDetectorSettings.QUEUE_MAINTENANCE,
            resultHandler,
            mockSdkXContentRegistry,
            nodeStateManager,
            AnomalyDetectorSettings.HOURLY_MAINTENANCE
        );

        detectResult = TestHelpers.randomHCADAnomalyDetectResult(0.8, Double.NaN, null);
    }

    public void testRegular() {
        List<IndexRequest> retryRequests = new ArrayList<>();

        ADResultBulkResponse resp = new ADResultBulkResponse(retryRequests);

        ADResultBulkRequest request = new ADResultBulkRequest();
        ResultWriteRequest resultWriteRequest = new ResultWriteRequest(
            Instant.now().plus(10, ChronoUnit.MINUTES).toEpochMilli(),
            detectorId,
            RequestPriority.MEDIUM,
            detectResult,
            null
        );
        request.add(resultWriteRequest);

        doAnswer(invocation -> {
            ActionListener<ADResultBulkResponse> listener = invocation.getArgument(1);
            listener.onResponse(resp);
            return null;
        }).when(resultHandler).flush(any(), any());

        resultWriteQueue.put(new ResultWriteRequest(Long.MAX_VALUE, detectorId, RequestPriority.MEDIUM, detectResult, null));

        // the request results one flush
        verify(resultHandler, times(1)).flush(any(), any());
    }

    public void testSingleRetryRequest() throws IOException {
        List<IndexRequest> retryRequests = new ArrayList<>();
        try (XContentBuilder builder = jsonBuilder()) {
            IndexRequest indexRequest = new IndexRequest(CommonName.ANOMALY_RESULT_INDEX_ALIAS)
                .source(detectResult.toXContent(builder, RestHandlerUtils.XCONTENT_WITH_TYPE));
            retryRequests.add(indexRequest);
        }

        ADResultBulkResponse resp = new ADResultBulkResponse(retryRequests);

        ADResultBulkRequest request = new ADResultBulkRequest();
        ResultWriteRequest resultWriteRequest = new ResultWriteRequest(
            Instant.now().plus(10, ChronoUnit.MINUTES).toEpochMilli(),
            detectorId,
            RequestPriority.MEDIUM,
            detectResult,
            null
        );
        request.add(resultWriteRequest);

        final AtomicBoolean retried = new AtomicBoolean();
        doAnswer(invocation -> {
            ActionListener<ADResultBulkResponse> listener = invocation.getArgument(1);
            if (retried.get()) {
                listener.onResponse(new ADResultBulkResponse());
            } else {
                retried.set(true);
                listener.onResponse(resp);
            }
            return null;
        }).when(resultHandler).flush(any(), any());

        resultWriteQueue.put(new ResultWriteRequest(Long.MAX_VALUE, detectorId, RequestPriority.MEDIUM, detectResult, null));

        // one flush from the original request; and one due to retry
        verify(resultHandler, times(2)).flush(any(), any());
    }

    public void testRetryException() {
        final AtomicBoolean retried = new AtomicBoolean();
        doAnswer(invocation -> {
            ActionListener<ADResultBulkResponse> listener = invocation.getArgument(1);
            if (retried.get()) {
                listener.onResponse(new ADResultBulkResponse());
            } else {
                retried.set(true);
                listener.onFailure(new OpenSearchStatusException("blah", RestStatus.REQUEST_TIMEOUT));
            }

            return null;
        }).when(resultHandler).flush(any(), any());

        resultWriteQueue.put(new ResultWriteRequest(Long.MAX_VALUE, detectorId, RequestPriority.MEDIUM, detectResult, null));
        // one flush from the original request; and one due to retry
        verify(resultHandler, times(2)).flush(any(), any());
        verify(nodeStateManager, times(1)).setException(eq(detectorId), any(OpenSearchStatusException.class));
    }

    public void testOverloaded() {
        doAnswer(invocation -> {
            ActionListener<ADResultBulkResponse> listener = invocation.getArgument(1);
            listener.onFailure(new OpenSearchRejectedExecutionException("blah", true));

            return null;
        }).when(resultHandler).flush(any(), any());

        resultWriteQueue.put(new ResultWriteRequest(Long.MAX_VALUE, detectorId, RequestPriority.MEDIUM, detectResult, null));
        // one flush from the original request; and one due to retry
        verify(resultHandler, times(1)).flush(any(), any());
        verify(nodeStateManager, times(1)).setException(eq(detectorId), any(OpenSearchRejectedExecutionException.class));
    }
}<|MERGE_RESOLUTION|>--- conflicted
+++ resolved
@@ -46,10 +46,7 @@
 import org.opensearch.ad.transport.ADResultBulkResponse;
 import org.opensearch.ad.transport.handler.MultiEntityResultHandler;
 import org.opensearch.ad.util.RestHandlerUtils;
-<<<<<<< HEAD
-=======
 import org.opensearch.common.settings.Setting;
->>>>>>> 97789bd1
 import org.opensearch.common.settings.Settings;
 import org.opensearch.core.concurrency.OpenSearchRejectedExecutionException;
 import org.opensearch.core.xcontent.XContentBuilder;
@@ -70,18 +67,6 @@
         super.setUp();
 
         clusterService = mock(SDKClusterService.class);
-<<<<<<< HEAD
-        SDKClusterSettings clusterSettings = clusterService.new SDKClusterSettings(
-            Settings.EMPTY, Collections
-                .unmodifiableSet(
-                    new HashSet<>(
-                        Arrays
-                            .asList(
-                                AnomalyDetectorSettings.RESULT_WRITE_QUEUE_MAX_HEAP_PERCENT,
-                                AnomalyDetectorSettings.RESULT_WRITE_QUEUE_CONCURRENCY,
-                                AnomalyDetectorSettings.RESULT_WRITE_QUEUE_BATCH_SIZE
-                            )
-=======
         SDKClusterSettings clusterSettings = spy(
             clusterService.new SDKClusterSettings(
                 Settings.EMPTY, Collections
@@ -94,7 +79,6 @@
                                     AnomalyDetectorSettings.RESULT_WRITE_QUEUE_BATCH_SIZE
                                 )
                         )
->>>>>>> 97789bd1
                     )
             )
         );
