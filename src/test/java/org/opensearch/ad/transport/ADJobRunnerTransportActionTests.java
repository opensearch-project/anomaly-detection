package org.opensearch.ad.transport;

import static org.mockito.Mockito.mock;
import static org.mockito.Mockito.when;

import java.io.IOException;
import java.time.Instant;

import org.junit.Before;
import org.junit.Test;
import org.opensearch.OpenSearchStatusException;
import org.opensearch.action.ActionListener;
import org.opensearch.action.support.ActionFilters;
import org.opensearch.client.Client;
import org.opensearch.extensions.action.ExtensionActionRequest;
import org.opensearch.jobscheduler.spi.JobDocVersion;
import org.opensearch.jobscheduler.spi.JobExecutionContext;
import org.opensearch.jobscheduler.spi.utils.LockService;
import org.opensearch.jobscheduler.transport.request.JobRunnerRequest;
import org.opensearch.jobscheduler.transport.response.JobRunnerResponse;
import org.opensearch.sdk.ExtensionsRunner;
import org.opensearch.sdk.SDKClient.SDKRestClient;
import org.opensearch.sdk.SDKNamedXContentRegistry;
import org.opensearch.tasks.Task;
import org.opensearch.tasks.TaskManager;
import org.opensearch.test.OpenSearchIntegTestCase;

import com.carrotsearch.randomizedtesting.annotations.ThreadLeakScope;

@ThreadLeakScope(ThreadLeakScope.Scope.NONE)
public class ADJobRunnerTransportActionTests extends OpenSearchIntegTestCase {

    private ADJobRunnerTransportAction action;

    private Task task;

    private ActionListener<JobRunnerResponse> response;

    private ExtensionActionRequest extensionActionRequest;

    private JobRunnerRequest jobRunnerRequest;

    private LockService lockService;

    private SDKRestClient sdkRestClient;

    private JobExecutionContext jobExecutionContext;

    @Override
    @Before
    public void setUp() throws Exception {
        super.setUp();

        sdkRestClient = mock(SDKRestClient.class);

        ExtensionsRunner extensionsRunner = mock(ExtensionsRunner.class);
        SDKNamedXContentRegistry sdkNamedXContentRegistry = mock(SDKNamedXContentRegistry.class);
        when(extensionsRunner.getNamedXContentRegistry()).thenReturn(sdkNamedXContentRegistry);
        when(sdkNamedXContentRegistry.getRegistry()).thenReturn(xContentRegistry());
        action = new ADJobRunnerTransportAction(
<<<<<<< HEAD
=======
            extensionsRunner,
>>>>>>> 97789bd1
            mock(ActionFilters.class),
            mock(TaskManager.class),
            sdkNamedXContentRegistry,
            sdkRestClient
        );

        task = mock(Task.class);
        lockService = new LockService(mock(Client.class), clusterService());
        JobDocVersion jobDocVersion = new JobDocVersion(1L, 1L, 1L);
        Instant time = Instant.ofEpochSecond(1L);
        jobExecutionContext = new JobExecutionContext(time, jobDocVersion, null, "jobIndex", "jobId");
        jobRunnerRequest = new JobRunnerRequest("token", "jobParameterId", jobExecutionContext);
        response = new ActionListener<JobRunnerResponse>() {

            @Override
            public void onResponse(JobRunnerResponse jobRunnerResponse) {
                assertNotNull(jobRunnerResponse);
                assertEquals(false, jobRunnerResponse.getJobRunnerStatus());
            }

            @Override
            public void onFailure(Exception e) {
                assertTrue(e instanceof OpenSearchStatusException);
            }
        };
    }

    @Test
    public void testJobRunnerTransportAction() {
        action.doExecute(task, jobRunnerRequest, response);
    }

    @Test
    public void testJobRunnerTransportActionWithNullJobParameterId() throws IOException {
        JobDocVersion jobDocVersion = new JobDocVersion(1L, 1L, 1L);
        Instant time = Instant.ofEpochSecond(1L);
        JobExecutionContext jobExecutionContext = new JobExecutionContext(time, jobDocVersion, lockService, "jobIndex", "jobId");
        JobRunnerRequest nullJobParameterIdJobRunnerRequest = new JobRunnerRequest("token", "", jobExecutionContext);
        action.doExecute(task, nullJobParameterIdJobRunnerRequest, response);
    }
}<|MERGE_RESOLUTION|>--- conflicted
+++ resolved
@@ -58,10 +58,7 @@
         when(extensionsRunner.getNamedXContentRegistry()).thenReturn(sdkNamedXContentRegistry);
         when(sdkNamedXContentRegistry.getRegistry()).thenReturn(xContentRegistry());
         action = new ADJobRunnerTransportAction(
-<<<<<<< HEAD
-=======
             extensionsRunner,
->>>>>>> 97789bd1
             mock(ActionFilters.class),
             mock(TaskManager.class),
             sdkNamedXContentRegistry,
