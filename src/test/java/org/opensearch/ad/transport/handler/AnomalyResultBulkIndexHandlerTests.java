/*
 * SPDX-License-Identifier: Apache-2.0
 *
 * The OpenSearch Contributors require contributions made to
 * this file be licensed under the Apache-2.0 license or a
 * compatible open source license.
 *
 * Modifications Copyright OpenSearch Contributors. See
 * GitHub history for details.
 */
<<<<<<< HEAD
/* @anomaly-detection - commented until we have support for SDKRestClient.prepareBulk()
=======
/* @anomaly-detection - commented until we have support for SDKRestClient.prepareBulk() https://github.com/opensearch-project/opensearch-sdk-java/issues/635
>>>>>>> 97789bd1
package org.opensearch.ad.transport.handler;


public class AnomalyResultBulkIndexHandlerTests extends ADUnitTestCase {

    private AnomalyResultBulkIndexHandler bulkIndexHandler;
    private Client client;
    private IndexUtils indexUtils;
    private ActionListener<BulkResponse> listener;
    private AnomalyDetectionIndices anomalyDetectionIndices;

    @Override
    public void setUp() throws Exception {
        super.setUp();
        anomalyDetectionIndices = mock(AnomalyDetectionIndices.class);
        client = mock(Client.class);
        Settings settings = Settings.EMPTY;
        Clock clock = mock(Clock.class);
        Throttler throttler = new Throttler(clock);
        ClientUtil clientUtil = new ClientUtil(Settings.EMPTY, client, throttler);
        indexUtils = mock(IndexUtils.class);
        ClusterService clusterService = mock(ClusterService.class);
        ThreadPool threadPool = mock(ThreadPool.class);
        bulkIndexHandler = new AnomalyResultBulkIndexHandler(
            client,
            settings,
            threadPool,
            clientUtil,
            indexUtils,
            clusterService,
            anomalyDetectionIndices
        );
        listener = spy(new ActionListener<BulkResponse>() {
            @Override
            public void onResponse(BulkResponse bulkItemResponses) {}

            @Override
            public void onFailure(Exception e) {}
        });
    }

    public void testNullAnomalyResults() {
        bulkIndexHandler.bulkIndexAnomalyResult(null, null, listener);
        verify(listener, times(1)).onResponse(null);
        verify(anomalyDetectionIndices, never()).doesAnomalyDetectorIndexExist();
    }

    public void testAnomalyResultBulkIndexHandler_IndexNotExist() {
        when(anomalyDetectionIndices.doesIndexExist("testIndex")).thenReturn(false);
        AnomalyResult anomalyResult = mock(AnomalyResult.class);
        when(anomalyResult.getDetectorId()).thenReturn("testId");

        bulkIndexHandler.bulkIndexAnomalyResult("testIndex", ImmutableList.of(anomalyResult), listener);
        verify(listener, times(1)).onFailure(exceptionCaptor.capture());
        assertEquals("Can't find result index testIndex", exceptionCaptor.getValue().getMessage());
    }

    public void testAnomalyResultBulkIndexHandler_InValidResultIndexMapping() {
        when(anomalyDetectionIndices.doesIndexExist("testIndex")).thenReturn(true);
        when(anomalyDetectionIndices.isValidResultIndexMapping("testIndex")).thenReturn(false);
        AnomalyResult anomalyResult = mock(AnomalyResult.class);
        when(anomalyResult.getDetectorId()).thenReturn("testId");

        bulkIndexHandler.bulkIndexAnomalyResult("testIndex", ImmutableList.of(anomalyResult), listener);
        verify(listener, times(1)).onFailure(exceptionCaptor.capture());
        assertEquals("wrong index mapping of custom AD result index", exceptionCaptor.getValue().getMessage());
    }

    public void testAnomalyResultBulkIndexHandler_FailBulkIndexAnomaly() throws IOException {
        when(anomalyDetectionIndices.doesIndexExist("testIndex")).thenReturn(true);
        when(anomalyDetectionIndices.isValidResultIndexMapping("testIndex")).thenReturn(true);
        AnomalyResult anomalyResult = mock(AnomalyResult.class);
        when(anomalyResult.getDetectorId()).thenReturn("testId");
        when(anomalyResult.toXContent(any(), any())).thenThrow(new RuntimeException());

        bulkIndexHandler.bulkIndexAnomalyResult("testIndex", ImmutableList.of(anomalyResult), listener);
        verify(listener, times(1)).onFailure(exceptionCaptor.capture());
        assertEquals("Failed to prepare request to bulk index anomaly results", exceptionCaptor.getValue().getMessage());
    }

    public void testCreateADResultIndexNotAcknowledged() throws IOException {
        // FIXME part of detector results implementation
        // https://github.com/opensearch-project/opensearch-sdk-java/issues/377
        // doAnswer(invocation -> {
        // ActionListener<CreateIndexResponse> listener = invocation.getArgument(0);
        // listener.onResponse(new CreateIndexResponse(false, false, ANOMALY_RESULT_INDEX_ALIAS));
        // return null;
        // }).when(anomalyDetectionIndices).initDefaultAnomalyResultIndexDirectly(any());
        // bulkIndexHandler.bulkIndexAnomalyResult(null, ImmutableList.of(mock(AnomalyResult.class)), listener);
        // verify(listener, times(1)).onFailure(exceptionCaptor.capture());
        // assertEquals("Creating anomaly result index with mappings call not acknowledged", exceptionCaptor.getValue().getMessage());
    }

    public void testWrongAnomalyResult() {
        BulkRequestBuilder bulkRequestBuilder = new BulkRequestBuilder(client, BulkAction.INSTANCE);
        doReturn(bulkRequestBuilder).when(client).prepareBulk();
        doReturn(true).when(anomalyDetectionIndices).doesDefaultAnomalyResultIndexExist();
        doAnswer(invocation -> {
            ActionListener<BulkResponse> listener = invocation.getArgument(1);
            BulkItemResponse[] bulkItemResponses = new BulkItemResponse[2];
            String indexName = ANOMALY_RESULT_INDEX_ALIAS;
            String type = "_doc";
            String idPrefix = "id";
            String uuid = "uuid";
            int shardIntId = 0;
            ShardId shardId = new ShardId(new Index(indexName, uuid), shardIntId);
            BulkItemResponse.Failure failure = new BulkItemResponse.Failure(
                ANOMALY_RESULT_INDEX_ALIAS,
                randomAlphaOfLength(5),
                new VersionConflictEngineException(new ShardId(ANOMALY_RESULT_INDEX_ALIAS, "", 1), "id", "test")
            );
            bulkItemResponses[0] = new BulkItemResponse(0, randomFrom(DocWriteRequest.OpType.values()), failure);
            bulkItemResponses[1] = new BulkItemResponse(
                1,
                randomFrom(DocWriteRequest.OpType.values()),
                new IndexResponse(shardId, idPrefix + 1, 1, 1, randomInt(), true)
            );
            BulkResponse bulkResponse = new BulkResponse(bulkItemResponses, 10);
            listener.onResponse(bulkResponse);
            return null;
        }).when(client).bulk(any(), any());
        bulkIndexHandler
            .bulkIndexAnomalyResult(null, ImmutableList.of(wrongAnomalyResult(), TestHelpers.randomAnomalyDetectResult()), listener);
        verify(listener, times(1)).onFailure(exceptionCaptor.capture());
        assertTrue(exceptionCaptor.getValue().getMessage().contains("VersionConflictEngineException"));
    }

    public void testBulkSaveException() {
        BulkRequestBuilder bulkRequestBuilder = mock(BulkRequestBuilder.class);
        doReturn(bulkRequestBuilder).when(client).prepareBulk();
        doReturn(true).when(anomalyDetectionIndices).doesDefaultAnomalyResultIndexExist();

        String testError = randomAlphaOfLength(5);
        doAnswer(invocation -> {
            ActionListener<CreateIndexResponse> listener = invocation.getArgument(1);
            listener.onFailure(new RuntimeException(testError));
            return null;
        }).when(client).bulk(any(), any());

        bulkIndexHandler.bulkIndexAnomalyResult(null, ImmutableList.of(TestHelpers.randomAnomalyDetectResult()), listener);
        verify(listener, times(1)).onFailure(exceptionCaptor.capture());
        assertEquals(testError, exceptionCaptor.getValue().getMessage());
    }

    private AnomalyResult wrongAnomalyResult() {
        return new AnomalyResult(
            randomAlphaOfLength(5),
            null,
            randomDouble(),
            randomDouble(),
            randomDouble(),
            null,
            null,
            null,
            null,
            null,
            randomAlphaOfLength(5),
            null,
            null,
            null,
            null,
            null,
            null,
            null,
            null,
            randomDoubleBetween(1.1, 10.0, true)
        );
    }
}
*/<|MERGE_RESOLUTION|>--- conflicted
+++ resolved
@@ -8,11 +8,7 @@
  * Modifications Copyright OpenSearch Contributors. See
  * GitHub history for details.
  */
-<<<<<<< HEAD
-/* @anomaly-detection - commented until we have support for SDKRestClient.prepareBulk()
-=======
 /* @anomaly-detection - commented until we have support for SDKRestClient.prepareBulk() https://github.com/opensearch-project/opensearch-sdk-java/issues/635
->>>>>>> 97789bd1
 package org.opensearch.ad.transport.handler;
 
 
