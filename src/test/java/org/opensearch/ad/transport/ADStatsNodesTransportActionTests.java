/*
 * SPDX-License-Identifier: Apache-2.0
 *
 * The OpenSearch Contributors require contributions made to
 * this file be licensed under the Apache-2.0 license or a
 * compatible open source license.
 *
 * Modifications Copyright OpenSearch Contributors. See
 * GitHub history for details.
 */
<<<<<<< HEAD
/* @anomaly-detection Commented until we have support for clustersettings https://github.com/opensearch-project/opensearch-sdk-java/issues/503
=======
/* @anomaly-detection Commented until ADStatsNodesTransportAction is integrated with the SDK
>>>>>>> 97789bd1
package org.opensearch.ad.transport;


public class ADStatsNodesTransportActionTests extends OpenSearchIntegTestCase {

    private ADStatsNodesTransportAction action;
    private ADStats adStats;
    private Map<String, ADStat<?>> statsMap;
    private String clusterStatName1, clusterStatName2;
    private String nodeStatName1, nodeStatName2;
    private ADTaskManager adTaskManager;

    @Override
    @Before
    public void setUp() throws Exception {
        super.setUp();

        Client client = client();
        Clock clock = mock(Clock.class);
        Throttler throttler = new Throttler(clock);
        IndexNameExpressionResolver indexNameResolver = mock(IndexNameExpressionResolver.class);
        IndexUtils indexUtils = new IndexUtils(
            client,
            new ClientUtil(Settings.EMPTY, client, throttler),
            clusterService(),
            indexNameResolver
        );
        ModelManager modelManager = mock(ModelManager.class);
        CacheProvider cacheProvider = mock(CacheProvider.class);
        EntityCache cache = mock(EntityCache.class);
        when(cacheProvider.get()).thenReturn(cache);

        clusterStatName1 = "clusterStat1";
        clusterStatName2 = "clusterStat2";
        nodeStatName1 = "nodeStat1";
        nodeStatName2 = "nodeStat2";

        Settings settings = Settings.builder().put(MAX_MODEL_SIZE_PER_NODE.getKey(), 10).build();
        ClusterService clusterService = mock(ClusterService.class);
        ClusterSettings clusterSettings = new ClusterSettings(
            Settings.EMPTY,
            Collections.unmodifiableSet(new HashSet<>(Arrays.asList(MAX_MODEL_SIZE_PER_NODE)))
        );
        when(clusterService.getClusterSettings()).thenReturn(clusterSettings);

        statsMap = new HashMap<String, ADStat<?>>() {
            {
                put(nodeStatName1, new ADStat<>(false, new CounterSupplier()));
                put(nodeStatName2, new ADStat<>(false, new ModelsOnNodeSupplier(modelManager, cacheProvider, settings, clusterService)));
                put(clusterStatName1, new ADStat<>(true, new IndexStatusSupplier(indexUtils, "index1")));
                put(clusterStatName2, new ADStat<>(true, new IndexStatusSupplier(indexUtils, "index2")));
                put(InternalStatNames.JVM_HEAP_USAGE.getName(), new ADStat<>(true, new SettableSupplier()));
            }
        };

        adStats = new ADStats(statsMap);
        JvmService jvmService = mock(JvmService.class);
        JvmStats jvmStats = mock(JvmStats.class);
        JvmStats.Mem mem = mock(JvmStats.Mem.class);

        when(jvmService.stats()).thenReturn(jvmStats);
        when(jvmStats.getMem()).thenReturn(mem);
        when(mem.getHeapUsedPercent()).thenReturn(randomShort());

        adTaskManager = mock(ADTaskManager.class);
        action = new ADStatsNodesTransportAction(
            client().threadPool(),
            clusterService(),
            mock(TransportService.class),
            mock(ActionFilters.class),
            adStats,
            jvmService,
            adTaskManager
        );
    }

    @Test
    public void testNewNodeRequest() {
        String nodeId = "nodeId1";
        ADStatsRequest adStatsRequest = new ADStatsRequest(nodeId);

        ADStatsNodeRequest adStatsNodeRequest1 = new ADStatsNodeRequest(adStatsRequest);
        ADStatsNodeRequest adStatsNodeRequest2 = action.newNodeRequest(adStatsRequest);

        assertEquals(adStatsNodeRequest1.getADStatsRequest(), adStatsNodeRequest2.getADStatsRequest());
    }

    @Test
    public void testNodeOperation() {
        String nodeId = clusterService().localNode().getId();
        ADStatsRequest adStatsRequest = new ADStatsRequest((nodeId));
        adStatsRequest.clear();

        Set<String> statsToBeRetrieved = new HashSet<>(Arrays.asList(nodeStatName1, nodeStatName2));

        for (String stat : statsToBeRetrieved) {
            adStatsRequest.addStat(stat);
        }

        ADStatsNodeResponse response = action.nodeOperation(new ADStatsNodeRequest(adStatsRequest));

        Map<String, Object> stats = response.getStatsMap();

        assertEquals(statsToBeRetrieved.size(), stats.size());
        for (String statName : stats.keySet()) {
            assertTrue(statsToBeRetrieved.contains(statName));
        }
    }

    @Test
    public void testNodeOperationWithJvmHeapUsage() {
        String nodeId = clusterService().localNode().getId();
        ADStatsRequest adStatsRequest = new ADStatsRequest((nodeId));
        adStatsRequest.clear();

        Set<String> statsToBeRetrieved = new HashSet<>(Arrays.asList(nodeStatName1, InternalStatNames.JVM_HEAP_USAGE.getName()));

        for (String stat : statsToBeRetrieved) {
            adStatsRequest.addStat(stat);
        }

        ADStatsNodeResponse response = action.nodeOperation(new ADStatsNodeRequest(adStatsRequest));

        Map<String, Object> stats = response.getStatsMap();

        assertEquals(statsToBeRetrieved.size(), stats.size());
        for (String statName : stats.keySet()) {
            assertTrue(statsToBeRetrieved.contains(statName));
        }
    }
}
*/<|MERGE_RESOLUTION|>--- conflicted
+++ resolved
@@ -8,11 +8,7 @@
  * Modifications Copyright OpenSearch Contributors. See
  * GitHub history for details.
  */
-<<<<<<< HEAD
-/* @anomaly-detection Commented until we have support for clustersettings https://github.com/opensearch-project/opensearch-sdk-java/issues/503
-=======
 /* @anomaly-detection Commented until ADStatsNodesTransportAction is integrated with the SDK
->>>>>>> 97789bd1
 package org.opensearch.ad.transport;
 
 
