/*
 * SPDX-License-Identifier: Apache-2.0
 *
 * The OpenSearch Contributors require contributions made to
 * this file be licensed under the Apache-2.0 license or a
 * compatible open source license.
 *
 * Modifications Copyright OpenSearch Contributors. See
 * GitHub history for details.
 */

/*
 * Copyright Amazon.com, Inc. or its affiliates. All Rights Reserved.
 *
 * Licensed under the Apache License, Version 2.0 (the "License").
 * You may not use this file except in compliance with the License.
 * A copy of the License is located at
 *
 *     http://www.apache.org/licenses/LICENSE-2.0
 *
 * or in the "license" file accompanying this file. This file is distributed
 * on an "AS IS" BASIS, WITHOUT WARRANTIES OR CONDITIONS OF ANY KIND, either
 * express or implied. See the License for the specific language governing
 * permissions and limitations under the License.
 */

package org.opensearch.ad.mock.transport;

import static org.opensearch.ad.settings.AnomalyDetectorSettings.FILTER_BY_BACKEND_ROLES;
import static org.opensearch.ad.settings.AnomalyDetectorSettings.REQUEST_TIMEOUT;
import static org.opensearch.ad.util.ParseUtils.resolveUserAndExecute;

import org.apache.logging.log4j.LogManager;
import org.apache.logging.log4j.Logger;
import org.opensearch.action.ActionListener;
import org.opensearch.action.support.ActionFilters;
import org.opensearch.action.support.HandledTransportAction;
import org.opensearch.ad.indices.AnomalyDetectionIndices;
import org.opensearch.ad.model.DetectionDateRange;
import org.opensearch.ad.rest.handler.IndexAnomalyDetectorJobActionHandler;
import org.opensearch.ad.task.ADTaskManager;
import org.opensearch.ad.transport.AnomalyDetectorJobRequest;
import org.opensearch.ad.transport.AnomalyDetectorJobResponse;
import org.opensearch.ad.transport.AnomalyDetectorJobTransportAction;
import org.opensearch.ad.util.RestHandlerUtils;
import org.opensearch.client.Client;
import org.opensearch.cluster.service.ClusterService;
import org.opensearch.common.inject.Inject;
import org.opensearch.common.settings.Settings;
import org.opensearch.common.unit.TimeValue;
import org.opensearch.common.util.concurrent.ThreadContext;
import org.opensearch.common.xcontent.NamedXContentRegistry;
import org.opensearch.commons.authuser.User;
import org.opensearch.tasks.Task;
import org.opensearch.transport.TransportService;

public class MockAnomalyDetectorJobTransportActionWithUser extends
    HandledTransportAction<AnomalyDetectorJobRequest, AnomalyDetectorJobResponse> {
    private final Logger logger = LogManager.getLogger(AnomalyDetectorJobTransportAction.class);

    private final Client client;
    private final ClusterService clusterService;
    private final Settings settings;
    private final AnomalyDetectionIndices anomalyDetectionIndices;
    private final NamedXContentRegistry xContentRegistry;
    private volatile Boolean filterByEnabled;
    private final ADTaskManager adTaskManager;
    private final TransportService transportService;

    @Inject
    public MockAnomalyDetectorJobTransportActionWithUser(
        TransportService transportService,
        ActionFilters actionFilters,
        Client client,
        ClusterService clusterService,
        Settings settings,
        AnomalyDetectionIndices anomalyDetectionIndices,
        NamedXContentRegistry xContentRegistry,
        ADTaskManager adTaskManager
    ) {
        super(MockAnomalyDetectorJobAction.NAME, transportService, actionFilters, AnomalyDetectorJobRequest::new);
        this.transportService = transportService;
        this.client = client;
        this.clusterService = clusterService;
        this.settings = settings;
        this.anomalyDetectionIndices = anomalyDetectionIndices;
        this.xContentRegistry = xContentRegistry;
        this.adTaskManager = adTaskManager;
        filterByEnabled = FILTER_BY_BACKEND_ROLES.get(settings);
        clusterService.getClusterSettings().addSettingsUpdateConsumer(FILTER_BY_BACKEND_ROLES, it -> filterByEnabled = it);
    }

    @Override
    protected void doExecute(Task task, AnomalyDetectorJobRequest request, ActionListener<AnomalyDetectorJobResponse> listener) {
        String detectorId = request.getDetectorID();
        DetectionDateRange detectionDateRange = request.getDetectionDateRange();
        boolean historical = request.isHistorical();
        long seqNo = request.getSeqNo();
        long primaryTerm = request.getPrimaryTerm();
        String rawPath = request.getRawPath();
        TimeValue requestTimeout = REQUEST_TIMEOUT.get(settings);
        String userStr = "user_name|backendrole1,backendrole2|roles1,role2";
        // By the time request reaches here, the user permissions are validated by Security plugin.
        User user = User.parse(userStr);
        try (ThreadContext.StoredContext context = client.threadPool().getThreadContext().stashContext()) {
            resolveUserAndExecute(
                user,
                detectorId,
                filterByEnabled,
                listener,
<<<<<<< HEAD
                (anomalyDetector) -> executeDetector(listener, detectorId, seqNo, primaryTerm, rawPath, requestTimeout, user),
=======
                () -> executeDetector(
                    listener,
                    detectorId,
                    seqNo,
                    primaryTerm,
                    rawPath,
                    requestTimeout,
                    user,
                    detectionDateRange,
                    historical
                ),
>>>>>>> 970ceb52
                client,
                clusterService,
                xContentRegistry
            );
        } catch (Exception e) {
            logger.error(e);
            listener.onFailure(e);
        }
    }

    private void executeDetector(
        ActionListener<AnomalyDetectorJobResponse> listener,
        String detectorId,
        long seqNo,
        long primaryTerm,
        String rawPath,
        TimeValue requestTimeout,
        User user,
        DetectionDateRange detectionDateRange,
        boolean historical
    ) {
        IndexAnomalyDetectorJobActionHandler handler = new IndexAnomalyDetectorJobActionHandler(
            client,
            listener,
            anomalyDetectionIndices,
            detectorId,
            seqNo,
            primaryTerm,
            requestTimeout,
            xContentRegistry,
            adTaskManager
        );
        if (rawPath.endsWith(RestHandlerUtils.START_JOB)) {
            adTaskManager.startDetector(detectorId, detectionDateRange, handler, user, transportService, listener);
        } else if (rawPath.endsWith(RestHandlerUtils.STOP_JOB)) {
            // Stop detector
            adTaskManager.stopDetector(detectorId, historical, handler, user, transportService, listener);
        }
    }
}<|MERGE_RESOLUTION|>--- conflicted
+++ resolved
@@ -108,10 +108,7 @@
                 detectorId,
                 filterByEnabled,
                 listener,
-<<<<<<< HEAD
-                (anomalyDetector) -> executeDetector(listener, detectorId, seqNo, primaryTerm, rawPath, requestTimeout, user),
-=======
-                () -> executeDetector(
+                (anomalyDetector) -> executeDetector(
                     listener,
                     detectorId,
                     seqNo,
@@ -122,7 +119,6 @@
                     detectionDateRange,
                     historical
                 ),
->>>>>>> 970ceb52
                 client,
                 clusterService,
                 xContentRegistry
