/*
 * SPDX-License-Identifier: Apache-2.0
 *
 * The OpenSearch Contributors require contributions made to
 * this file be licensed under the Apache-2.0 license or a
 * compatible open source license.
 *
 * Modifications Copyright OpenSearch Contributors. See
 * GitHub history for details.
 */

package test.org.opensearch.ad.util;

import static org.mockito.Mockito.mock;
import static org.opensearch.cluster.node.DiscoveryNodeRole.CLUSTER_MANAGER_ROLE;
import static org.opensearch.cluster.node.DiscoveryNodeRole.DATA_ROLE;

import java.net.InetAddress;
import java.util.ArrayList;
import java.util.Collections;
import java.util.HashMap;
import java.util.List;
import java.util.Map;

import org.opensearch.Version;
import org.opensearch.cluster.ClusterName;
import org.opensearch.cluster.ClusterState;
import org.opensearch.cluster.metadata.Metadata;
import org.opensearch.cluster.node.DiscoveryNode;
import org.opensearch.cluster.node.DiscoveryNodes;
import org.opensearch.common.transport.TransportAddress;

public class ClusterCreation {
    /**
     * Creates a cluster state where local node and clusterManager node can be specified
     *
     * @param localNode  node in allNodes that is the local node
     * @param clusterManagerNode node in allNodes that is the clusterManager node. Can be null if no clusterManager exists
     * @param allNodes   all nodes in the cluster
     * @return cluster state
     */
    public static ClusterState state(
        ClusterName name,
        DiscoveryNode localNode,
        DiscoveryNode clusterManagerNode,
        List<DiscoveryNode> allNodes
    ) {
        DiscoveryNodes.Builder discoBuilder = DiscoveryNodes.builder();
        for (DiscoveryNode node : allNodes) {
            discoBuilder.add(node);
        }
        if (clusterManagerNode != null) {
            discoBuilder.masterNodeId(clusterManagerNode.getId());
        }
        discoBuilder.localNodeId(localNode.getId());

        ClusterState.Builder state = ClusterState.builder(name);
        state.nodes(discoBuilder);
        state.metadata(Metadata.builder().generateClusterUuidIfNeeded());
        return state.build();
    }

    /**
     * Create data node map
     * @param numDataNodes the number of data nodes
     * @return data nodes map
     *
     * TODO: ModelManagerTests has the same method.  Refactor.
     */
<<<<<<< HEAD
    public static final Map<String, DiscoveryNode> createDataNodes(int numDataNodes) {
=======
    public static Map<String, DiscoveryNode> createDataNodes(int numDataNodes) {
>>>>>>> cf70e726
        final Map<String, DiscoveryNode> dataNodes = new HashMap<>();
        for (int i = 0; i < numDataNodes; i++) {
            dataNodes.put("foo" + i, mock(DiscoveryNode.class));
        }
        return dataNodes;
    }

    /**
     * Create a cluster state with 1 clusterManager node and a few data nodes
     * @param numDataNodes the number of data nodes
     * @return the cluster state
     */
    public static ClusterState state(int numDataNodes) {
        DiscoveryNode clusterManagerNode = new DiscoveryNode(
            "foo0",
            "foo0",
            new TransportAddress(InetAddress.getLoopbackAddress(), 9300),
            Collections.emptyMap(),
            Collections.singleton(CLUSTER_MANAGER_ROLE),
            Version.CURRENT
        );
        List<DiscoveryNode> allNodes = new ArrayList<>();
        allNodes.add(clusterManagerNode);
        for (int i = 1; i <= numDataNodes - 1; i++) {
            allNodes
                .add(
                    new DiscoveryNode(
                        "foo" + i,
                        "foo" + i,
                        new TransportAddress(InetAddress.getLoopbackAddress(), 9300 + i),
                        Collections.emptyMap(),
                        Collections.singleton(DATA_ROLE),
                        Version.CURRENT
                    )
                );
        }
        return state(new ClusterName("test"), clusterManagerNode, clusterManagerNode, allNodes);
    }
}<|MERGE_RESOLUTION|>--- conflicted
+++ resolved
@@ -67,11 +67,7 @@
      *
      * TODO: ModelManagerTests has the same method.  Refactor.
      */
-<<<<<<< HEAD
-    public static final Map<String, DiscoveryNode> createDataNodes(int numDataNodes) {
-=======
     public static Map<String, DiscoveryNode> createDataNodes(int numDataNodes) {
->>>>>>> cf70e726
         final Map<String, DiscoveryNode> dataNodes = new HashMap<>();
         for (int i = 0; i < numDataNodes; i++) {
             dataNodes.put("foo" + i, mock(DiscoveryNode.class));
