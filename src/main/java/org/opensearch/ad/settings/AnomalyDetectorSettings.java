--- conflicted
+++ resolved
@@ -371,6 +371,9 @@
     // number of bulk checkpoints per second
     public static double CHECKPOINT_BULK_PER_SECOND = 0.02;
 
+    // ======================================
+    // Historical analysis
+    // ======================================
     // Maximum number of batch tasks running on one node.
     // TODO: performance test and tune the setting.
     public static final Setting<Integer> MAX_BATCH_TASK_PER_NODE = Setting
@@ -383,6 +386,7 @@
             Setting.Property.Dynamic
         );
 
+    // Maximum number of deleted tasks can keep in cache.
     public static final Setting<Integer> MAX_CACHED_DELETED_TASKS = Setting
         .intSetting(
             "plugins.anomaly_detection.max_cached_deleted_tasks",
@@ -393,7 +397,7 @@
             Setting.Property.Dynamic
         );
 
-    public static int THRESHOLD_MODEL_TRAINING_SIZE = 1000;
+    public static int THRESHOLD_MODEL_TRAINING_SIZE = 128;
 
     // Maximum number of old AD tasks we can keep.
     public static int MAX_OLD_AD_TASK_DOCS = 1000;
@@ -426,6 +430,28 @@
             LegacyOpenDistroAnomalyDetectorSettings.BATCH_TASK_PIECE_INTERVAL_SECONDS,
             1,
             600,
+            Setting.Property.NodeScope,
+            Setting.Property.Dynamic
+        );
+
+    // Maximum number of entities we support for historical analysis.
+    public static final int MAX_TOP_ENTITIES_LIMIT_FOR_HISTORICAL_ANALYSIS = 10_000;
+    public static final Setting<Integer> MAX_TOP_ENTITIES_FOR_HISTORICAL_ANALYSIS = Setting
+        .intSetting(
+            "plugins.anomaly_detection.max_top_entities_for_historical_analysis",
+            1000,
+            1,
+            MAX_TOP_ENTITIES_LIMIT_FOR_HISTORICAL_ANALYSIS,
+            Setting.Property.NodeScope,
+            Setting.Property.Dynamic
+        );
+
+    public static final Setting<Integer> MAX_RUNNING_ENTITIES_PER_DETECTOR_FOR_HISTORICAL_ANALYSIS = Setting
+        .intSetting(
+            "plugins.anomaly_detection.max_running_entities_per_detector_for_historical_analysis",
+            1,
+            1,
+            1000,
             Setting.Property.NodeScope,
             Setting.Property.Dynamic
         );
@@ -668,7 +694,6 @@
     // to ensure we don't block next interval, it is better to set it less than 1.0.
     public static final float INTERVAL_RATIO_FOR_REQUESTS = 0.8f;
 
-<<<<<<< HEAD
     // ======================================
     // preview setting
     // ======================================
@@ -696,27 +721,4 @@
 
     // preview timeout in terms of milliseconds
     public static final long PREVIEW_TIMEOUT_IN_MILLIS = 60_000;
-=======
-    // Maximum number of entities we support for historical analysis.
-    public static final int MAX_TOP_ENTITIES_LIMIT_FOR_HISTORICAL_ANALYSIS = 10_000;
-    public static final Setting<Integer> MAX_TOP_ENTITIES_FOR_HISTORICAL_ANALYSIS = Setting
-        .intSetting(
-            "plugins.anomaly_detection.max_top_entities_for_historical_analysis",
-            50,
-            1,
-            MAX_TOP_ENTITIES_LIMIT_FOR_HISTORICAL_ANALYSIS,
-            Setting.Property.NodeScope,
-            Setting.Property.Dynamic
-        );
-
-    public static final Setting<Integer> MAX_RUNNING_ENTITIES_PER_DETECTOR_FOR_HISTORICAL_ANALYSIS = Setting
-        .intSetting(
-            "plugins.anomaly_detection.max_running_entities_per_detector_for_historical_analysis",
-            1,
-            1,
-            1000,
-            Setting.Property.NodeScope,
-            Setting.Property.Dynamic
-        );
->>>>>>> 3ebd9467
 }