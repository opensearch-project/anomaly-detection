/*
 * Copyright OpenSearch Contributors
 * SPDX-License-Identifier: Apache-2.0
 *
 * The OpenSearch Contributors require contributions made to
 * this file be licensed under the Apache-2.0 license or a
 * compatible open source license.
 */

package org.opensearch.ad;

import static java.util.Collections.unmodifiableList;

import java.io.IOException;
import java.security.AccessController;
import java.security.PrivilegedAction;
import java.time.Clock;
import java.util.Arrays;
import java.util.Collection;
import java.util.List;
import java.util.Map;
import java.util.Random;
import java.util.stream.Collectors;
import java.util.stream.Stream;

import org.apache.commons.pool2.BasePooledObjectFactory;
import org.apache.commons.pool2.PooledObject;
import org.apache.commons.pool2.impl.DefaultPooledObject;
import org.apache.commons.pool2.impl.GenericObjectPool;
import org.opensearch.SpecialPermission;
import org.opensearch.action.ActionRequest;
import org.opensearch.action.ActionResponse;
import org.opensearch.ad.breaker.ADCircuitBreakerService;
import org.opensearch.ad.caching.CacheProvider;
import org.opensearch.ad.caching.EntityCache;
import org.opensearch.ad.caching.PriorityCache;
import org.opensearch.ad.constant.CommonName;
import org.opensearch.ad.dataprocessor.IntegerSensitiveSingleFeatureLinearUniformInterpolator;
import org.opensearch.ad.dataprocessor.Interpolator;
import org.opensearch.ad.dataprocessor.LinearUniformInterpolator;
import org.opensearch.ad.dataprocessor.SingleFeatureLinearUniformInterpolator;
import org.opensearch.ad.feature.FeatureManager;
import org.opensearch.ad.feature.SearchFeatureDao;
import org.opensearch.ad.indices.AnomalyDetectionIndices;
import org.opensearch.ad.ml.CheckpointDao;
import org.opensearch.ad.ml.EntityColdStarter;
import org.opensearch.ad.ml.HybridThresholdingModel;
import org.opensearch.ad.ml.ModelManager;
import org.opensearch.ad.model.AnomalyDetector;
import org.opensearch.ad.model.AnomalyDetectorJob;
import org.opensearch.ad.model.AnomalyResult;
import org.opensearch.ad.model.DetectorInternalState;
import org.opensearch.ad.ratelimit.CheckpointWriteWorker;
import org.opensearch.ad.rest.RestAnomalyDetectorJobAction;
import org.opensearch.ad.rest.RestDeleteAnomalyDetectorAction;
import org.opensearch.ad.rest.RestGetAnomalyDetectorAction;
import org.opensearch.ad.rest.RestIndexAnomalyDetectorAction;
import org.opensearch.ad.rest.RestStatsAnomalyDetectorAction;
import org.opensearch.ad.rest.RestValidateAnomalyDetectorAction;
import org.opensearch.ad.settings.AnomalyDetectorSettings;
import org.opensearch.ad.settings.EnabledSetting;
import org.opensearch.ad.stats.ADStat;
import org.opensearch.ad.stats.ADStats;
import org.opensearch.ad.stats.StatNames;
import org.opensearch.ad.stats.suppliers.CounterSupplier;
import org.opensearch.ad.stats.suppliers.IndexStatusSupplier;
import org.opensearch.ad.stats.suppliers.ModelsOnNodeCountSupplier;
import org.opensearch.ad.stats.suppliers.ModelsOnNodeSupplier;
import org.opensearch.ad.stats.suppliers.SettableSupplier;
import org.opensearch.ad.task.ADTaskCacheManager;
import org.opensearch.ad.task.ADTaskManager;
<<<<<<< HEAD
import org.opensearch.ad.transport.*;
=======
import org.opensearch.ad.transport.ADJobParameterAction;
import org.opensearch.ad.transport.ADJobParameterTransportAction;
import org.opensearch.ad.transport.ADJobRunnerAction;
import org.opensearch.ad.transport.ADJobRunnerTransportAction;
import org.opensearch.ad.transport.AnomalyDetectorJobAction;
import org.opensearch.ad.transport.AnomalyDetectorJobTransportAction;
import org.opensearch.ad.transport.DeleteAnomalyDetectorAction;
import org.opensearch.ad.transport.DeleteAnomalyDetectorTransportAction;
import org.opensearch.ad.transport.GetAnomalyDetectorAction;
import org.opensearch.ad.transport.GetAnomalyDetectorTransportAction;
import org.opensearch.ad.transport.IndexAnomalyDetectorAction;
import org.opensearch.ad.transport.IndexAnomalyDetectorTransportAction;
import org.opensearch.ad.transport.ValidateAnomalyDetectorAction;
import org.opensearch.ad.transport.ValidateAnomalyDetectorTransportAction;
>>>>>>> a51ce136
import org.opensearch.ad.transport.handler.AnomalyIndexHandler;
import org.opensearch.ad.util.ClientUtil;
import org.opensearch.ad.util.DiscoveryNodeFilterer;
import org.opensearch.ad.util.IndexUtils;
import org.opensearch.ad.util.Throttler;
import org.opensearch.client.opensearch.OpenSearchAsyncClient;
import org.opensearch.cluster.metadata.IndexNameExpressionResolver;
import org.opensearch.common.settings.Setting;
import org.opensearch.common.settings.Settings;
import org.opensearch.common.unit.TimeValue;
import org.opensearch.common.util.concurrent.OpenSearchExecutors;
import org.opensearch.core.xcontent.NamedXContentRegistry;
import org.opensearch.monitor.jvm.JvmInfo;
import org.opensearch.monitor.jvm.JvmService;
import org.opensearch.sdk.BaseExtension;
import org.opensearch.sdk.ExtensionRestHandler;
import org.opensearch.sdk.ExtensionsRunner;
import org.opensearch.sdk.SDKClient.SDKRestClient;
import org.opensearch.sdk.SDKClusterService;
import org.opensearch.sdk.SDKNamedXContentRegistry;
import org.opensearch.sdk.api.ActionExtension;
import org.opensearch.threadpool.ExecutorBuilder;
import org.opensearch.threadpool.ScalingExecutorBuilder;
import org.opensearch.threadpool.ThreadPool;

import com.amazon.randomcutforest.parkservices.state.ThresholdedRandomCutForestMapper;
import com.amazon.randomcutforest.parkservices.state.ThresholdedRandomCutForestState;
import com.amazon.randomcutforest.serialize.json.v1.V1JsonToV3StateConverter;
import com.amazon.randomcutforest.state.RandomCutForestMapper;
import com.google.common.collect.ImmutableList;
import com.google.common.collect.ImmutableMap;
import com.google.gson.Gson;
import com.google.gson.GsonBuilder;

import io.protostuff.LinkedBuffer;
import io.protostuff.Schema;
import io.protostuff.runtime.RuntimeSchema;

public class AnomalyDetectorExtension extends BaseExtension implements ActionExtension {

    private static final String EXTENSION_SETTINGS_PATH = "/ad-extension.yml";

    public static final String AD_BASE_DETECTORS_URI = "/detectors";
    public static final String AD_JOB_TYPE = "opendistro_anomaly_detector";
    public static final String AD_THREAD_POOL_PREFIX = "opensearch.ad.";
    public static final String AD_THREAD_POOL_NAME = "ad-threadpool";

    @Deprecated
    private SDKRestClient sdkRestClient;
    private OpenSearchAsyncClient sdkJavaAsyncClient;
    private static Gson gson;
    // package private for testing
    GenericObjectPool<LinkedBuffer> serializeRCFBufferPool;

    private ADStats adStats;

    private DiscoveryNodeFilterer nodeFilter;

    static {
        SpecialPermission.check();
        // gson intialization requires "java.lang.RuntimePermission" "accessDeclaredMembers" to
        // initialize ConstructorConstructor
        AccessController.doPrivileged((PrivilegedAction<Void>) AnomalyDetectorExtension::initGson);
    }

    public AnomalyDetectorExtension() {
        super(EXTENSION_SETTINGS_PATH);
    }

    @Override
    public List<ExtensionRestHandler> getExtensionRestHandlers() {
        return List
            .of(
                new RestIndexAnomalyDetectorAction(extensionsRunner(), restClient()),
                new RestValidateAnomalyDetectorAction(extensionsRunner(), restClient()),
                new RestGetAnomalyDetectorAction(extensionsRunner(), restClient()),
                new RestAnomalyDetectorJobAction(extensionsRunner(), restClient()),
<<<<<<< HEAD
                new RestStatsAnomalyDetectorAction(extensionsRunner(), restClient(), adStats, nodeFilter)

=======
                new RestDeleteAnomalyDetectorAction(extensionsRunner(), restClient())
>>>>>>> a51ce136
            );
    }

    private static Void initGson() {
        gson = new GsonBuilder().serializeSpecialFloatingPointValues().create();
        return null;
    }

    @Override
    public Collection<Object> createComponents(ExtensionsRunner runner) {
        this.sdkRestClient = createRestClient(runner);
        this.sdkJavaAsyncClient = createJavaAsyncClient(runner);
        SDKClusterService sdkClusterService = runner.getSdkClusterService();
        Settings environmentSettings = runner.getEnvironmentSettings();
        SDKNamedXContentRegistry xContentRegistry = runner.getNamedXContentRegistry();
        ThreadPool threadPool = runner.getThreadPool();
        IndexNameExpressionResolver indexNameExpressionResolver = runner.getIndexNameExpressionResolver();

        Throttler throttler = new Throttler(getClock());
        ClientUtil clientUtil = new ClientUtil(environmentSettings, restClient(), throttler);
        IndexUtils indexUtils = new IndexUtils(restClient(), clientUtil, sdkClusterService, indexNameExpressionResolver, javaAsyncClient());
        nodeFilter = new DiscoveryNodeFilterer(sdkClusterService);
        AnomalyDetectionIndices anomalyDetectionIndices = new AnomalyDetectionIndices(
            sdkRestClient,
            sdkJavaAsyncClient,
            sdkClusterService,
            threadPool,
            environmentSettings,
            nodeFilter,
            AnomalyDetectorSettings.MAX_UPDATE_RETRY_TIMES
        );

        SingleFeatureLinearUniformInterpolator singleFeatureLinearUniformInterpolator =
            new IntegerSensitiveSingleFeatureLinearUniformInterpolator();
        Interpolator interpolator = new LinearUniformInterpolator(singleFeatureLinearUniformInterpolator);
        SearchFeatureDao searchFeatureDao = new SearchFeatureDao(
            sdkRestClient,
            xContentRegistry,
            interpolator,
            clientUtil,
            environmentSettings,
            sdkClusterService,
            AnomalyDetectorSettings.NUM_SAMPLES_PER_TREE
        );

        JvmService jvmService = new JvmService(environmentSettings);
        RandomCutForestMapper mapper = new RandomCutForestMapper();
        mapper.setSaveExecutorContextEnabled(true);
        mapper.setSaveTreeStateEnabled(true);
        mapper.setPartialTreeStateEnabled(true);
        V1JsonToV3StateConverter converter = new V1JsonToV3StateConverter();

        ADCircuitBreakerService adCircuitBreakerService = new ADCircuitBreakerService(jvmService).init();

        MemoryTracker memoryTracker = new MemoryTracker(
            jvmService,
            AnomalyDetectorSettings.MODEL_MAX_SIZE_PERCENTAGE.get(environmentSettings),
            AnomalyDetectorSettings.DESIRED_MODEL_SIZE_PERCENTAGE,
            sdkClusterService,
            adCircuitBreakerService
        );

        NodeStateManager stateManager = new NodeStateManager(
            sdkRestClient,
            xContentRegistry,
            environmentSettings,
            clientUtil,
            getClock(),
            AnomalyDetectorSettings.HOURLY_MAINTENANCE,
            sdkClusterService
        );

        FeatureManager featureManager = new FeatureManager(
            searchFeatureDao,
            interpolator,
            getClock(),
            AnomalyDetectorSettings.MAX_TRAIN_SAMPLE,
            AnomalyDetectorSettings.MAX_SAMPLE_STRIDE,
            AnomalyDetectorSettings.TRAIN_SAMPLE_TIME_RANGE_IN_HOURS,
            AnomalyDetectorSettings.MIN_TRAIN_SAMPLES,
            AnomalyDetectorSettings.MAX_SHINGLE_PROPORTION_MISSING,
            AnomalyDetectorSettings.MAX_IMPUTATION_NEIGHBOR_DISTANCE,
            AnomalyDetectorSettings.PREVIEW_SAMPLE_RATE,
            AnomalyDetectorSettings.MAX_PREVIEW_SAMPLES,
            AnomalyDetectorSettings.HOURLY_MAINTENANCE,
            threadPool,
            AD_THREAD_POOL_NAME
        );
        long heapSizeBytes = JvmInfo.jvmInfo().getMem().getHeapMax().getBytes();
        serializeRCFBufferPool = AccessController.doPrivileged(new PrivilegedAction<GenericObjectPool<LinkedBuffer>>() {
            @Override
            public GenericObjectPool<LinkedBuffer> run() {
                return new GenericObjectPool<>(new BasePooledObjectFactory<LinkedBuffer>() {
                    @Override
                    public LinkedBuffer create() throws Exception {
                        return LinkedBuffer.allocate(AnomalyDetectorSettings.SERIALIZATION_BUFFER_BYTES);
                    }

                    @Override
                    public PooledObject<LinkedBuffer> wrap(LinkedBuffer obj) {
                        return new DefaultPooledObject<>(obj);
                    }
                });
            }
        });
        serializeRCFBufferPool.setMaxTotal(AnomalyDetectorSettings.MAX_TOTAL_RCF_SERIALIZATION_BUFFERS);
        serializeRCFBufferPool.setMaxIdle(AnomalyDetectorSettings.MAX_TOTAL_RCF_SERIALIZATION_BUFFERS);
        serializeRCFBufferPool.setMinIdle(0);
        serializeRCFBufferPool.setBlockWhenExhausted(false);
        serializeRCFBufferPool.setTimeBetweenEvictionRuns(AnomalyDetectorSettings.HOURLY_MAINTENANCE);
        CheckpointDao checkpoint = new CheckpointDao(
            sdkRestClient,
            sdkJavaAsyncClient,
            clientUtil,
            CommonName.CHECKPOINT_INDEX_NAME,
            gson,
            mapper,
            converter,
            new ThresholdedRandomCutForestMapper(),
            AccessController
                .doPrivileged(
                    (PrivilegedAction<Schema<ThresholdedRandomCutForestState>>) () -> RuntimeSchema
                        .getSchema(ThresholdedRandomCutForestState.class)
                ),
            HybridThresholdingModel.class,
            anomalyDetectionIndices,
            AnomalyDetectorSettings.MAX_CHECKPOINT_BYTES,
            serializeRCFBufferPool,
            AnomalyDetectorSettings.SERIALIZATION_BUFFER_BYTES,
            1 - AnomalyDetectorSettings.THRESHOLD_MIN_PVALUE
        );

        Random random = new Random(42);

        CheckpointWriteWorker checkpointWriteQueue = new CheckpointWriteWorker(
            heapSizeBytes,
            AnomalyDetectorSettings.CHECKPOINT_WRITE_QUEUE_SIZE_IN_BYTES,
            AnomalyDetectorSettings.CHECKPOINT_WRITE_QUEUE_MAX_HEAP_PERCENT,
            sdkClusterService,
            random,
            adCircuitBreakerService,
            threadPool,
            environmentSettings,
            AnomalyDetectorSettings.MAX_QUEUED_TASKS_RATIO,
            getClock(),
            AnomalyDetectorSettings.MEDIUM_SEGMENT_PRUNE_RATIO,
            AnomalyDetectorSettings.LOW_SEGMENT_PRUNE_RATIO,
            AnomalyDetectorSettings.MAINTENANCE_FREQ_CONSTANT,
            AnomalyDetectorSettings.QUEUE_MAINTENANCE,
            checkpoint,
            CommonName.CHECKPOINT_INDEX_NAME,
            AnomalyDetectorSettings.HOURLY_MAINTENANCE,
            stateManager,
            AnomalyDetectorSettings.HOURLY_MAINTENANCE
        );

        EntityCache cache = new PriorityCache(
            checkpoint,
            AnomalyDetectorSettings.DEDICATED_CACHE_SIZE.get(environmentSettings),
            AnomalyDetectorSettings.CHECKPOINT_TTL,
            AnomalyDetectorSettings.MAX_INACTIVE_ENTITIES,
            memoryTracker,
            AnomalyDetectorSettings.NUM_TREES,
            getClock(),
            sdkClusterService,
            AnomalyDetectorSettings.HOURLY_MAINTENANCE,
            threadPool,
            checkpointWriteQueue,
            AnomalyDetectorSettings.MAINTENANCE_FREQ_CONSTANT
        );

        CacheProvider cacheProvider = new CacheProvider(cache);
        EntityColdStarter entityColdStarter = new EntityColdStarter(
            getClock(),
            threadPool,
            stateManager,
            AnomalyDetectorSettings.NUM_SAMPLES_PER_TREE,
            AnomalyDetectorSettings.NUM_TREES,
            AnomalyDetectorSettings.TIME_DECAY,
            AnomalyDetectorSettings.NUM_MIN_SAMPLES,
            AnomalyDetectorSettings.MAX_SAMPLE_STRIDE,
            AnomalyDetectorSettings.MAX_TRAIN_SAMPLE,
            interpolator,
            searchFeatureDao,
            AnomalyDetectorSettings.THRESHOLD_MIN_PVALUE,
            featureManager,
            environmentSettings,
            AnomalyDetectorSettings.HOURLY_MAINTENANCE,
            checkpointWriteQueue,
            AnomalyDetectorSettings.MAX_COLD_START_ROUNDS
        );
        ModelManager modelManager = new ModelManager(
            checkpoint,
            getClock(),
            AnomalyDetectorSettings.NUM_TREES,
            AnomalyDetectorSettings.NUM_SAMPLES_PER_TREE,
            AnomalyDetectorSettings.TIME_DECAY,
            AnomalyDetectorSettings.NUM_MIN_SAMPLES,
            AnomalyDetectorSettings.THRESHOLD_MIN_PVALUE,
            AnomalyDetectorSettings.MIN_PREVIEW_SIZE,
            AnomalyDetectorSettings.HOURLY_MAINTENANCE,
            AnomalyDetectorSettings.HOURLY_MAINTENANCE,
            entityColdStarter,
            featureManager,
            memoryTracker
        );

        Map<String, ADStat<?>> stats = ImmutableMap
            .<String, ADStat<?>>builder()
            .put(StatNames.AD_EXECUTE_REQUEST_COUNT.getName(), new ADStat<>(false, new CounterSupplier()))
            .put(StatNames.AD_EXECUTE_FAIL_COUNT.getName(), new ADStat<>(false, new CounterSupplier()))
            .put(StatNames.AD_HC_EXECUTE_REQUEST_COUNT.getName(), new ADStat<>(false, new CounterSupplier()))
            .put(StatNames.AD_HC_EXECUTE_FAIL_COUNT.getName(), new ADStat<>(false, new CounterSupplier()))
            .put(
                StatNames.MODEL_INFORMATION.getName(),
                new ADStat<>(false, new ModelsOnNodeSupplier(modelManager, cacheProvider, environmentSettings, sdkClusterService))
            )
            .put(
                StatNames.ANOMALY_DETECTORS_INDEX_STATUS.getName(),
                new ADStat<>(true, new IndexStatusSupplier(indexUtils, AnomalyDetector.ANOMALY_DETECTORS_INDEX))
            )
            .put(
                StatNames.ANOMALY_RESULTS_INDEX_STATUS.getName(),
                new ADStat<>(true, new IndexStatusSupplier(indexUtils, CommonName.ANOMALY_RESULT_INDEX_ALIAS))
            )
            .put(
                StatNames.MODELS_CHECKPOINT_INDEX_STATUS.getName(),
                new ADStat<>(true, new IndexStatusSupplier(indexUtils, CommonName.CHECKPOINT_INDEX_NAME))
            )
            .put(
                StatNames.ANOMALY_DETECTION_JOB_INDEX_STATUS.getName(),
                new ADStat<>(true, new IndexStatusSupplier(indexUtils, AnomalyDetectorJob.ANOMALY_DETECTOR_JOB_INDEX))
            )
            .put(
                StatNames.ANOMALY_DETECTION_STATE_STATUS.getName(),
                new ADStat<>(true, new IndexStatusSupplier(indexUtils, CommonName.DETECTION_STATE_INDEX))
            )
            .put(StatNames.DETECTOR_COUNT.getName(), new ADStat<>(true, new SettableSupplier()))
            .put(StatNames.SINGLE_ENTITY_DETECTOR_COUNT.getName(), new ADStat<>(true, new SettableSupplier()))
            .put(StatNames.MULTI_ENTITY_DETECTOR_COUNT.getName(), new ADStat<>(true, new SettableSupplier()))
            .put(StatNames.AD_EXECUTING_BATCH_TASK_COUNT.getName(), new ADStat<>(false, new CounterSupplier()))
            .put(StatNames.AD_CANCELED_BATCH_TASK_COUNT.getName(), new ADStat<>(false, new CounterSupplier()))
            .put(StatNames.AD_TOTAL_BATCH_TASK_EXECUTION_COUNT.getName(), new ADStat<>(false, new CounterSupplier()))
            .put(StatNames.AD_BATCH_TASK_FAILURE_COUNT.getName(), new ADStat<>(false, new CounterSupplier()))
            .put(StatNames.MODEL_COUNT.getName(), new ADStat<>(false, new ModelsOnNodeCountSupplier(modelManager, cacheProvider)))
            .build();

        adStats = new ADStats(stats);

        ADTaskCacheManager adTaskCacheManager = new ADTaskCacheManager(environmentSettings, sdkClusterService, memoryTracker);
        ADTaskManager adTaskManager = new ADTaskManager(
            environmentSettings,
            sdkClusterService,
            sdkRestClient,
            sdkJavaAsyncClient,
            xContentRegistry,
            anomalyDetectionIndices,
            nodeFilter,
            null, // hashRing
            adTaskCacheManager,
            threadPool
        );

        AnomalyIndexHandler<AnomalyResult> anomalyResultHandler = new AnomalyIndexHandler<AnomalyResult>(
            restClient(),
            environmentSettings,
            threadPool,
            CommonName.ANOMALY_RESULT_INDEX_ALIAS,
            anomalyDetectionIndices,
            clientUtil,
            indexUtils,
            sdkClusterService
        );

        AnomalyDetectorJobRunner jobRunner = AnomalyDetectorJobRunner.getJobRunnerInstance();
        jobRunner.setClient(restClient());
        jobRunner.setThreadPool(threadPool);
        jobRunner.setAnomalyResultHandler(anomalyResultHandler);
        jobRunner.setSettings(environmentSettings);
        jobRunner.setAnomalyDetectionIndices(anomalyDetectionIndices);
        jobRunner.setNodeFilter(nodeFilter);
        jobRunner.setAdTaskManager(adTaskManager);

        return ImmutableList
            .of(
                sdkRestClient,
                sdkJavaAsyncClient,
                anomalyDetectionIndices,
                searchFeatureDao,
                singleFeatureLinearUniformInterpolator,
                interpolator,
                gson,
                jvmService,
                featureManager,
                modelManager,
                stateManager,
                adCircuitBreakerService,
                adStats,
                nodeFilter,
                checkpoint,
                cacheProvider,
                adTaskManager,
                checkpointWriteQueue,
                entityColdStarter,
                adTaskCacheManager
            );
    }

    @Override
    public List<Setting<?>> getSettings() {
        // Copied from AnomalyDetectorPlugin getSettings
        List<Setting<?>> enabledSetting = EnabledSetting.getInstance().getSettings();
        List<Setting<?>> systemSetting = ImmutableList
            .of(
                AnomalyDetectorSettings.DEDICATED_CACHE_SIZE,
                AnomalyDetectorSettings.MAX_ENTITIES_FOR_PREVIEW,
                AnomalyDetectorSettings.PAGE_SIZE,
                AnomalyDetectorSettings.AD_RESULT_HISTORY_MAX_DOCS_PER_SHARD,
                AnomalyDetectorSettings.AD_RESULT_HISTORY_ROLLOVER_PERIOD,
                AnomalyDetectorSettings.AD_RESULT_HISTORY_RETENTION_PERIOD,
                AnomalyDetectorSettings.MAX_PRIMARY_SHARDS,
                AnomalyDetectorSettings.MODEL_MAX_SIZE_PERCENTAGE,
                AnomalyDetectorSettings.MAX_RETRY_FOR_UNRESPONSIVE_NODE,
                AnomalyDetectorSettings.BACKOFF_MINUTES,
                AnomalyDetectorSettings.CHECKPOINT_WRITE_QUEUE_MAX_HEAP_PERCENT,
                AnomalyDetectorSettings.CHECKPOINT_WRITE_QUEUE_CONCURRENCY,
                AnomalyDetectorSettings.CHECKPOINT_WRITE_QUEUE_BATCH_SIZE,
                AnomalyDetectorSettings.COOLDOWN_MINUTES,
                AnomalyDetectorSettings.MAX_OLD_AD_TASK_DOCS_PER_DETECTOR,
                AnomalyDetectorSettings.BATCH_TASK_PIECE_INTERVAL_SECONDS,
                AnomalyDetectorSettings.DELETE_AD_RESULT_WHEN_DELETE_DETECTOR,
                AnomalyDetectorSettings.MAX_BATCH_TASK_PER_NODE,
                AnomalyDetectorSettings.MAX_RUNNING_ENTITIES_PER_DETECTOR_FOR_HISTORICAL_ANALYSIS,
                AnomalyDetectorSettings.REQUEST_TIMEOUT,
                AnomalyDetectorSettings.FILTER_BY_BACKEND_ROLES,
                AnomalyDetectorSettings.DETECTION_INTERVAL,
                AnomalyDetectorSettings.DETECTION_WINDOW_DELAY,
                AnomalyDetectorSettings.MAX_SINGLE_ENTITY_ANOMALY_DETECTORS,
                AnomalyDetectorSettings.MAX_MULTI_ENTITY_ANOMALY_DETECTORS,
                AnomalyDetectorSettings.MAX_ANOMALY_FEATURES
            );
        return unmodifiableList(
            Stream
                .of(enabledSetting.stream(), systemSetting.stream())
                .reduce(Stream::concat)
                .orElseGet(Stream::empty)
                .collect(Collectors.toList())
        );
    }

    @Override
    public List<NamedXContentRegistry.Entry> getNamedXContent() {
        // Copied from AnomalyDetectorPlugin getNamedXContent
        return ImmutableList
            .of(
                AnomalyDetector.XCONTENT_REGISTRY,
                AnomalyResult.XCONTENT_REGISTRY,
                DetectorInternalState.XCONTENT_REGISTRY,
                AnomalyDetectorJob.XCONTENT_REGISTRY
            );
    }

    private OpenSearchAsyncClient createJavaAsyncClient(ExtensionsRunner runner) {
        @SuppressWarnings("resource")
        OpenSearchAsyncClient client = runner.getSdkClient().initializeJavaAsyncClient();
        return client;
    }

    // TODO: replace or override client object on BaseExtension
    // https://github.com/opensearch-project/opensearch-sdk-java/issues/160
    public OpenSearchAsyncClient javaAsyncClient() {
        return this.sdkJavaAsyncClient;
    }

    @Deprecated
    private SDKRestClient createRestClient(ExtensionsRunner runner) {
        @SuppressWarnings("resource")
        SDKRestClient client = runner.getSdkClient().initializeRestClient();
        return client;
    }

    @Deprecated
    public SDKRestClient restClient() {
        return this.sdkRestClient;
    }

    /**
     * createComponents doesn't work for Clock as OS process cannot start
     * complaining it cannot find Clock instances for transport actions constructors.
     * @return a UTC clock
     */
    protected Clock getClock() {
        return Clock.systemUTC();
    }

    @Override
    public List<ExecutorBuilder<?>> getExecutorBuilders(Settings settings) {
        return ImmutableList
            .of(
                new ScalingExecutorBuilder(
                    AD_THREAD_POOL_NAME,
                    1,
                    // HCAD can be heavy after supporting 1 million entities.
                    // Limit to use at most half of the processors.
                    Math.max(1, OpenSearchExecutors.allocatedProcessors(settings) / 2),
                    TimeValue.timeValueMinutes(10),
                    AD_THREAD_POOL_PREFIX + AD_THREAD_POOL_NAME
                )/*, 
                 new ScalingExecutorBuilder(
                    AD_BATCH_TASK_THREAD_POOL_NAME,
                    1,
                    Math.max(1, OpenSearchExecutors.allocatedProcessors(settings) / 8),
                    TimeValue.timeValueMinutes(10),
                    AD_THREAD_POOL_PREFIX + AD_BATCH_TASK_THREAD_POOL_NAME
                 )
                 */
            );
    }

    @Override
    public List<ActionHandler<? extends ActionRequest, ? extends ActionResponse>> getActions() {
        return Arrays
            .asList(
                new ActionHandler<>(IndexAnomalyDetectorAction.INSTANCE, IndexAnomalyDetectorTransportAction.class),
                new ActionHandler<>(GetAnomalyDetectorAction.INSTANCE, GetAnomalyDetectorTransportAction.class),
                new ActionHandler<>(ValidateAnomalyDetectorAction.INSTANCE, ValidateAnomalyDetectorTransportAction.class),
                new ActionHandler<>(ADJobRunnerAction.INSTANCE, ADJobRunnerTransportAction.class),
                new ActionHandler<>(ADJobParameterAction.INSTANCE, ADJobParameterTransportAction.class),
                new ActionHandler<>(AnomalyDetectorJobAction.INSTANCE, AnomalyDetectorJobTransportAction.class),
<<<<<<< HEAD
                new ActionHandler<>(StatsAnomalyDetectorAction.INSTANCE, StatsAnomalyDetectorTransportAction.class),
                new ActionHandler<>(ADStatsNodesAction.INSTANCE, ADStatsNodesTransportAction.class)
=======
                new ActionHandler<>(DeleteAnomalyDetectorAction.INSTANCE, DeleteAnomalyDetectorTransportAction.class)
>>>>>>> a51ce136
                // TODO : Register AnomalyResultAction/TransportAction here :
                // https://github.com/opensearch-project/opensearch-sdk-java/issues/626
            );
    }

    public static void main(String[] args) throws IOException {
        // Execute this extension by instantiating it and passing to ExtensionsRunner
        ExtensionsRunner.run(new AnomalyDetectorExtension());
    }
}<|MERGE_RESOLUTION|>--- conflicted
+++ resolved
@@ -69,13 +69,12 @@
 import org.opensearch.ad.stats.suppliers.SettableSupplier;
 import org.opensearch.ad.task.ADTaskCacheManager;
 import org.opensearch.ad.task.ADTaskManager;
-<<<<<<< HEAD
-import org.opensearch.ad.transport.*;
-=======
 import org.opensearch.ad.transport.ADJobParameterAction;
 import org.opensearch.ad.transport.ADJobParameterTransportAction;
 import org.opensearch.ad.transport.ADJobRunnerAction;
 import org.opensearch.ad.transport.ADJobRunnerTransportAction;
+import org.opensearch.ad.transport.ADStatsNodesAction;
+import org.opensearch.ad.transport.ADStatsNodesTransportAction;
 import org.opensearch.ad.transport.AnomalyDetectorJobAction;
 import org.opensearch.ad.transport.AnomalyDetectorJobTransportAction;
 import org.opensearch.ad.transport.DeleteAnomalyDetectorAction;
@@ -84,9 +83,10 @@
 import org.opensearch.ad.transport.GetAnomalyDetectorTransportAction;
 import org.opensearch.ad.transport.IndexAnomalyDetectorAction;
 import org.opensearch.ad.transport.IndexAnomalyDetectorTransportAction;
+import org.opensearch.ad.transport.StatsAnomalyDetectorAction;
+import org.opensearch.ad.transport.StatsAnomalyDetectorTransportAction;
 import org.opensearch.ad.transport.ValidateAnomalyDetectorAction;
 import org.opensearch.ad.transport.ValidateAnomalyDetectorTransportAction;
->>>>>>> a51ce136
 import org.opensearch.ad.transport.handler.AnomalyIndexHandler;
 import org.opensearch.ad.util.ClientUtil;
 import org.opensearch.ad.util.DiscoveryNodeFilterer;
@@ -141,10 +141,6 @@
     // package private for testing
     GenericObjectPool<LinkedBuffer> serializeRCFBufferPool;
 
-    private ADStats adStats;
-
-    private DiscoveryNodeFilterer nodeFilter;
-
     static {
         SpecialPermission.check();
         // gson intialization requires "java.lang.RuntimePermission" "accessDeclaredMembers" to
@@ -164,12 +160,8 @@
                 new RestValidateAnomalyDetectorAction(extensionsRunner(), restClient()),
                 new RestGetAnomalyDetectorAction(extensionsRunner(), restClient()),
                 new RestAnomalyDetectorJobAction(extensionsRunner(), restClient()),
-<<<<<<< HEAD
-                new RestStatsAnomalyDetectorAction(extensionsRunner(), restClient(), adStats, nodeFilter)
-
-=======
-                new RestDeleteAnomalyDetectorAction(extensionsRunner(), restClient())
->>>>>>> a51ce136
+                new RestDeleteAnomalyDetectorAction(extensionsRunner(), restClient()),
+                new RestStatsAnomalyDetectorAction(extensionsRunner(), restClient())
             );
     }
 
@@ -191,7 +183,7 @@
         Throttler throttler = new Throttler(getClock());
         ClientUtil clientUtil = new ClientUtil(environmentSettings, restClient(), throttler);
         IndexUtils indexUtils = new IndexUtils(restClient(), clientUtil, sdkClusterService, indexNameExpressionResolver, javaAsyncClient());
-        nodeFilter = new DiscoveryNodeFilterer(sdkClusterService);
+        DiscoveryNodeFilterer nodeFilter = new DiscoveryNodeFilterer(sdkClusterService);
         AnomalyDetectionIndices anomalyDetectionIndices = new AnomalyDetectionIndices(
             sdkRestClient,
             sdkJavaAsyncClient,
@@ -417,7 +409,7 @@
             .put(StatNames.MODEL_COUNT.getName(), new ADStat<>(false, new ModelsOnNodeCountSupplier(modelManager, cacheProvider)))
             .build();
 
-        adStats = new ADStats(stats);
+        ADStats adStats = new ADStats(stats);
 
         ADTaskCacheManager adTaskCacheManager = new ADTaskCacheManager(environmentSettings, sdkClusterService, memoryTracker);
         ADTaskManager adTaskManager = new ADTaskManager(
@@ -599,12 +591,9 @@
                 new ActionHandler<>(ADJobRunnerAction.INSTANCE, ADJobRunnerTransportAction.class),
                 new ActionHandler<>(ADJobParameterAction.INSTANCE, ADJobParameterTransportAction.class),
                 new ActionHandler<>(AnomalyDetectorJobAction.INSTANCE, AnomalyDetectorJobTransportAction.class),
-<<<<<<< HEAD
+                new ActionHandler<>(DeleteAnomalyDetectorAction.INSTANCE, DeleteAnomalyDetectorTransportAction.class),
                 new ActionHandler<>(StatsAnomalyDetectorAction.INSTANCE, StatsAnomalyDetectorTransportAction.class),
                 new ActionHandler<>(ADStatsNodesAction.INSTANCE, ADStatsNodesTransportAction.class)
-=======
-                new ActionHandler<>(DeleteAnomalyDetectorAction.INSTANCE, DeleteAnomalyDetectorTransportAction.class)
->>>>>>> a51ce136
                 // TODO : Register AnomalyResultAction/TransportAction here :
                 // https://github.com/opensearch-project/opensearch-sdk-java/issues/626
             );
