--- conflicted
+++ resolved
@@ -141,7 +141,6 @@
         return client;
     }
 
-<<<<<<< HEAD
     @Override
     public Map<String, Class<? extends TransportAction<? extends ActionRequest, ? extends ActionResponse>>> getActions() {
         Map<String, Class<? extends TransportAction<? extends ActionRequest, ? extends ActionResponse>>> map = new HashMap<>();
@@ -150,8 +149,6 @@
         return map;
     }
 
-=======
->>>>>>> 318a9923
     public static void main(String[] args) throws IOException {
         // Execute this extension by instantiating it and passing to ExtensionsRunner
         ExtensionsRunner.run(new AnomalyDetectorExtension());
