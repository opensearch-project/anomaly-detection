--- conflicted
+++ resolved
@@ -793,15 +793,10 @@
                 new ActionHandler<>(SearchADTasksAction.INSTANCE, SearchADTasksTransportAction.class),
                 new ActionHandler<>(SearchAnomalyDetectorInfoAction.INSTANCE, SearchAnomalyDetectorInfoTransportAction.class),
                 new ActionHandler<>(StopDetectorAction.INSTANCE, StopDetectorTransportAction.class),
-<<<<<<< HEAD
                 new ActionHandler<>(DeleteModelAction.INSTANCE, DeleteModelTransportAction.class),
                 new ActionHandler<>(ForwardADTaskAction.INSTANCE, ForwardADTaskTransportAction.class),
                 new ActionHandler<>(ADBatchAnomalyResultAction.INSTANCE, ADBatchAnomalyResultTransportAction.class),
                 new ActionHandler<>(ADCancelTaskAction.INSTANCE, ADCancelTaskTransportAction.class)
-=======
-                new ActionHandler<>(DeleteModelAction.INSTANCE, DeleteModelTransportAction.class)
-
->>>>>>> cf70e726
             );
     }
 
