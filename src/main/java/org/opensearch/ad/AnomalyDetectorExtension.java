/*
 * Copyright OpenSearch Contributors
 * SPDX-License-Identifier: Apache-2.0
 *
 * The OpenSearch Contributors require contributions made to
 * this file be licensed under the Apache-2.0 license or a
 * compatible open source license.
 */

package org.opensearch.ad;

import static java.util.Collections.unmodifiableList;

import java.io.IOException;
import java.time.Clock;
import java.util.Arrays;
import java.util.Collection;
import java.util.List;
import java.util.stream.Collectors;
import java.util.stream.Stream;

import org.opensearch.action.ActionRequest;
import org.opensearch.action.ActionResponse;
import org.opensearch.ad.breaker.ADCircuitBreakerService;
import org.opensearch.ad.constant.CommonName;
import org.opensearch.ad.indices.AnomalyDetectionIndices;
import org.opensearch.ad.model.AnomalyDetector;
import org.opensearch.ad.model.AnomalyDetectorJob;
import org.opensearch.ad.model.AnomalyResult;
import org.opensearch.ad.model.DetectorInternalState;
import org.opensearch.ad.rest.RestAnomalyDetectorJobAction;
import org.opensearch.ad.rest.RestGetAnomalyDetectorAction;
import org.opensearch.ad.rest.RestIndexAnomalyDetectorAction;
import org.opensearch.ad.rest.RestValidateAnomalyDetectorAction;
import org.opensearch.ad.settings.AnomalyDetectorSettings;
import org.opensearch.ad.settings.EnabledSetting;
import org.opensearch.ad.task.ADTaskCacheManager;
import org.opensearch.ad.task.ADTaskManager;
import org.opensearch.ad.transport.ADJobParameterAction;
import org.opensearch.ad.transport.ADJobParameterTransportAction;
import org.opensearch.ad.transport.ADJobRunnerAction;
import org.opensearch.ad.transport.ADJobRunnerTransportAction;
<<<<<<< HEAD
import org.opensearch.ad.transport.AnomalyDetectorJobAction;
import org.opensearch.ad.transport.AnomalyDetectorJobTransportAction;
import org.opensearch.ad.transport.handler.AnomalyIndexHandler;
import org.opensearch.ad.util.ClientUtil;
import org.opensearch.ad.util.DiscoveryNodeFilterer;
import org.opensearch.ad.util.IndexUtils;
import org.opensearch.ad.util.Throttler;
import org.opensearch.client.opensearch.OpenSearchAsyncClient;
import org.opensearch.client.opensearch.OpenSearchClient;
=======
import org.opensearch.client.opensearch.OpenSearchAsyncClient;
>>>>>>> 07f072ca
import org.opensearch.common.settings.Setting;
import org.opensearch.common.settings.Settings;
import org.opensearch.core.xcontent.NamedXContentRegistry;
import org.opensearch.monitor.jvm.JvmService;
import org.opensearch.sdk.ActionExtension;
import org.opensearch.sdk.BaseExtension;
import org.opensearch.sdk.ExtensionRestHandler;
import org.opensearch.sdk.ExtensionsRunner;
import org.opensearch.sdk.SDKClient.SDKRestClient;
import org.opensearch.sdk.SDKClusterService;
import org.opensearch.sdk.SDKNamedXContentRegistry;
import org.opensearch.threadpool.ThreadPool;

import com.google.common.collect.ImmutableList;

public class AnomalyDetectorExtension extends BaseExtension implements ActionExtension {

    private static final String EXTENSION_SETTINGS_PATH = "/ad-extension.yml";

    public static final String AD_BASE_DETECTORS_URI = "/detectors";
    public static final String AD_JOB_TYPE = "opendistro_anomaly_detector";

    @Deprecated
    private SDKRestClient sdkRestClient;
<<<<<<< HEAD
    private OpenSearchAsyncClient openSearchAsyncClient;
=======
    private OpenSearchAsyncClient sdkJavaAsyncClient;
>>>>>>> 07f072ca

    public AnomalyDetectorExtension() {
        super(EXTENSION_SETTINGS_PATH);
    }

    @Override
    public List<ExtensionRestHandler> getExtensionRestHandlers() {
        return List
            .of(
                new RestIndexAnomalyDetectorAction(extensionsRunner(), restClient(), asyncClient()),
                new RestValidateAnomalyDetectorAction(extensionsRunner(), restClient(), asyncClient()),
                new RestGetAnomalyDetectorAction(extensionsRunner(), restClient()),
                new RestAnomalyDetectorJobAction(extensionsRunner(), restClient())
            );
    }

    @Override
    public Collection<Object> createComponents(ExtensionsRunner runner) {

<<<<<<< HEAD
        this.sdkRestClient = createRestClient(runner.getSdkClient());
        this.openSearchAsyncClient = createAsyncClient(runner.getSdkClient());
=======
        this.sdkRestClient = createRestClient(runner);
        this.sdkJavaAsyncClient = createJavaAsyncClient(runner);

>>>>>>> 07f072ca
        SDKClusterService sdkClusterService = runner.getSdkClusterService();
        Settings environmentSettings = runner.getEnvironmentSettings();
        SDKNamedXContentRegistry xContentRegistry = runner.getNamedXContentRegistry();
        ThreadPool threadPool = runner.getThreadPool();

        JvmService jvmService = new JvmService(environmentSettings);

        ADCircuitBreakerService adCircuitBreakerService = new ADCircuitBreakerService(jvmService).init();

        MemoryTracker memoryTracker = new MemoryTracker(
            jvmService,
            AnomalyDetectorSettings.MODEL_MAX_SIZE_PERCENTAGE.get(environmentSettings),
            AnomalyDetectorSettings.DESIRED_MODEL_SIZE_PERCENTAGE,
            sdkClusterService,
            adCircuitBreakerService
        );

        ADTaskCacheManager adTaskCacheManager = new ADTaskCacheManager(environmentSettings, sdkClusterService, memoryTracker);

        DiscoveryNodeFilterer nodeFilter = new DiscoveryNodeFilterer(sdkClusterService);

        AnomalyDetectionIndices anomalyDetectionIndices = new AnomalyDetectionIndices(
            sdkRestClient,
            openSearchAsyncClient,
            sdkClusterService,
            threadPool,
            environmentSettings,
            nodeFilter,
            AnomalyDetectorSettings.MAX_UPDATE_RETRY_TIMES
        );

        ADTaskManager adTaskManager = new ADTaskManager(
            environmentSettings,
            sdkClusterService,
            sdkRestClient,
            openSearchAsyncClient,
            xContentRegistry,
            anomalyDetectionIndices,
            nodeFilter,
            null, // hashRing
            adTaskCacheManager,
            threadPool
        );

        Throttler throttler = new Throttler(getClock());
        ClientUtil clientUtil = new ClientUtil(environmentSettings, restClient(), throttler);
        IndexUtils indexUtils = new IndexUtils(
            restClient(),
            clientUtil,
            sdkClusterService,
            null // indexNameExpressionResolver
        );

        AnomalyIndexHandler<AnomalyResult> anomalyResultHandler = new AnomalyIndexHandler<AnomalyResult>(
            restClient(),
            environmentSettings,
            threadPool,
            CommonName.ANOMALY_RESULT_INDEX_ALIAS,
            anomalyDetectionIndices,
            clientUtil,
            indexUtils,
            sdkClusterService
        );

        AnomalyDetectorJobRunner jobRunner = AnomalyDetectorJobRunner.getJobRunnerInstance();
        jobRunner.setClient(restClient());
        jobRunner.setThreadPool(threadPool);
        jobRunner.setAnomalyResultHandler(anomalyResultHandler);
        jobRunner.setSettings(environmentSettings);
        jobRunner.setAnomalyDetectionIndices(anomalyDetectionIndices);
        jobRunner.setNodeFilter(nodeFilter);
        jobRunner.setAdTaskManager(adTaskManager);

        return ImmutableList
            .of(
                sdkRestClient,
                anomalyDetectionIndices,
                jvmService,
                adCircuitBreakerService,
                adTaskManager,
                adTaskCacheManager,
                clientUtil,
                indexUtils
            );
    }

    @Override
    public List<Setting<?>> getSettings() {
        // Copied from AnomalyDetectorPlugin getSettings
        List<Setting<?>> enabledSetting = EnabledSetting.getInstance().getSettings();
        List<Setting<?>> systemSetting = ImmutableList
            .of(
                AnomalyDetectorSettings.MAX_ENTITIES_FOR_PREVIEW,
                AnomalyDetectorSettings.PAGE_SIZE,
                AnomalyDetectorSettings.AD_RESULT_HISTORY_MAX_DOCS_PER_SHARD,
                AnomalyDetectorSettings.AD_RESULT_HISTORY_ROLLOVER_PERIOD,
                AnomalyDetectorSettings.AD_RESULT_HISTORY_RETENTION_PERIOD,
                AnomalyDetectorSettings.MAX_PRIMARY_SHARDS,
                AnomalyDetectorSettings.MODEL_MAX_SIZE_PERCENTAGE,
                AnomalyDetectorSettings.MAX_RETRY_FOR_UNRESPONSIVE_NODE,
                AnomalyDetectorSettings.BACKOFF_MINUTES,
                AnomalyDetectorSettings.CHECKPOINT_WRITE_QUEUE_MAX_HEAP_PERCENT,
                AnomalyDetectorSettings.CHECKPOINT_WRITE_QUEUE_CONCURRENCY,
                AnomalyDetectorSettings.CHECKPOINT_WRITE_QUEUE_BATCH_SIZE,
                AnomalyDetectorSettings.COOLDOWN_MINUTES,
                AnomalyDetectorSettings.MAX_OLD_AD_TASK_DOCS_PER_DETECTOR,
                AnomalyDetectorSettings.BATCH_TASK_PIECE_INTERVAL_SECONDS,
                AnomalyDetectorSettings.DELETE_AD_RESULT_WHEN_DELETE_DETECTOR,
                AnomalyDetectorSettings.MAX_BATCH_TASK_PER_NODE,
                AnomalyDetectorSettings.MAX_RUNNING_ENTITIES_PER_DETECTOR_FOR_HISTORICAL_ANALYSIS,
                AnomalyDetectorSettings.REQUEST_TIMEOUT,
                AnomalyDetectorSettings.FILTER_BY_BACKEND_ROLES,
                AnomalyDetectorSettings.DETECTION_INTERVAL,
                AnomalyDetectorSettings.DETECTION_WINDOW_DELAY,
                AnomalyDetectorSettings.MAX_SINGLE_ENTITY_ANOMALY_DETECTORS,
                AnomalyDetectorSettings.MAX_MULTI_ENTITY_ANOMALY_DETECTORS,
                AnomalyDetectorSettings.MAX_ANOMALY_FEATURES
            );
        return unmodifiableList(
            Stream
                .of(enabledSetting.stream(), systemSetting.stream())
                .reduce(Stream::concat)
                .orElseGet(Stream::empty)
                .collect(Collectors.toList())
        );
    }

    @Override
    public List<NamedXContentRegistry.Entry> getNamedXContent() {
        // Copied from AnomalyDetectorPlugin getNamedXContent
        return ImmutableList
            .of(
                AnomalyDetector.XCONTENT_REGISTRY,
                AnomalyResult.XCONTENT_REGISTRY,
                DetectorInternalState.XCONTENT_REGISTRY,
                AnomalyDetectorJob.XCONTENT_REGISTRY
            );
    }

    private OpenSearchAsyncClient createJavaAsyncClient(ExtensionsRunner runner) {
        @SuppressWarnings("resource")
        OpenSearchAsyncClient client = runner.getSdkClient().initializeJavaAsyncClient();
        return client;
    }

    // TODO: replace or override client object on BaseExtension
    // https://github.com/opensearch-project/opensearch-sdk-java/issues/160
    public OpenSearchAsyncClient javaAsyncClient() {
        return this.sdkJavaAsyncClient;
    }

    @Deprecated
<<<<<<< HEAD
    private SDKRestClient createRestClient(SDKClient client) {
        @SuppressWarnings("resource")
        SDKRestClient restClient = client.initializeRestClient(getExtensionSettings());
        return restClient;
    }

    private OpenSearchAsyncClient createAsyncClient(SDKClient client) {
        OpenSearchAsyncClient asyncClient = client.initializeJavaAsyncClient(getExtensionSettings());
        return asyncClient;
=======
    private SDKRestClient createRestClient(ExtensionsRunner runner) {
        @SuppressWarnings("resource")
        SDKRestClient client = runner.getSdkClient().initializeRestClient();
        return client;
>>>>>>> 07f072ca
    }

    @Deprecated
    public SDKRestClient restClient() {
        return this.sdkRestClient;
    }

    public OpenSearchAsyncClient asyncClient() {
        return this.openSearchAsyncClient;
    }

    /**
     * createComponents doesn't work for Clock as ES process cannot start
     * complaining it cannot find Clock instances for transport actions constructors.
     * @return a UTC clock
     */
    protected Clock getClock() {
        return Clock.systemUTC();
    }

    @Override
    public List<ActionHandler<? extends ActionRequest, ? extends ActionResponse>> getActions() {
        return Arrays
            .asList(
                new ActionHandler<>(ADJobRunnerAction.INSTANCE, ADJobRunnerTransportAction.class),
                new ActionHandler<>(ADJobParameterAction.INSTANCE, ADJobParameterTransportAction.class),
                new ActionHandler<>(AnomalyDetectorJobAction.INSTANCE, AnomalyDetectorJobTransportAction.class)
            );
    }

    public static void main(String[] args) throws IOException {
        // Execute this extension by instantiating it and passing to ExtensionsRunner
        ExtensionsRunner.run(new AnomalyDetectorExtension());
    }
}<|MERGE_RESOLUTION|>--- conflicted
+++ resolved
@@ -40,7 +40,6 @@
 import org.opensearch.ad.transport.ADJobParameterTransportAction;
 import org.opensearch.ad.transport.ADJobRunnerAction;
 import org.opensearch.ad.transport.ADJobRunnerTransportAction;
-<<<<<<< HEAD
 import org.opensearch.ad.transport.AnomalyDetectorJobAction;
 import org.opensearch.ad.transport.AnomalyDetectorJobTransportAction;
 import org.opensearch.ad.transport.handler.AnomalyIndexHandler;
@@ -49,10 +48,6 @@
 import org.opensearch.ad.util.IndexUtils;
 import org.opensearch.ad.util.Throttler;
 import org.opensearch.client.opensearch.OpenSearchAsyncClient;
-import org.opensearch.client.opensearch.OpenSearchClient;
-=======
-import org.opensearch.client.opensearch.OpenSearchAsyncClient;
->>>>>>> 07f072ca
 import org.opensearch.common.settings.Setting;
 import org.opensearch.common.settings.Settings;
 import org.opensearch.core.xcontent.NamedXContentRegistry;
@@ -77,11 +72,7 @@
 
     @Deprecated
     private SDKRestClient sdkRestClient;
-<<<<<<< HEAD
-    private OpenSearchAsyncClient openSearchAsyncClient;
-=======
     private OpenSearchAsyncClient sdkJavaAsyncClient;
->>>>>>> 07f072ca
 
     public AnomalyDetectorExtension() {
         super(EXTENSION_SETTINGS_PATH);
@@ -91,8 +82,8 @@
     public List<ExtensionRestHandler> getExtensionRestHandlers() {
         return List
             .of(
-                new RestIndexAnomalyDetectorAction(extensionsRunner(), restClient(), asyncClient()),
-                new RestValidateAnomalyDetectorAction(extensionsRunner(), restClient(), asyncClient()),
+                new RestIndexAnomalyDetectorAction(extensionsRunner(), restClient(), javaAsyncClient()),
+                new RestValidateAnomalyDetectorAction(extensionsRunner(), restClient(), javaAsyncClient()),
                 new RestGetAnomalyDetectorAction(extensionsRunner(), restClient()),
                 new RestAnomalyDetectorJobAction(extensionsRunner(), restClient())
             );
@@ -101,14 +92,9 @@
     @Override
     public Collection<Object> createComponents(ExtensionsRunner runner) {
 
-<<<<<<< HEAD
-        this.sdkRestClient = createRestClient(runner.getSdkClient());
-        this.openSearchAsyncClient = createAsyncClient(runner.getSdkClient());
-=======
         this.sdkRestClient = createRestClient(runner);
         this.sdkJavaAsyncClient = createJavaAsyncClient(runner);
 
->>>>>>> 07f072ca
         SDKClusterService sdkClusterService = runner.getSdkClusterService();
         Settings environmentSettings = runner.getEnvironmentSettings();
         SDKNamedXContentRegistry xContentRegistry = runner.getNamedXContentRegistry();
@@ -132,7 +118,7 @@
 
         AnomalyDetectionIndices anomalyDetectionIndices = new AnomalyDetectionIndices(
             sdkRestClient,
-            openSearchAsyncClient,
+            sdkJavaAsyncClient,
             sdkClusterService,
             threadPool,
             environmentSettings,
@@ -144,7 +130,7 @@
             environmentSettings,
             sdkClusterService,
             sdkRestClient,
-            openSearchAsyncClient,
+            sdkJavaAsyncClient,
             xContentRegistry,
             anomalyDetectionIndices,
             nodeFilter,
@@ -261,31 +247,15 @@
     }
 
     @Deprecated
-<<<<<<< HEAD
-    private SDKRestClient createRestClient(SDKClient client) {
-        @SuppressWarnings("resource")
-        SDKRestClient restClient = client.initializeRestClient(getExtensionSettings());
-        return restClient;
-    }
-
-    private OpenSearchAsyncClient createAsyncClient(SDKClient client) {
-        OpenSearchAsyncClient asyncClient = client.initializeJavaAsyncClient(getExtensionSettings());
-        return asyncClient;
-=======
     private SDKRestClient createRestClient(ExtensionsRunner runner) {
         @SuppressWarnings("resource")
         SDKRestClient client = runner.getSdkClient().initializeRestClient();
         return client;
->>>>>>> 07f072ca
     }
 
     @Deprecated
     public SDKRestClient restClient() {
         return this.sdkRestClient;
-    }
-
-    public OpenSearchAsyncClient asyncClient() {
-        return this.openSearchAsyncClient;
     }
 
     /**
