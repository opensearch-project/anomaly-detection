--- conflicted
+++ resolved
@@ -94,19 +94,16 @@
 import org.opensearch.ad.transport.GetAnomalyDetectorTransportAction;
 import org.opensearch.ad.transport.IndexAnomalyDetectorAction;
 import org.opensearch.ad.transport.IndexAnomalyDetectorTransportAction;
-<<<<<<< HEAD
 import org.opensearch.ad.transport.ProfileAction;
 import org.opensearch.ad.transport.ProfileTransportAction;
 import org.opensearch.ad.transport.RCFResultAction;
 import org.opensearch.ad.transport.RCFResultTransportAction;
-=======
 import org.opensearch.ad.transport.SearchADTasksAction;
 import org.opensearch.ad.transport.SearchADTasksTransportAction;
 import org.opensearch.ad.transport.SearchAnomalyDetectorAction;
 import org.opensearch.ad.transport.SearchAnomalyDetectorTransportAction;
 import org.opensearch.ad.transport.SearchAnomalyResultAction;
 import org.opensearch.ad.transport.SearchAnomalyResultTransportAction;
->>>>>>> 86b1084b
 import org.opensearch.ad.transport.StatsAnomalyDetectorAction;
 import org.opensearch.ad.transport.StatsAnomalyDetectorTransportAction;
 import org.opensearch.ad.transport.ValidateAnomalyDetectorAction;
@@ -595,13 +592,10 @@
                 checkpoint,
                 cacheProvider,
                 adTaskManager,
-<<<<<<< HEAD
                 coldstartQueue,
                 resultWriteQueue,
                 checkpointReadQueue,
-=======
                 adSearchHandler,
->>>>>>> 86b1084b
                 checkpointWriteQueue,
                 coldEntityQueue,
                 entityColdStarter,
@@ -736,16 +730,10 @@
                 new ActionHandler<>(ProfileAction.INSTANCE, ProfileTransportAction.class),
                 new ActionHandler<>(DeleteAnomalyDetectorAction.INSTANCE, DeleteAnomalyDetectorTransportAction.class),
                 new ActionHandler<>(StatsAnomalyDetectorAction.INSTANCE, StatsAnomalyDetectorTransportAction.class),
-<<<<<<< HEAD
-                new ActionHandler<>(ADStatsNodesAction.INSTANCE, ADStatsNodesTransportAction.class)
-=======
                 new ActionHandler<>(ADStatsNodesAction.INSTANCE, ADStatsNodesTransportAction.class),
-                // TODO : Register AnomalyResultAction/TransportAction here :
-                // https://github.com/opensearch-project/opensearch-sdk-java/issues/626
                 new ActionHandler<>(SearchAnomalyDetectorAction.INSTANCE, SearchAnomalyDetectorTransportAction.class),
                 new ActionHandler<>(SearchAnomalyResultAction.INSTANCE, SearchAnomalyResultTransportAction.class),
                 new ActionHandler<>(SearchADTasksAction.INSTANCE, SearchADTasksTransportAction.class)
->>>>>>> 86b1084b
             );
     }
 
