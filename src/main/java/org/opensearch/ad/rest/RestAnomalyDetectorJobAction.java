/*
 * SPDX-License-Identifier: Apache-2.0
 *
 * The OpenSearch Contributors require contributions made to
 * this file be licensed under the Apache-2.0 license or a
 * compatible open source license.
 *
 * Modifications Copyright OpenSearch Contributors. See
 * GitHub history for details.
 */

package org.opensearch.ad.rest;

import static org.opensearch.ad.settings.AnomalyDetectorSettings.REQUEST_TIMEOUT;
import static org.opensearch.ad.util.RestHandlerUtils.DETECTOR_ID;
import static org.opensearch.ad.util.RestHandlerUtils.IF_PRIMARY_TERM;
import static org.opensearch.ad.util.RestHandlerUtils.IF_SEQ_NO;
import static org.opensearch.ad.util.RestHandlerUtils.START_JOB;
import static org.opensearch.common.xcontent.XContentParserUtils.ensureExpectedToken;

import java.io.IOException;
import java.util.List;
import java.util.Locale;
import java.util.concurrent.CompletableFuture;
import java.util.concurrent.TimeUnit;
import java.util.function.Function;

import org.apache.logging.log4j.LogManager;
import org.apache.logging.log4j.Logger;
import org.opensearch.action.ActionListener;
import org.opensearch.ad.AnomalyDetectorExtension;
import org.opensearch.ad.constant.CommonErrorMessages;
import org.opensearch.ad.model.AnomalyDetectorJob;
import org.opensearch.ad.model.DetectionDateRange;
import org.opensearch.ad.settings.AnomalyDetectorSettings;
import org.opensearch.ad.settings.EnabledSetting;
import org.opensearch.ad.transport.ADJobParameterAction;
import org.opensearch.ad.transport.ADJobRunnerAction;
import org.opensearch.ad.transport.AnomalyDetectorJobAction;
import org.opensearch.ad.transport.AnomalyDetectorJobRequest;
import org.opensearch.ad.transport.AnomalyDetectorJobResponse;
import org.opensearch.client.Request;
import org.opensearch.client.Response;
<<<<<<< HEAD
=======
import org.opensearch.client.ResponseListener;
>>>>>>> 97789bd1
import org.opensearch.common.Strings;
import org.opensearch.common.settings.Settings;
import org.opensearch.common.unit.TimeValue;
import org.opensearch.common.xcontent.json.JsonXContent;
import org.opensearch.core.xcontent.ToXContent;
import org.opensearch.core.xcontent.XContentBuilder;
import org.opensearch.core.xcontent.XContentParser;
<<<<<<< HEAD
import org.opensearch.extensions.rest.ExtensionRestRequest;
=======
>>>>>>> 97789bd1
import org.opensearch.extensions.rest.ExtensionRestResponse;
import org.opensearch.index.seqno.SequenceNumbers;
import org.opensearch.jobscheduler.JobSchedulerPlugin;
import org.opensearch.jobscheduler.rest.request.GetJobDetailsRequest;
import org.opensearch.rest.RestRequest;
import org.opensearch.rest.RestStatus;
<<<<<<< HEAD
import org.opensearch.sdk.BaseExtensionRestHandler;
import org.opensearch.sdk.ExtensionsRunner;
import org.opensearch.sdk.RouteHandler;
import org.opensearch.sdk.SDKClient.SDKRestClient;
import org.opensearch.sdk.SDKClusterService;
import org.opensearch.sdk.SDKNamedXContentRegistry;
=======
import org.opensearch.sdk.ExtensionsRunner;
import org.opensearch.sdk.SDKClient.SDKRestClient;
import org.opensearch.sdk.SDKClusterService;
import org.opensearch.sdk.rest.BaseExtensionRestHandler;
import org.opensearch.sdk.rest.ReplacedRouteHandler;
>>>>>>> 97789bd1

import com.google.common.collect.ImmutableList;

/**
 * This class consists of the REST handler to handle request to start/stop AD job.
 */
public class RestAnomalyDetectorJobAction extends BaseExtensionRestHandler {

    private static final Logger LOG = LogManager.getLogger(RestAnomalyDetectorJobAction.class);

    public static final String AD_JOB_ACTION = "anomaly_detector_job_action";
<<<<<<< HEAD

    private ExtensionsRunner extensionsRunner;
    private SDKRestClient client;
    private SDKClusterService clusterService;
    private SDKNamedXContentRegistry namedXContentRegistry;
    private Settings settings;
    private volatile TimeValue requestTimeout;
    private boolean jobDetailsAreRegistered;

=======

    private ExtensionsRunner extensionsRunner;
    private SDKRestClient client;
    private SDKClusterService clusterService;
    private Settings settings;
    private volatile TimeValue requestTimeout;
    private boolean registeredJobDetails;

>>>>>>> 97789bd1
    public RestAnomalyDetectorJobAction(ExtensionsRunner extensionsRunner, SDKRestClient client) {
        this.extensionsRunner = extensionsRunner;
        this.client = client;
        this.clusterService = extensionsRunner.getSdkClusterService();
<<<<<<< HEAD
        this.namedXContentRegistry = extensionsRunner.getNamedXContentRegistry();
        this.settings = extensionsRunner.getEnvironmentSettings();
        this.requestTimeout = REQUEST_TIMEOUT.get(settings);
        clusterService.getClusterSettings().addSettingsUpdateConsumer(REQUEST_TIMEOUT, it -> requestTimeout = it);
        this.jobDetailsAreRegistered = false;
=======
        this.settings = extensionsRunner.getEnvironmentSettings();
        this.requestTimeout = REQUEST_TIMEOUT.get(settings);
        clusterService.getClusterSettings().addSettingsUpdateConsumer(REQUEST_TIMEOUT, it -> requestTimeout = it);
        this.registeredJobDetails = false;
>>>>>>> 97789bd1
    }

    public String getName() {
        return AD_JOB_ACTION;
    }

<<<<<<< HEAD
    @Override
    public List<RouteHandler> routeHandlers() {
        return ImmutableList
            .of(
                // start AD Job
                new RouteHandler(
                    RestRequest.Method.POST,
                    String.format(Locale.ROOT, "%s/{%s}/%s", AnomalyDetectorExtension.AD_BASE_DETECTORS_URI, DETECTOR_ID, START_JOB),
                    handleRequest
                )
            );
    }

    private Function<ExtensionRestRequest, ExtensionRestResponse> handleRequest = (request) -> {
        try {
            return prepareRequest(request);
        } catch (Exception e) {
            return exceptionalRequest(request, e);
        }
    };

    private void registerJobDetails() throws IOException {

        XContentBuilder requestBody = JsonXContent.contentBuilder();
        requestBody.startObject();
        requestBody.field(GetJobDetailsRequest.JOB_INDEX, AnomalyDetectorJob.ANOMALY_DETECTOR_JOB_INDEX);
        requestBody.field(GetJobDetailsRequest.JOB_TYPE, AnomalyDetectorExtension.AD_JOB_TYPE);
        requestBody.field(GetJobDetailsRequest.JOB_PARAMETER_ACTION, ADJobParameterAction.NAME);
        requestBody.field(GetJobDetailsRequest.JOB_RUNNER_ACTION, ADJobRunnerAction.NAME);
        requestBody.field(GetJobDetailsRequest.EXTENSION_UNIQUE_ID, extensionsRunner.getUniqueId());
        requestBody.endObject();

        Request request = new Request("PUT", String.format(Locale.ROOT, "%s/%s", JobSchedulerPlugin.JS_BASE_URI, "_job_details"));
        request.setJsonEntity(Strings.toString(requestBody));

        Response response = client.performRequest(request);
        this.jobDetailsAreRegistered = RestStatus.fromCode(response.getStatusLine().getStatusCode()) == RestStatus.OK ? true : false;
        LOG.info("Job Details Registered : " + jobDetailsAreRegistered);
    }

    protected ExtensionRestResponse prepareRequest(ExtensionRestRequest request) throws IOException {
=======
    protected ExtensionRestResponse prepareRequest(RestRequest request) throws IOException {
>>>>>>> 97789bd1
        if (!EnabledSetting.isADPluginEnabled()) {
            throw new IllegalStateException(CommonErrorMessages.DISABLED_ERR_MSG);
        }

        // Ensure job details are registered with Job Scheduler prior to creating a job
<<<<<<< HEAD
        if (!jobDetailsAreRegistered) {
=======
        if (!registeredJobDetails) {
>>>>>>> 97789bd1
            registerJobDetails();
        }

        String detectorId = request.param(DETECTOR_ID);
        long seqNo = request.paramAsLong(IF_SEQ_NO, SequenceNumbers.UNASSIGNED_SEQ_NO);
        long primaryTerm = request.paramAsLong(IF_PRIMARY_TERM, SequenceNumbers.UNASSIGNED_PRIMARY_TERM);
        // Passed false until historical analysis workflow is enabled
        boolean historical = false;
        String rawPath = request.path();
        DetectionDateRange detectionDateRange = parseDetectionDateRange(request);

        AnomalyDetectorJobRequest anomalyDetectorJobRequest = new AnomalyDetectorJobRequest(
            detectorId,
            detectionDateRange,
            historical,
            seqNo,
            primaryTerm,
            rawPath
        );

        // Execute anomaly detector job transport action
        CompletableFuture<AnomalyDetectorJobResponse> adJobFutureResponse = new CompletableFuture<>();
        client
            .execute(
                AnomalyDetectorJobAction.INSTANCE,
                anomalyDetectorJobRequest,
                ActionListener
                    .wrap(adJobResponse -> adJobFutureResponse.complete(adJobResponse), ex -> adJobFutureResponse.completeExceptionally(ex))
            );

        // Retrieve and return AD Job response
        AnomalyDetectorJobResponse response = adJobFutureResponse
            .orTimeout(AnomalyDetectorSettings.REQUEST_TIMEOUT.get(settings).getMillis(), TimeUnit.MILLISECONDS)
            .join();
<<<<<<< HEAD
        return new ExtensionRestResponse(
            request,
            RestStatus.OK,
            response.toXContent(JsonXContent.contentBuilder(), ToXContent.EMPTY_PARAMS)
        );
=======

        XContentBuilder adJobResponseBuilder = response.toXContent(JsonXContent.contentBuilder(), ToXContent.EMPTY_PARAMS);
        LOG.info("Recieved Response : " + Strings.toString(adJobResponseBuilder));

        return new ExtensionRestResponse(request, RestStatus.OK, adJobResponseBuilder);
>>>>>>> 97789bd1
    }

    private DetectionDateRange parseDetectionDateRange(ExtensionRestRequest request) throws IOException {
        if (!request.hasContent()) {
            return null;
        }
        XContentParser parser = request.contentParser(namedXContentRegistry.getRegistry());
        ensureExpectedToken(XContentParser.Token.START_OBJECT, parser.nextToken(), parser);
        DetectionDateRange dateRange = DetectionDateRange.parse(parser);
        return dateRange;
    }

    /*
    @Override
<<<<<<< HEAD
    public List<Route> routes() {
        return ImmutableList.of();
    }
    
    @Override
    public List<ReplacedRoute> replacedRoutes() {
=======
    public List<ReplacedRouteHandler> replacedRouteHandlers() {
>>>>>>> 97789bd1
        return ImmutableList
            .of(
                // start AD Job
                new ReplacedRouteHandler(
                    RestRequest.Method.POST,
                    String.format(Locale.ROOT, "%s/{%s}/%s", AnomalyDetectorExtension.AD_BASE_DETECTORS_URI, DETECTOR_ID, START_JOB),
                    RestRequest.Method.POST,
                    String
                        .format(Locale.ROOT, "%s/{%s}/%s", AnomalyDetectorExtension.LEGACY_OPENDISTRO_AD_BASE_URI, DETECTOR_ID, START_JOB),
                    handleRequest
                )/* ,
                 // stop AD Job
                 new ReplacedRoute(
                    RestRequest.Method.POST,
                    String.format(Locale.ROOT, "%s/{%s}/%s", AnomalyDetectorPlugin.AD_BASE_DETECTORS_URI, DETECTOR_ID, STOP_JOB),
                    RestRequest.Method.POST,
                    String.format(Locale.ROOT, "%s/{%s}/%s", AnomalyDetectorPlugin.LEGACY_OPENDISTRO_AD_BASE_URI, DETECTOR_ID, STOP_JOB),
                    handleRequest
                 )
                 */
            );
    }
<<<<<<< HEAD
    */
=======

    private Function<RestRequest, ExtensionRestResponse> handleRequest = (request) -> {
        try {
            return prepareRequest(request);
        } catch (Exception e) {
            return exceptionalRequest(request, e);
        }
    };

    private void registerJobDetails() throws IOException {

        XContentBuilder requestBody = JsonXContent.contentBuilder();
        requestBody.startObject();
        requestBody.field(GetJobDetailsRequest.JOB_INDEX, AnomalyDetectorJob.ANOMALY_DETECTOR_JOB_INDEX);
        requestBody.field(GetJobDetailsRequest.JOB_TYPE, AnomalyDetectorExtension.AD_JOB_TYPE);
        requestBody.field(GetJobDetailsRequest.JOB_PARAMETER_ACTION, ADJobParameterAction.class.getName());
        requestBody.field(GetJobDetailsRequest.JOB_RUNNER_ACTION, ADJobRunnerAction.class.getName());
        requestBody.field(GetJobDetailsRequest.EXTENSION_UNIQUE_ID, extensionsRunner.getUniqueId());
        requestBody.endObject();

        Request request = new Request("PUT", String.format(Locale.ROOT, "%s/%s", JobSchedulerPlugin.JS_BASE_URI, "_job_details"));
        request.setJsonEntity(Strings.toString(requestBody));

        CompletableFuture<Response> registerJobDetailsResponse = new CompletableFuture<>();
        client.performRequestAsync(request, new ResponseListener() {

            @Override
            public void onSuccess(Response response) {
                registerJobDetailsResponse.complete(response);
            }

            @Override
            public void onFailure(Exception exception) {
                registerJobDetailsResponse.completeExceptionally(exception);
            }

        });

        Response response = registerJobDetailsResponse.orTimeout(15, TimeUnit.SECONDS).join();
        this.registeredJobDetails = RestStatus.fromCode(response.getStatusLine().getStatusCode()) == RestStatus.OK ? true : false;
        LOG.info("Job Details Registered : " + registeredJobDetails);
    }
>>>>>>> 97789bd1
}<|MERGE_RESOLUTION|>--- conflicted
+++ resolved
@@ -16,6 +16,7 @@
 import static org.opensearch.ad.util.RestHandlerUtils.IF_PRIMARY_TERM;
 import static org.opensearch.ad.util.RestHandlerUtils.IF_SEQ_NO;
 import static org.opensearch.ad.util.RestHandlerUtils.START_JOB;
+import static org.opensearch.ad.util.RestHandlerUtils.STOP_JOB;
 import static org.opensearch.common.xcontent.XContentParserUtils.ensureExpectedToken;
 
 import java.io.IOException;
@@ -41,10 +42,7 @@
 import org.opensearch.ad.transport.AnomalyDetectorJobResponse;
 import org.opensearch.client.Request;
 import org.opensearch.client.Response;
-<<<<<<< HEAD
-=======
 import org.opensearch.client.ResponseListener;
->>>>>>> 97789bd1
 import org.opensearch.common.Strings;
 import org.opensearch.common.settings.Settings;
 import org.opensearch.common.unit.TimeValue;
@@ -52,30 +50,17 @@
 import org.opensearch.core.xcontent.ToXContent;
 import org.opensearch.core.xcontent.XContentBuilder;
 import org.opensearch.core.xcontent.XContentParser;
-<<<<<<< HEAD
-import org.opensearch.extensions.rest.ExtensionRestRequest;
-=======
->>>>>>> 97789bd1
 import org.opensearch.extensions.rest.ExtensionRestResponse;
 import org.opensearch.index.seqno.SequenceNumbers;
 import org.opensearch.jobscheduler.JobSchedulerPlugin;
 import org.opensearch.jobscheduler.rest.request.GetJobDetailsRequest;
 import org.opensearch.rest.RestRequest;
 import org.opensearch.rest.RestStatus;
-<<<<<<< HEAD
-import org.opensearch.sdk.BaseExtensionRestHandler;
-import org.opensearch.sdk.ExtensionsRunner;
-import org.opensearch.sdk.RouteHandler;
-import org.opensearch.sdk.SDKClient.SDKRestClient;
-import org.opensearch.sdk.SDKClusterService;
-import org.opensearch.sdk.SDKNamedXContentRegistry;
-=======
 import org.opensearch.sdk.ExtensionsRunner;
 import org.opensearch.sdk.SDKClient.SDKRestClient;
 import org.opensearch.sdk.SDKClusterService;
 import org.opensearch.sdk.rest.BaseExtensionRestHandler;
 import org.opensearch.sdk.rest.ReplacedRouteHandler;
->>>>>>> 97789bd1
 
 import com.google.common.collect.ImmutableList;
 
@@ -87,17 +72,6 @@
     private static final Logger LOG = LogManager.getLogger(RestAnomalyDetectorJobAction.class);
 
     public static final String AD_JOB_ACTION = "anomaly_detector_job_action";
-<<<<<<< HEAD
-
-    private ExtensionsRunner extensionsRunner;
-    private SDKRestClient client;
-    private SDKClusterService clusterService;
-    private SDKNamedXContentRegistry namedXContentRegistry;
-    private Settings settings;
-    private volatile TimeValue requestTimeout;
-    private boolean jobDetailsAreRegistered;
-
-=======
 
     private ExtensionsRunner extensionsRunner;
     private SDKRestClient client;
@@ -106,93 +80,35 @@
     private volatile TimeValue requestTimeout;
     private boolean registeredJobDetails;
 
->>>>>>> 97789bd1
     public RestAnomalyDetectorJobAction(ExtensionsRunner extensionsRunner, SDKRestClient client) {
         this.extensionsRunner = extensionsRunner;
         this.client = client;
         this.clusterService = extensionsRunner.getSdkClusterService();
-<<<<<<< HEAD
-        this.namedXContentRegistry = extensionsRunner.getNamedXContentRegistry();
-        this.settings = extensionsRunner.getEnvironmentSettings();
-        this.requestTimeout = REQUEST_TIMEOUT.get(settings);
-        clusterService.getClusterSettings().addSettingsUpdateConsumer(REQUEST_TIMEOUT, it -> requestTimeout = it);
-        this.jobDetailsAreRegistered = false;
-=======
         this.settings = extensionsRunner.getEnvironmentSettings();
         this.requestTimeout = REQUEST_TIMEOUT.get(settings);
         clusterService.getClusterSettings().addSettingsUpdateConsumer(REQUEST_TIMEOUT, it -> requestTimeout = it);
         this.registeredJobDetails = false;
->>>>>>> 97789bd1
     }
 
     public String getName() {
         return AD_JOB_ACTION;
     }
 
-<<<<<<< HEAD
-    @Override
-    public List<RouteHandler> routeHandlers() {
-        return ImmutableList
-            .of(
-                // start AD Job
-                new RouteHandler(
-                    RestRequest.Method.POST,
-                    String.format(Locale.ROOT, "%s/{%s}/%s", AnomalyDetectorExtension.AD_BASE_DETECTORS_URI, DETECTOR_ID, START_JOB),
-                    handleRequest
-                )
-            );
-    }
-
-    private Function<ExtensionRestRequest, ExtensionRestResponse> handleRequest = (request) -> {
-        try {
-            return prepareRequest(request);
-        } catch (Exception e) {
-            return exceptionalRequest(request, e);
-        }
-    };
-
-    private void registerJobDetails() throws IOException {
-
-        XContentBuilder requestBody = JsonXContent.contentBuilder();
-        requestBody.startObject();
-        requestBody.field(GetJobDetailsRequest.JOB_INDEX, AnomalyDetectorJob.ANOMALY_DETECTOR_JOB_INDEX);
-        requestBody.field(GetJobDetailsRequest.JOB_TYPE, AnomalyDetectorExtension.AD_JOB_TYPE);
-        requestBody.field(GetJobDetailsRequest.JOB_PARAMETER_ACTION, ADJobParameterAction.NAME);
-        requestBody.field(GetJobDetailsRequest.JOB_RUNNER_ACTION, ADJobRunnerAction.NAME);
-        requestBody.field(GetJobDetailsRequest.EXTENSION_UNIQUE_ID, extensionsRunner.getUniqueId());
-        requestBody.endObject();
-
-        Request request = new Request("PUT", String.format(Locale.ROOT, "%s/%s", JobSchedulerPlugin.JS_BASE_URI, "_job_details"));
-        request.setJsonEntity(Strings.toString(requestBody));
-
-        Response response = client.performRequest(request);
-        this.jobDetailsAreRegistered = RestStatus.fromCode(response.getStatusLine().getStatusCode()) == RestStatus.OK ? true : false;
-        LOG.info("Job Details Registered : " + jobDetailsAreRegistered);
-    }
-
-    protected ExtensionRestResponse prepareRequest(ExtensionRestRequest request) throws IOException {
-=======
     protected ExtensionRestResponse prepareRequest(RestRequest request) throws IOException {
->>>>>>> 97789bd1
         if (!EnabledSetting.isADPluginEnabled()) {
             throw new IllegalStateException(CommonErrorMessages.DISABLED_ERR_MSG);
         }
 
         // Ensure job details are registered with Job Scheduler prior to creating a job
-<<<<<<< HEAD
-        if (!jobDetailsAreRegistered) {
-=======
         if (!registeredJobDetails) {
->>>>>>> 97789bd1
             registerJobDetails();
         }
 
         String detectorId = request.param(DETECTOR_ID);
         long seqNo = request.paramAsLong(IF_SEQ_NO, SequenceNumbers.UNASSIGNED_SEQ_NO);
         long primaryTerm = request.paramAsLong(IF_PRIMARY_TERM, SequenceNumbers.UNASSIGNED_PRIMARY_TERM);
-        // Passed false until historical analysis workflow is enabled
-        boolean historical = false;
-        String rawPath = request.path();
+        boolean historical = request.paramAsBoolean("historical", false);
+        String rawPath = request.rawPath();
         DetectionDateRange detectionDateRange = parseDetectionDateRange(request);
 
         AnomalyDetectorJobRequest anomalyDetectorJobRequest = new AnomalyDetectorJobRequest(
@@ -218,43 +134,25 @@
         AnomalyDetectorJobResponse response = adJobFutureResponse
             .orTimeout(AnomalyDetectorSettings.REQUEST_TIMEOUT.get(settings).getMillis(), TimeUnit.MILLISECONDS)
             .join();
-<<<<<<< HEAD
-        return new ExtensionRestResponse(
-            request,
-            RestStatus.OK,
-            response.toXContent(JsonXContent.contentBuilder(), ToXContent.EMPTY_PARAMS)
-        );
-=======
 
         XContentBuilder adJobResponseBuilder = response.toXContent(JsonXContent.contentBuilder(), ToXContent.EMPTY_PARAMS);
         LOG.info("Recieved Response : " + Strings.toString(adJobResponseBuilder));
 
         return new ExtensionRestResponse(request, RestStatus.OK, adJobResponseBuilder);
->>>>>>> 97789bd1
-    }
-
-    private DetectionDateRange parseDetectionDateRange(ExtensionRestRequest request) throws IOException {
+    }
+
+    private DetectionDateRange parseDetectionDateRange(RestRequest request) throws IOException {
         if (!request.hasContent()) {
             return null;
         }
-        XContentParser parser = request.contentParser(namedXContentRegistry.getRegistry());
+        XContentParser parser = request.contentParser();
         ensureExpectedToken(XContentParser.Token.START_OBJECT, parser.nextToken(), parser);
         DetectionDateRange dateRange = DetectionDateRange.parse(parser);
         return dateRange;
     }
 
-    /*
     @Override
-<<<<<<< HEAD
-    public List<Route> routes() {
-        return ImmutableList.of();
-    }
-    
-    @Override
-    public List<ReplacedRoute> replacedRoutes() {
-=======
     public List<ReplacedRouteHandler> replacedRouteHandlers() {
->>>>>>> 97789bd1
         return ImmutableList
             .of(
                 // start AD Job
@@ -265,21 +163,16 @@
                     String
                         .format(Locale.ROOT, "%s/{%s}/%s", AnomalyDetectorExtension.LEGACY_OPENDISTRO_AD_BASE_URI, DETECTOR_ID, START_JOB),
                     handleRequest
-                )/* ,
-                 // stop AD Job
-                 new ReplacedRoute(
-                    RestRequest.Method.POST,
-                    String.format(Locale.ROOT, "%s/{%s}/%s", AnomalyDetectorPlugin.AD_BASE_DETECTORS_URI, DETECTOR_ID, STOP_JOB),
-                    RestRequest.Method.POST,
-                    String.format(Locale.ROOT, "%s/{%s}/%s", AnomalyDetectorPlugin.LEGACY_OPENDISTRO_AD_BASE_URI, DETECTOR_ID, STOP_JOB),
+                ),
+                new ReplacedRouteHandler(
+                    RestRequest.Method.POST,
+                    String.format(Locale.ROOT, "%s/{%s}/%s", AnomalyDetectorExtension.AD_BASE_DETECTORS_URI, DETECTOR_ID, STOP_JOB),
+                    RestRequest.Method.POST,
+                    String.format(Locale.ROOT, "%s/{%s}/%s", AnomalyDetectorExtension.LEGACY_OPENDISTRO_AD_BASE_URI, DETECTOR_ID, STOP_JOB),
                     handleRequest
-                 )
-                 */
+                )
             );
     }
-<<<<<<< HEAD
-    */
-=======
 
     private Function<RestRequest, ExtensionRestResponse> handleRequest = (request) -> {
         try {
@@ -322,5 +215,4 @@
         this.registeredJobDetails = RestStatus.fromCode(response.getStatusLine().getStatusCode()) == RestStatus.OK ? true : false;
         LOG.info("Job Details Registered : " + registeredJobDetails);
     }
->>>>>>> 97789bd1
 }