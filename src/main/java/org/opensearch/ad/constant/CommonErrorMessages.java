--- conflicted
+++ resolved
@@ -53,7 +53,6 @@
     public static String DETECTOR_IS_RUNNING = "Detector is already running";
     public static String DETECTOR_MISSING = "Detector is missing";
     public static String AD_TASK_ACTION_MISSING = "AD task action is missing";
-<<<<<<< HEAD
     public static final String BUG_RESPONSE = "We might have bugs.";
 
     private static final String TOO_MANY_CATEGORICAL_FIELD_ERR_MSG_FORMAT = "We can have only %d categorical field.";
@@ -61,7 +60,7 @@
     public static String getTooManyCategoricalFieldErr(int limit) {
         return String.format(Locale.ROOT, TOO_MANY_CATEGORICAL_FIELD_ERR_MSG_FORMAT, limit);
     }
-=======
+
     public static String EMPTY_DETECTOR_NAME = "Detector name should be set";
     public static String NULL_TIME_FIELD = "Time field should be set";
     public static String EMPTY_INDICES = "Indices should be set";
@@ -71,5 +70,4 @@
     public static String EXCEED_HISTORICAL_ANALYSIS_LIMIT = "Exceed max historical analysis limit per node";
     public static String NO_ELIGIBLE_NODE_TO_RUN_DETECTOR = "No eligible node to run detector ";
     public static String EMPTY_STALE_RUNNING_ENTITIES = "Empty stale running entities";
->>>>>>> 970ceb52
 }