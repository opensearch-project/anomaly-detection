--- conflicted
+++ resolved
@@ -272,6 +272,7 @@
         jobRunner.setAnomalyResultHandler(anomalyResultHandler);
         jobRunner.setSettings(settings);
         jobRunner.setIndexUtil(anomalyDetectionIndices);
+        jobRunner.setNodeFilter(nodeFilter);
         jobRunner.setAdTaskManager(adTaskManager);
 
         RestGetAnomalyDetectorAction restGetAnomalyDetectorAction = new RestGetAnomalyDetectorAction();
@@ -638,25 +639,7 @@
             .put(StatNames.AD_BATCH_TASK_FAILURE_COUNT.getName(), new ADStat<>(false, new CounterSupplier()))
             .build();
 
-<<<<<<< HEAD
         adStats = new ADStats(stats);
-
-        this.detectorStateHandler = new DetectionStateHandler(
-            client,
-            settings,
-            threadPool,
-            ThrowingConsumerWrapper.throwingConsumerWrapper(anomalyDetectionIndices::initDetectionStateIndex),
-            anomalyDetectionIndices::doesDetectorStateIndexExist,
-            this.clientUtil,
-            this.indexUtils,
-            clusterService,
-            xContentRegistry,
-            stateManager
-        );
-=======
-        adStats = new ADStats(indexUtils, modelManager, stats);
-        ADCircuitBreakerService adCircuitBreakerService = new ADCircuitBreakerService(jvmService).init();
->>>>>>> 970ceb52
 
         adTaskCacheManager = new ADTaskCacheManager(settings, clusterService, memoryTracker);
         adTaskManager = new ADTaskManager(
@@ -724,7 +707,6 @@
                 cacheProvider,
                 adTaskManager,
                 adBatchTaskRunner,
-<<<<<<< HEAD
                 adSearchHandler,
                 coldstartQueue,
                 resultWriteQueue,
@@ -732,11 +714,8 @@
                 checkpointWriteQueue,
                 coldEntityQueue,
                 entityColdStarter,
-                new ScriptMaker()
-=======
-                adTaskCacheManager,
-                adSearchHandler
->>>>>>> 970ceb52
+                new ScriptMaker(),
+                adTaskCacheManager
             );
     }
 
@@ -833,7 +812,6 @@
                 AnomalyDetectorSettings.BATCH_TASK_PIECE_INTERVAL_SECONDS,
                 AnomalyDetectorSettings.MAX_OLD_AD_TASK_DOCS_PER_DETECTOR,
                 AnomalyDetectorSettings.BATCH_TASK_PIECE_SIZE,
-<<<<<<< HEAD
                 // rate limiting
                 AnomalyDetectorSettings.CHECKPOINT_READ_QUEUE_CONCURRENCY,
                 AnomalyDetectorSettings.CHECKPOINT_WRITE_QUEUE_CONCURRENCY,
@@ -853,12 +831,10 @@
                 LegacyOpenDistroAnomalyDetectorSettings.MAX_ENTITIES_FOR_PREVIEW,
                 AnomalyDetectorSettings.MAX_ENTITIES_PER_QUERY,
                 AnomalyDetectorSettings.MAX_ENTITIES_FOR_PREVIEW,
-                AnomalyDetectorSettings.PAGE_SIZE
-=======
+                AnomalyDetectorSettings.PAGE_SIZE,
                 AnomalyDetectorSettings.MAX_TOP_ENTITIES_FOR_HISTORICAL_ANALYSIS,
                 AnomalyDetectorSettings.MAX_RUNNING_ENTITIES_PER_DETECTOR_FOR_HISTORICAL_ANALYSIS,
                 AnomalyDetectorSettings.MAX_CACHED_DELETED_TASKS
->>>>>>> 970ceb52
             );
         return unmodifiableList(
             Stream
