/*
 * SPDX-License-Identifier: Apache-2.0
 *
 * The OpenSearch Contributors require contributions made to
 * this file be licensed under the Apache-2.0 license or a
 * compatible open source license.
 *
 * Modifications Copyright OpenSearch Contributors. See
 * GitHub history for details.
 */

/*
 * Copyright 2020 Amazon.com, Inc. or its affiliates. All Rights Reserved.
 *
 * Licensed under the Apache License, Version 2.0 (the "License").
 * You may not use this file except in compliance with the License.
 * A copy of the License is located at
 *
 *     http://www.apache.org/licenses/LICENSE-2.0
 *
 * or in the "license" file accompanying this file. This file is distributed
 * on an "AS IS" BASIS, WITHOUT WARRANTIES OR CONDITIONS OF ANY KIND, either
 * express or implied. See the License for the specific language governing
 * permissions and limitations under the License.
 */

package org.opensearch.ad.transport;

import static org.opensearch.ad.constant.CommonErrorMessages.INVALID_SEARCH_QUERY_MSG;
import static org.opensearch.ad.settings.AnomalyDetectorSettings.MAX_ENTITIES_PER_QUERY;
import static org.opensearch.ad.settings.AnomalyDetectorSettings.PAGE_SIZE;

import java.net.ConnectException;
import java.util.ArrayList;
import java.util.Collections;
import java.util.HashSet;
import java.util.Iterator;
import java.util.List;
import java.util.Locale;
import java.util.Map;
import java.util.Map.Entry;
import java.util.Optional;
import java.util.Set;
import java.util.concurrent.atomic.AtomicInteger;
import java.util.concurrent.atomic.AtomicReference;
import java.util.stream.Collectors;

import org.apache.logging.log4j.LogManager;
import org.apache.logging.log4j.Logger;
import org.apache.logging.log4j.message.ParameterizedMessage;
import org.opensearch.ExceptionsHelper;
import org.opensearch.OpenSearchTimeoutException;
import org.opensearch.action.ActionListener;
import org.opensearch.action.ActionListenerResponseHandler;
import org.opensearch.action.ActionRequest;
import org.opensearch.action.search.SearchPhaseExecutionException;
import org.opensearch.action.search.ShardSearchFailure;
import org.opensearch.action.support.ActionFilters;
import org.opensearch.action.support.HandledTransportAction;
import org.opensearch.action.support.IndicesOptions;
import org.opensearch.action.support.ThreadedActionListener;
import org.opensearch.action.support.master.AcknowledgedResponse;
import org.opensearch.ad.AnomalyDetectorPlugin;
import org.opensearch.ad.NodeStateManager;
import org.opensearch.ad.breaker.ADCircuitBreakerService;
import org.opensearch.ad.cluster.HashRing;
import org.opensearch.ad.common.exception.AnomalyDetectionException;
import org.opensearch.ad.common.exception.ClientException;
import org.opensearch.ad.common.exception.EndRunException;
import org.opensearch.ad.common.exception.InternalFailure;
import org.opensearch.ad.common.exception.LimitExceededException;
import org.opensearch.ad.common.exception.NotSerializedADExceptionName;
import org.opensearch.ad.common.exception.ResourceNotFoundException;
import org.opensearch.ad.constant.CommonErrorMessages;
import org.opensearch.ad.constant.CommonName;
import org.opensearch.ad.feature.CompositeRetriever;
import org.opensearch.ad.feature.CompositeRetriever.PageIterator;
import org.opensearch.ad.feature.FeatureManager;
import org.opensearch.ad.feature.SinglePointFeatures;
import org.opensearch.ad.ml.ModelManager;
import org.opensearch.ad.ml.ModelPartitioner;
import org.opensearch.ad.ml.RcfResult;
import org.opensearch.ad.ml.rcf.CombinedRcfResult;
import org.opensearch.ad.model.AnomalyDetector;
import org.opensearch.ad.model.Entity;
import org.opensearch.ad.model.FeatureData;
import org.opensearch.ad.model.IntervalTimeConfiguration;
import org.opensearch.ad.settings.AnomalyDetectorSettings;
import org.opensearch.ad.settings.EnabledSetting;
import org.opensearch.ad.stats.ADStats;
import org.opensearch.ad.stats.StatNames;
import org.opensearch.ad.util.ExceptionUtil;
import org.opensearch.ad.util.ParseUtils;
import org.opensearch.client.Client;
import org.opensearch.cluster.ClusterState;
import org.opensearch.cluster.block.ClusterBlockLevel;
import org.opensearch.cluster.metadata.IndexNameExpressionResolver;
import org.opensearch.cluster.node.DiscoveryNode;
import org.opensearch.cluster.node.DiscoveryNodes;
import org.opensearch.cluster.service.ClusterService;
import org.opensearch.common.inject.Inject;
import org.opensearch.common.io.stream.NotSerializableExceptionWrapper;
import org.opensearch.common.lease.Releasable;
import org.opensearch.common.settings.Settings;
import org.opensearch.common.util.concurrent.ThreadContext;
import org.opensearch.common.xcontent.NamedXContentRegistry;
import org.opensearch.index.IndexNotFoundException;
import org.opensearch.node.NodeClosedException;
import org.opensearch.rest.RestStatus;
import org.opensearch.tasks.Task;
import org.opensearch.threadpool.ThreadPool;
import org.opensearch.transport.ActionNotFoundTransportException;
import org.opensearch.transport.ConnectTransportException;
import org.opensearch.transport.NodeNotConnectedException;
import org.opensearch.transport.ReceiveTimeoutTransportException;
import org.opensearch.transport.TransportRequestOptions;
import org.opensearch.transport.TransportService;

public class AnomalyResultTransportAction extends HandledTransportAction<ActionRequest, AnomalyResultResponse> {

    private static final Logger LOG = LogManager.getLogger(AnomalyResultTransportAction.class);
    static final String NO_MODEL_ERR_MSG = "No RCF models are available either because RCF"
        + " models are not ready or all nodes are unresponsive or the system might have bugs.";
    static final String WAIT_FOR_THRESHOLD_ERR_MSG = "Exception in waiting for threshold result";
    static final String NODE_UNRESPONSIVE_ERR_MSG = "Model node is unresponsive.  Mute node";
    static final String READ_WRITE_BLOCKED = "Cannot read/write due to global block.";
    static final String INDEX_READ_BLOCKED = "Cannot read user index due to read block.";
    static final String NULL_RESPONSE = "Received null response from";

    static final String TROUBLE_QUERYING_ERR_MSG = "Having trouble querying data: ";
    static final String NO_ACK_ERR = "no acknowledgements from model hosting nodes.";

    private final TransportService transportService;
    private final NodeStateManager stateManager;
    private final FeatureManager featureManager;
    private final ModelPartitioner modelPartitioner;
    private final ModelManager modelManager;
    private final HashRing hashRing;
    private final TransportRequestOptions option;
    private final ClusterService clusterService;
    private final IndexNameExpressionResolver indexNameExpressionResolver;
    private final ADStats adStats;
    private final ADCircuitBreakerService adCircuitBreakerService;
    private final ThreadPool threadPool;
    private final Client client;

    // cache HC detector id
    private final Set<String> hcDetectors;
    private NamedXContentRegistry xContentRegistry;
    private Settings settings;
    // within an interval, how many percents are used to process requests.
    // 1.0 means we use all of the detection interval to process requests.
    // to ensure we don't block next interval, it is better to set it less than 1.0.
    private final float intervalRatioForRequest;
    private int maxEntitiesPerInterval;
    private int pageSize;

    @Inject
    public AnomalyResultTransportAction(
        ActionFilters actionFilters,
        TransportService transportService,
        Settings settings,
        Client client,
        NodeStateManager manager,
        FeatureManager featureManager,
        ModelManager modelManager,
        ModelPartitioner modelPartitioner,
        HashRing hashRing,
        ClusterService clusterService,
        IndexNameExpressionResolver indexNameExpressionResolver,
        ADCircuitBreakerService adCircuitBreakerService,
        ADStats adStats,
        ThreadPool threadPool,
        NamedXContentRegistry xContentRegistry
    ) {
        super(AnomalyResultAction.NAME, transportService, actionFilters, AnomalyResultRequest::new);
        this.transportService = transportService;
        this.settings = settings;
        this.client = client;
        this.stateManager = manager;
        this.featureManager = featureManager;
        this.modelPartitioner = modelPartitioner;
        this.modelManager = modelManager;
        this.hashRing = hashRing;
        this.option = TransportRequestOptions
            .builder()
            .withType(TransportRequestOptions.Type.REG)
            .withTimeout(AnomalyDetectorSettings.REQUEST_TIMEOUT.get(settings))
            .build();
        this.clusterService = clusterService;
        this.indexNameExpressionResolver = indexNameExpressionResolver;
        this.adCircuitBreakerService = adCircuitBreakerService;
        this.adStats = adStats;
        this.threadPool = threadPool;
        this.hcDetectors = new HashSet<>();
        this.xContentRegistry = xContentRegistry;
        this.intervalRatioForRequest = AnomalyDetectorSettings.INTERVAL_RATIO_FOR_REQUESTS;

        this.maxEntitiesPerInterval = MAX_ENTITIES_PER_QUERY.get(settings);
        clusterService.getClusterSettings().addSettingsUpdateConsumer(MAX_ENTITIES_PER_QUERY, it -> maxEntitiesPerInterval = it);

        this.pageSize = PAGE_SIZE.get(settings);
        clusterService.getClusterSettings().addSettingsUpdateConsumer(PAGE_SIZE, it -> pageSize = it);
    }

    /**
     * All the exceptions thrown by AD is a subclass of AnomalyDetectionException.
     *  ClientException is a subclass of AnomalyDetectionException. All exception visible to
     *   Client is under ClientVisible. Two classes directly extends ClientException:
     *   - InternalFailure for "root cause unknown failure. Maybe transient." We can continue the
     *    detector running.
     *   - EndRunException for "failures that might impact the customer." The method endNow() is
     *    added to indicate whether the client should immediately terminate running a detector.
     *      + endNow() returns true for "unrecoverable issue". We want to terminate the detector run
     *       immediately.
     *      + endNow() returns false for "maybe unrecoverable issue but worth retrying a few more
     *       times." We want to wait for a few more times on different requests before terminating
     *        the detector run.
     *
     *  AD may not be able to get an anomaly grade but can find a feature vector.  Consider the
     *   case when the shingle is not ready.  In that case, AD just put NaN as anomaly grade and
     *    return the feature vector. If AD cannot even find a feature vector, AD throws
     *     EndRunException if there is an issue or returns empty response (all the numeric fields
     *      are Double.NaN and feature array is empty.  Do so so that customer can write painless
     *       script.) otherwise.
     *
     *  Also, AD is responsible for logging the stack trace.  To avoid bloating our logs, alerting
     *   should always just log the message of an AnomalyDetectionException exception by default.
     *
     *  Known causes of EndRunException with endNow returning false:
     *   + training data for cold start not available
     *   + cold start cannot succeed
     *   + unknown prediction error
     *   + memory circuit breaker tripped
     *   + invalid search query
     *
     *  Known causes of EndRunException with endNow returning true:
     *   + a model partition's memory size reached limit
     *   + models' total memory size reached limit
     *   + Having trouble querying feature data due to
     *    * index does not exist
     *    * all features have been disabled
     *
     *   + anomaly detector is not available
     *   + AD plugin is disabled
     *   + training data is invalid due to serious internal bug(s)
     *
     *  Known causes of InternalFailure:
     *   + threshold model node is not available
     *   + cluster read/write is blocked
     *   + cold start hasn't been finished
     *   + fail to get all of rcf model nodes' responses
     *   + fail to get threshold model node's response
     *   + RCF/Threshold model node failing to get checkpoint to restore model before timeout
     *   + Detection is throttle because previous detection query is running
     *
     */
    @Override
    protected void doExecute(Task task, ActionRequest actionRequest, ActionListener<AnomalyResultResponse> listener) {
        try (ThreadContext.StoredContext context = client.threadPool().getThreadContext().stashContext()) {
            AnomalyResultRequest request = AnomalyResultRequest.fromActionRequest(actionRequest);
            String adID = request.getAdID();
            ActionListener<AnomalyResultResponse> original = listener;
            listener = ActionListener.wrap(r -> {
                hcDetectors.remove(adID);
                original.onResponse(r);
            }, e -> {
                // If exception is AnomalyDetectionException and it should not be counted in stats,
                // we will not count it in failure stats.
                if (!(e instanceof AnomalyDetectionException) || ((AnomalyDetectionException) e).isCountedInStats()) {
                    adStats.getStat(StatNames.AD_EXECUTE_FAIL_COUNT.getName()).increment();
                    if (hcDetectors.contains(adID)) {
                        adStats.getStat(StatNames.AD_HC_EXECUTE_FAIL_COUNT.getName()).increment();
                    }
                }
                hcDetectors.remove(adID);
                original.onFailure(e);
            });

            if (!EnabledSetting.isADPluginEnabled()) {
                throw new EndRunException(adID, CommonErrorMessages.DISABLED_ERR_MSG, true).countedInStats(false);
            }

            adStats.getStat(StatNames.AD_EXECUTE_REQUEST_COUNT.getName()).increment();

            if (adCircuitBreakerService.isOpen()) {
                listener.onFailure(new LimitExceededException(adID, CommonErrorMessages.MEMORY_CIRCUIT_BROKEN_ERR_MSG, false));
                return;
            }
            try {
                stateManager.getAnomalyDetector(adID, onGetDetector(listener, adID, request));
            } catch (Exception ex) {
                handleExecuteException(ex, listener, adID);
            }
        } catch (Exception e) {
            LOG.error(e);
            listener.onFailure(e);
        }
    }

    //

    /**
     * didn't use ActionListener.wrap so that I can
     * 1) use this to refer to the listener inside the listener
     * 2) pass parameters using constructors
     *
     */
    class PageListener implements ActionListener<CompositeRetriever.Page> {
        private PageIterator pageIterator;
        private String detectorId;
        private long dataStartTime;
        private long dataEndTime;

        PageListener(PageIterator pageIterator, String detectorId, long dataStartTime, long dataEndTime) {
            this.pageIterator = pageIterator;
            this.detectorId = detectorId;
            this.dataStartTime = dataStartTime;
            this.dataEndTime = dataEndTime;
        }

        @Override
        public void onResponse(CompositeRetriever.Page entityFeatures) {
            if (entityFeatures != null && false == entityFeatures.isEmpty()) {
                // wrap expensive operation inside ad threadpool
                threadPool.executor(AnomalyDetectorPlugin.AD_THREAD_POOL_NAME).execute(() -> {
                    try {

                        Set<Entry<DiscoveryNode, Map<Entity, double[]>>> node2Entities = entityFeatures
                            .getResults()
                            .entrySet()
                            .stream()
                            .filter(e -> hashRing.getOwningNodeWithSameLocalAdVersionForRealtimeAD(e.getKey().toString()).isPresent())
                            .collect(
                                Collectors
                                    .groupingBy(
                                        // from entity name to its node
                                        e -> hashRing.getOwningNodeWithSameLocalAdVersionForRealtimeAD(e.getKey().toString()).get(),
                                        Collectors.toMap(Entry::getKey, Entry::getValue)
                                    )
                            )
                            .entrySet();

                        Iterator<Entry<DiscoveryNode, Map<Entity, double[]>>> iterator = node2Entities.iterator();

                        while (iterator.hasNext()) {
                            Entry<DiscoveryNode, Map<Entity, double[]>> entry = iterator.next();
                            DiscoveryNode modelNode = entry.getKey();
                            if (modelNode == null) {
                                iterator.remove();
                                continue;
                            }
                            String modelNodeId = modelNode.getId();
                            if (stateManager.isMuted(modelNodeId, detectorId)) {
                                LOG
                                    .info(
                                        String
                                            .format(Locale.ROOT, NODE_UNRESPONSIVE_ERR_MSG + " %s for detector %s", modelNodeId, detectorId)
                                    );
                                iterator.remove();
                            }
                        }

                        final AtomicReference<Exception> failure = new AtomicReference<>();
                        int nodeCount = node2Entities.size();
                        AtomicInteger responseCount = new AtomicInteger();
                        node2Entities.stream().forEach(nodeEntity -> {
                            DiscoveryNode node = nodeEntity.getKey();
                            transportService
                                .sendRequest(
                                    node,
                                    EntityResultAction.NAME,
                                    new EntityResultRequest(detectorId, nodeEntity.getValue(), dataStartTime, dataEndTime),
                                    option,
                                    new ActionListenerResponseHandler<>(
                                        new EntityResultListener(
                                            node.getId(),
                                            detectorId,
                                            failure,
                                            nodeCount,
                                            pageIterator,
                                            this,
                                            responseCount
                                        ),
                                        AcknowledgedResponse::new,
                                        ThreadPool.Names.SAME
                                    )
                                );
                        });

                    } catch (Exception e) {
                        LOG.error("Unexpected exception", e);
                        handleException(e);
                    }
                });
            }
        }

        @Override
        public void onFailure(Exception e) {
            LOG.error("Unexpetected exception", e);
            handleException(e);
        }

        private void handleException(Exception e) {
            Exception convertedException = convertedQueryFailureException(e, detectorId);
            if (false == (convertedException instanceof AnomalyDetectionException)) {
                Throwable cause = ExceptionsHelper.unwrapCause(convertedException);
                convertedException = new InternalFailure(detectorId, cause);
            }
            stateManager.setException(detectorId, convertedException);
        }
    }

    private ActionListener<Optional<AnomalyDetector>> onGetDetector(
        ActionListener<AnomalyResultResponse> listener,
        String adID,
        AnomalyResultRequest request
    ) {
        return ActionListener.wrap(detectorOptional -> {
            if (!detectorOptional.isPresent()) {
                listener.onFailure(new EndRunException(adID, "AnomalyDetector is not available.", true));
                return;
            }

            AnomalyDetector anomalyDetector = detectorOptional.get();
            if (anomalyDetector.isMultientityDetector()) {
                hcDetectors.add(adID);
                adStats.getStat(StatNames.AD_HC_EXECUTE_REQUEST_COUNT.getName()).increment();
            }

            long delayMillis = Optional
                .ofNullable((IntervalTimeConfiguration) anomalyDetector.getWindowDelay())
                .map(t -> t.toDuration().toMillis())
                .orElse(0L);
            long dataStartTime = request.getStart() - delayMillis;
            long dataEndTime = request.getEnd() - delayMillis;

            // HC logic starts here
            if (anomalyDetector.isMultientityDetector()) {
                Optional<Exception> previousException = stateManager.fetchExceptionAndClear(adID);

                if (previousException.isPresent()) {
                    Exception exception = previousException.get();
                    LOG.error("Previous exception of {}: {}", adID, exception);
                    if (exception instanceof EndRunException) {
                        EndRunException endRunException = (EndRunException) exception;
                        if (endRunException.isEndNow()) {
                            listener.onFailure(exception);
                            return;
                        }
                    }
                }

                // assume request are in epoch milliseconds
                long nextDetectionStartTime = request.getEnd() + (long) (anomalyDetector.getDetectorIntervalInMilliseconds()
                    * intervalRatioForRequest);

                CompositeRetriever compositeRetriever = new CompositeRetriever(
                    dataStartTime,
                    dataEndTime,
                    anomalyDetector,
                    xContentRegistry,
                    client,
                    nextDetectionStartTime,
                    settings,
                    maxEntitiesPerInterval,
                    pageSize
                );

                PageIterator pageIterator = null;

                try {
                    pageIterator = compositeRetriever.iterator();
                } catch (Exception e) {
                    listener
                        .onFailure(
                            new EndRunException(anomalyDetector.getDetectorId(), CommonErrorMessages.INVALID_SEARCH_QUERY_MSG, e, false)
                        );
                    return;
                }

                PageListener getEntityFeatureslistener = new PageListener(pageIterator, adID, dataStartTime, dataEndTime);

                if (pageIterator.hasNext()) {
                    pageIterator.next(getEntityFeatureslistener);
                }

                // We don't know when the pagination will not finish. To not
                // block the following interval request to start, we return immediately.
                // Pagination will stop itself when the time is up.
                if (previousException.isPresent()) {
                    listener.onFailure(previousException.get());
                } else {
                    listener
                        .onResponse(
                            new AnomalyResultResponse(
                                Double.NaN,
                                Double.NaN,
                                Double.NaN,
                                new ArrayList<FeatureData>(),
                                null,
                                null,
                                anomalyDetector.getDetectorIntervalInMinutes(),
                                true
                            )
                        );
                }
                return;
            }

            // HC logic ends and single entity logic starts here
            String thresholdModelID = modelPartitioner.getThresholdModelId(adID);
            Optional<DiscoveryNode> asThresholdNode = hashRing.getOwningNodeWithSameLocalAdVersionForRealtimeAD(thresholdModelID);
            if (!asThresholdNode.isPresent()) {
                listener.onFailure(new InternalFailure(adID, "Threshold model node is not available."));
                return;
            }

            DiscoveryNode thresholdNode = asThresholdNode.get();

            if (!shouldStart(listener, adID, anomalyDetector, thresholdNode.getId(), thresholdModelID)) {
                return;
            }

            featureManager
                .getCurrentFeatures(
                    anomalyDetector,
                    dataStartTime,
                    dataEndTime,
                    onFeatureResponseForSingleEntityDetector(
                        adID,
                        anomalyDetector,
                        listener,
                        thresholdModelID,
                        thresholdNode,
                        dataStartTime,
                        dataEndTime
                    )
                );
        }, exception -> handleExecuteException(exception, listener, adID));

    }

    // For single entity detector
    private ActionListener<SinglePointFeatures> onFeatureResponseForSingleEntityDetector(
        String adID,
        AnomalyDetector detector,
        ActionListener<AnomalyResultResponse> listener,
        String thresholdModelID,
        DiscoveryNode thresholdNode,
        long dataStartTime,
        long dataEndTime
    ) {
        return ActionListener.wrap(featureOptional -> {
            List<FeatureData> featureInResponse = null;

            if (featureOptional.getUnprocessedFeatures().isPresent()) {
                featureInResponse = ParseUtils.getFeatureData(featureOptional.getUnprocessedFeatures().get(), detector);
<<<<<<< HEAD
            }

            if (!featureOptional.getProcessedFeatures().isPresent()) {
                Optional<Exception> exception = coldStartIfNoCheckPoint(detector);
                if (exception.isPresent()) {
                    listener.onFailure(exception.get());
                    return;
                }

                if (!featureOptional.getUnprocessedFeatures().isPresent()) {
                    // Feature not available is common when we have data holes. Respond empty response
                    // so that alerting will not print stack trace to avoid bloating our logs.
                    LOG.info("No data in current detection window between {} and {} for {}", dataStartTime, dataEndTime, adID);
                    listener
                        .onResponse(
                            new AnomalyResultResponse(
                                Double.NaN,
                                Double.NaN,
                                Double.NaN,
                                new ArrayList<FeatureData>(),
                                "No data in current detection window",
                                null,
                                null
                            )
                        );
                } else {
                    LOG.info("Return at least current feature value between {} and {} for {}", dataStartTime, dataEndTime, adID);
                    listener
                        .onResponse(
                            new AnomalyResultResponse(
                                Double.NaN,
                                Double.NaN,
                                Double.NaN,
                                featureInResponse,
                                "No full shingle in current detection window",
                                null,
                                null
                            )
                        );
                }
                return;
            }

            // Can throw LimitExceededException when a single partition is more than X% of heap memory.
            // Compute this number once and the value won't change unless the coordinating AD node for an
            // detector changes or the cluster size changes.
            int rcfPartitionNum = stateManager.getPartitionNumber(adID, detector);

            List<RCFResultResponse> rcfResults = new ArrayList<>();

            final AtomicReference<Exception> failure = new AtomicReference<Exception>();

            final AtomicInteger responseCount = new AtomicInteger();

            Map<String, Pair<String, DiscoveryNode>> modelIdToNodeId = new HashMap<>();

            for (int i = 0; i < rcfPartitionNum; i++) {
                String rcfModelID = modelPartitioner.getRcfModelId(adID, i);

                Optional<DiscoveryNode> rcfNode = hashRing.getOwningNodeWithSameLocalAdVersionForRealtimeAD(rcfModelID.toString());
                if (!rcfNode.isPresent()) {
                    continue;
                }

                DiscoveryNode node = rcfNode.get();
                String rcfNodeId = node.getId();
                if (stateManager.isMuted(rcfNodeId, adID)) {
                    LOG.info(String.format(Locale.ROOT, NODE_UNRESPONSIVE_ERR_MSG + " %s for model %s", rcfNodeId, rcfModelID));
                    continue;
                }
                modelIdToNodeId.put(rcfModelID, Pair.of(rcfNodeId, node));
            }

            int responsesToCollect = modelIdToNodeId.size();
            for (Map.Entry<String, Pair<String, DiscoveryNode>> entry : modelIdToNodeId.entrySet()) {

                String rcfModelId = entry.getKey();
                Pair<String, DiscoveryNode> rcfNodePair = entry.getValue();
                String rcfNodeId = rcfNodePair.getLeft();
                DiscoveryNode rcfNode = rcfNodePair.getRight();

                LOG.info("Sending RCF request to {} for model {}", rcfNodeId, rcfModelId);

                RCFActionListener rcfListener = new RCFActionListener(
                    rcfResults,
                    rcfModelId.toString(),
                    failure,
                    rcfNodeId,
                    detector,
                    listener,
                    thresholdModelID,
                    thresholdNode,
                    featureInResponse,
                    responsesToCollect,
                    responseCount,
                    adID,
                    detector.getEnabledFeatureIds().size()
                );
=======
>>>>>>> 5458b78a

                AtomicReference<AnomalyDetectionException> failure = new AtomicReference<>();
                AtomicInteger responseCount = new AtomicInteger();
                transportService
                    .sendRequest(
                        thresholdNode,
                        EntityResultAction.NAME,
                        new EntityResultRequest(
                            detector.getDetectorId(),
                            Collections
                                .singletonMap(
                                    Entity.createEntityByReordering(detector.getDetectorId(), Collections.emptyMap()),
                                    featureOptional.getUnprocessedFeatures().get()
                                ),
                            dataStartTime,
                            dataEndTime
                        ),
                        option,
                        new ActionListenerResponseHandler<>(
                            new EntityResultListener(
                                thresholdNode.getId(),
                                detector.getDetectorId(),
                                failure,
                                1,
                                null,
                                null,
                                responseCount
                            ),
                            AcknowledgedResponse::new,
                            ThreadPool.Names.SAME
                        )
                    );
            }
            listener
                .onResponse(
                    new AnomalyResultResponse(
                        Double.NaN,
                        Double.NaN,
                        Double.NaN,
                        Collections.emptyList(),
                        null,
                        null,
                        detector.getDetectorIntervalInMinutes(),
                        true
                    )
                );
        }, exception -> { handleQueryFailure(exception, listener, adID); });
    }

    private void handleQueryFailure(Exception exception, ActionListener<AnomalyResultResponse> listener, String adID) {
        Exception convertedQueryFailureException = convertedQueryFailureException(exception, adID);

        if (convertedQueryFailureException instanceof EndRunException) {
            // invalid feature query
            listener.onFailure(convertedQueryFailureException);
        } else {
            handleExecuteException(convertedQueryFailureException, listener, adID);
        }
    }

    /**
     * Convert a query related exception to EndRunException
     *
     * These query exception can happen during the starting phase of the OpenSearch
     * process.  Thus, set the stopNow parameter of these EndRunException to false
     * and confirm the EndRunException is not a false positive.
     *
     * @param exception Exception
     * @param adID detector Id
     * @return the converted exception if the exception is query related
     */
    private Exception convertedQueryFailureException(Exception exception, String adID) {
        if (ExceptionUtil.isIndexNotAvailable(exception)) {
            return new EndRunException(adID, TROUBLE_QUERYING_ERR_MSG + exception.getMessage(), false).countedInStats(false);
        } else if (exception instanceof SearchPhaseExecutionException && invalidQuery((SearchPhaseExecutionException) exception)) {
            // This is to catch invalid aggregation on wrong field type. For example,
            // sum aggregation on text field. We should end detector run for such case.
            return new EndRunException(
                adID,
                INVALID_SEARCH_QUERY_MSG + " " + ((SearchPhaseExecutionException) exception).getDetailedMessage(),
                exception,
                false
            ).countedInStats(false);
        }

        return exception;
    }

    /**
     * Verify failure of rcf or threshold models. If there is no model, trigger cold
     * start. If there is an exception for the previous cold start of this detector,
     * throw exception to the caller.
     *
     * @param failure  object that may contain exceptions thrown
     * @param detector detector object
     * @return exception if AD job execution gets resource not found exception
     * @throws Exception when the input failure is not a ResourceNotFoundException.
     *   List of exceptions we can throw
     *     1. Exception from cold start:
     *       1). InternalFailure due to
     *         a. OpenSearchTimeoutException thrown by putModelCheckpoint during cold start
     *       2). EndRunException with endNow equal to false
     *         a. training data not available
     *         b. cold start cannot succeed
     *         c. invalid training data
     *       3) EndRunException with endNow equal to true
     *         a. invalid search query
     *     2. LimitExceededException from one of RCF model node when the total size of the models
     *      is more than X% of heap memory.
     *     3. InternalFailure wrapping OpenSearchTimeoutException inside caused by
     *      RCF/Threshold model node failing to get checkpoint to restore model before timeout.
     */
    private Exception coldStartIfNoModel(AtomicReference<Exception> failure, AnomalyDetector detector) throws Exception {
        Exception exp = failure.get();
        if (exp == null) {
            return null;
        }

        // rethrow exceptions like LimitExceededException to caller
        if (!(exp instanceof ResourceNotFoundException)) {
            throw exp;
        }

        // fetch previous cold start exception
        String adID = detector.getDetectorId();
        final Optional<Exception> previousException = stateManager.fetchExceptionAndClear(adID);
        if (previousException.isPresent()) {
            Exception exception = previousException.get();
            LOG.error("Previous exception of {}: {}", () -> adID, () -> exception);
            if (exception instanceof EndRunException && ((EndRunException) exception).isEndNow()) {
                return exception;
            }
        }
        LOG.info("Trigger cold start for {}", detector.getDetectorId());
        coldStart(detector);
        return previousException.orElse(new InternalFailure(adID, NO_MODEL_ERR_MSG));
    }

    private void findException(Throwable cause, String adID, AtomicReference<Exception> failure, String nodeId) {
        if (cause == null) {
            LOG.error(new ParameterizedMessage("Null input exception"));
            return;
        }
        if (cause instanceof Error) {
            // we cannot do anything with Error.
            LOG.error(new ParameterizedMessage("Error during prediction for {}: ", adID), cause);
            return;
        }

        Exception causeException = (Exception) cause;

        if (causeException instanceof AnomalyDetectionException) {
            failure.set(causeException);
        } else if (causeException instanceof NotSerializableExceptionWrapper) {
            // we only expect this happens on AD exceptions
            Optional<AnomalyDetectionException> actualException = NotSerializedADExceptionName
                .convertWrappedAnomalyDetectionException((NotSerializableExceptionWrapper) causeException, adID);
            if (actualException.isPresent()) {
                AnomalyDetectionException adException = actualException.get();
                failure.set(adException);
                if (adException instanceof ResourceNotFoundException) {
                    // During a rolling upgrade or blue/green deployment, ResourceNotFoundException might be caused by old node using RCF
                    // 1.0
                    // cannot recognize new checkpoint produced by the coordinating node using compact RCF. Add pressure to mute the node
                    // after consecutive failures.
                    stateManager.addPressure(nodeId, adID);
                }
            } else {
                // some unexpected bugs occur while predicting anomaly
                failure.set(new EndRunException(adID, CommonErrorMessages.BUG_RESPONSE, causeException, false));
            }
        } else if (causeException instanceof IndexNotFoundException
            && causeException.getMessage().contains(CommonName.CHECKPOINT_INDEX_NAME)) {
            failure.set(new ResourceNotFoundException(adID, causeException.getMessage()));
        } else if (causeException instanceof OpenSearchTimeoutException) {
            // we can have OpenSearchTimeoutException when a node tries to load RCF or
            // threshold model
            failure.set(new InternalFailure(adID, causeException));
        } else {
            // some unexpected bugs occur while predicting anomaly
            failure.set(new EndRunException(adID, CommonErrorMessages.BUG_RESPONSE, causeException, false));
        }
    }

    private CombinedRcfResult getCombinedResult(List<RCFResultResponse> rcfResults, int numFeatures) {
        List<RcfResult> rcfResultLib = new ArrayList<>();
        for (RCFResultResponse result : rcfResults) {
            rcfResultLib.add(new RcfResult(result.getRCFScore(), result.getConfidence(), result.getForestSize(), result.getAttribution()));
        }
        return modelManager.combineRcfResults(rcfResultLib, numFeatures);
    }

    void handleExecuteException(Exception ex, ActionListener<AnomalyResultResponse> listener, String adID) {
        if (ex instanceof ClientException) {
            listener.onFailure(ex);
        } else if (ex instanceof AnomalyDetectionException) {
            listener.onFailure(new InternalFailure((AnomalyDetectionException) ex));
        } else {
            Throwable cause = ExceptionsHelper.unwrapCause(ex);
            listener.onFailure(new InternalFailure(adID, cause));
        }
    }

    private boolean invalidQuery(SearchPhaseExecutionException ex) {
        // If all shards return bad request and failure cause is IllegalArgumentException, we
        // consider the feature query is invalid and will not count the error in failure stats.
        for (ShardSearchFailure failure : ex.shardFailures()) {
            if (RestStatus.BAD_REQUEST != failure.status() || !(failure.getCause() instanceof IllegalArgumentException)) {
                return false;
            }
        }
        return true;
    }

    // For single entity detector
    class RCFActionListener implements ActionListener<RCFResultResponse> {
        private List<RCFResultResponse> rcfResults;
        private String modelID;
        private AtomicReference<Exception> failure;
        private String rcfNodeID;
        private AnomalyDetector detector;
        private ActionListener<AnomalyResultResponse> listener;
        private String thresholdModelID;
        private DiscoveryNode thresholdNode;
        private List<FeatureData> featureInResponse;
        private int nodeCount;
        private final AtomicInteger responseCount;
        private final String adID;
        private int numEnabledFeatures;

        RCFActionListener(
            List<RCFResultResponse> rcfResults,
            String modelID,
            AtomicReference<Exception> failure,
            String rcfNodeID,
            AnomalyDetector detector,
            ActionListener<AnomalyResultResponse> listener,
            String thresholdModelID,
            DiscoveryNode thresholdNode,
            List<FeatureData> features,
            int nodeCount,
            AtomicInteger responseCount,
            String adID,
            int numEnabledFeatures
        ) {
            this.rcfResults = rcfResults;
            this.modelID = modelID;
            this.rcfNodeID = rcfNodeID;
            this.detector = detector;
            this.listener = listener;
            this.thresholdNode = thresholdNode;
            this.thresholdModelID = thresholdModelID;
            this.featureInResponse = features;
            this.failure = failure;
            this.nodeCount = nodeCount;
            this.responseCount = responseCount;
            this.adID = adID;
            this.numEnabledFeatures = numEnabledFeatures;
        }

        @Override
        public void onResponse(RCFResultResponse response) {
            try {
                stateManager.resetBackpressureCounter(rcfNodeID, adID);
                if (response != null) {
                    rcfResults.add(response);
                } else {
                    LOG.warn(NULL_RESPONSE + " {} for {}", modelID, rcfNodeID);
                }
            } catch (Exception ex) {
                LOG.error("Unexpected exception: {} for {}", ex, adID);
            } finally {
                if (nodeCount == responseCount.incrementAndGet()) {
                    handleRCFResults(numEnabledFeatures);
                }
            }
        }

        @Override
        public void onFailure(Exception e) {
            try {
                handlePredictionFailure(e, adID, rcfNodeID, failure);
            } catch (Exception ex) {
                LOG.error("Unexpected exception: {} for {}", ex, adID);
            } finally {
                if (nodeCount == responseCount.incrementAndGet()) {
                    handleRCFResults(numEnabledFeatures);
                }
            }
        }

        private void handleRCFResults(int numFeatures) {
            try {
                Exception exception = coldStartIfNoModel(failure, detector);
                if (exception != null) {
                    listener.onFailure(exception);
                    return;
                }

                if (rcfResults.isEmpty()) {
                    listener.onFailure(new InternalFailure(adID, NO_MODEL_ERR_MSG));
                    return;
                }

                CombinedRcfResult combinedResult = getCombinedResult(rcfResults, numFeatures);
                double combinedScore = combinedResult.getScore();

                final AtomicReference<AnomalyResultResponse> anomalyResultResponse = new AtomicReference<>();

                String thresholdNodeId = thresholdNode.getId();
                long rcfTotalUpdates = rcfResults.get(0).getTotalUpdates();
                LOG.info("Sending threshold request to {} for model {}", thresholdNodeId, thresholdModelID);
                ThresholdActionListener thresholdListener = new ThresholdActionListener(
                    anomalyResultResponse,
                    featureInResponse,
                    thresholdNodeId,
                    detector,
                    combinedResult,
                    listener,
                    adID,
                    rcfTotalUpdates,
                    detector.getDetectorIntervalInMinutes()
                );
                transportService
                    .sendRequest(
                        thresholdNode,
                        ThresholdResultAction.NAME,
                        new ThresholdResultRequest(adID, thresholdModelID, combinedScore),
                        option,
                        new ActionListenerResponseHandler<>(thresholdListener, ThresholdResultResponse::new)
                    );
            } catch (Exception ex) {
                handleExecuteException(ex, listener, adID);
            }
        }
    }

    // For single entity detector
    class ThresholdActionListener implements ActionListener<ThresholdResultResponse> {
        private AtomicReference<AnomalyResultResponse> anomalyResultResponse;
        private List<FeatureData> features;
        private AtomicReference<Exception> failure;
        private String thresholdNodeID;
        private ActionListener<AnomalyResultResponse> listener;
        private AnomalyDetector detector;
        private CombinedRcfResult combinedResult;
        private String adID;
        private long rcfTotalUpdates;
        private long detectorIntervalInMinutes;

        ThresholdActionListener(
            AtomicReference<AnomalyResultResponse> anomalyResultResponse,
            List<FeatureData> features,
            String thresholdNodeID,
            AnomalyDetector detector,
            CombinedRcfResult combinedResult,
            ActionListener<AnomalyResultResponse> listener,
            String adID,
            long rcfTotalUpdates,
            long detectorIntervalInMinutes
        ) {
            this.anomalyResultResponse = anomalyResultResponse;
            this.features = features;
            this.thresholdNodeID = thresholdNodeID;
            this.detector = detector;
            this.combinedResult = combinedResult;
            this.failure = new AtomicReference<Exception>();
            this.listener = listener;
            this.adID = adID;
            this.rcfTotalUpdates = rcfTotalUpdates;
            this.detectorIntervalInMinutes = detectorIntervalInMinutes;
        }

        @Override
        public void onResponse(ThresholdResultResponse response) {
            try {
                anomalyResultResponse
                    .set(
                        new AnomalyResultResponse(
                            response.getAnomalyGrade(),
                            response.getConfidence(),
                            Double.NaN,
                            features,
                            rcfTotalUpdates,
                            detectorIntervalInMinutes
                        )
                    );
                // A successful responses means the node is responsive and working.
                // Thus, we can reset the backpressure router to stop muting a node.
                stateManager.resetBackpressureCounter(thresholdNodeID, adID);

            } catch (Exception ex) {
                LOG.error("Unexpected exception: {} for {}", ex, adID);
            } finally {
                handleThresholdResult();
            }
        }

        @Override
        public void onFailure(Exception e) {
            try {
                handlePredictionFailure(e, adID, thresholdNodeID, failure);
            } catch (Exception ex) {
                LOG.error("Unexpected exception: {} for {}", ex, adID);
            } finally {
                handleThresholdResult();
            }
        }

        private void handleThresholdResult() {
            try {
                Exception exception = coldStartIfNoModel(failure, detector);
                if (exception != null) {
                    listener.onFailure(exception);
                    return;
                }

                if (anomalyResultResponse.get() != null) {
                    AnomalyResultResponse response = anomalyResultResponse.get();
                    double confidence = response.getConfidence() * combinedResult.getConfidence();
                    response = new AnomalyResultResponse(
                        response.getAnomalyGrade(),
                        confidence,
                        combinedResult.getScore(),
                        response.getFeatures(),
                        rcfTotalUpdates,
                        detectorIntervalInMinutes
                    );
                    listener.onResponse(response);
                } else if (failure.get() != null) {
                    listener.onFailure(failure.get());
                } else {
                    listener.onFailure(new InternalFailure(adID, "Node connection problem or unexpected exception"));
                }
            } catch (Exception ex) {
                handleExecuteException(ex, listener, adID);
            }
        }
    }

    /**
     * Handle a prediction failure.  Possibly (i.e., we don't always need to do that)
     * convert the exception to a form that AD can recognize and handle and sets the
     * input failure reference to the converted exception.
     *
     * @param e prediction exception
     * @param adID Detector Id
     * @param nodeID Node Id
     * @param failure Parameter to receive the possibly converted function for the
     *  caller to deal with
     */
    private void handlePredictionFailure(Exception e, String adID, String nodeID, AtomicReference<Exception> failure) {
        LOG.error(new ParameterizedMessage("Received an error from node {} while doing model inference for {}", nodeID, adID), e);
        if (e == null) {
            return;
        }
        Throwable cause = ExceptionsHelper.unwrapCause(e);
        if (hasConnectionIssue(cause)) {
            handleConnectionException(nodeID, adID);
        } else {
            findException(cause, adID, failure, nodeID);
        }
    }

    /**
     * Check if the input exception indicates connection issues.
     * During blue-green deployment, we may see ActionNotFoundTransportException.
     * Count that as connection issue and isolate that node if it continues to happen.
     *
     * @param e exception
     * @return true if we get disconnected from the node or the node is not in the
     *         right state (being closed) or transport request times out (sent from TimeoutHandler.run)
     */
    private boolean hasConnectionIssue(Throwable e) {
        return e instanceof ConnectTransportException
            || e instanceof NodeClosedException
            || e instanceof ReceiveTimeoutTransportException
            || e instanceof NodeNotConnectedException
            || e instanceof ConnectException
            || e instanceof ActionNotFoundTransportException;
    }

    private void handleConnectionException(String node, String detectorId) {
        final DiscoveryNodes nodes = clusterService.state().nodes();
        if (!nodes.nodeExists(node)) {
            hashRing.buildCirclesForRealtimeAD();
            return;
        }
        // rebuilding is not done or node is unresponsive
        stateManager.addPressure(node, detectorId);
    }

    /**
     * Since we need to read from customer index and write to anomaly result index,
     * we need to make sure we can read and write.
     *
     * @param state Cluster state
     * @return whether we have global block or not
     */
    private boolean checkGlobalBlock(ClusterState state) {
        return state.blocks().globalBlockedException(ClusterBlockLevel.READ) != null
            || state.blocks().globalBlockedException(ClusterBlockLevel.WRITE) != null;
    }

    /**
     * Similar to checkGlobalBlock, we check block on the indices level.
     *
     * @param state   Cluster state
     * @param level   block level
     * @param indices the indices on which to check block
     * @return whether any of the index has block on the level.
     */
    private boolean checkIndicesBlocked(ClusterState state, ClusterBlockLevel level, String... indices) {
        // the original index might be an index expression with wildcards like "log*",
        // so we need to expand the expression to concrete index name
        String[] concreteIndices = indexNameExpressionResolver.concreteIndexNames(state, IndicesOptions.lenientExpandOpen(), indices);

        return state.blocks().indicesBlockedException(level, concreteIndices) != null;
    }

    /**
     * Check if we should start anomaly prediction.
     *
     * @param listener listener to respond back to AnomalyResultRequest.
     * @param adID     detector ID
     * @param detector detector instance corresponds to adID
     * @param thresholdNodeId the threshold model hosting node ID for adID
     * @param thresholdModelID the threshold model ID for adID
     * @return if we can start anomaly prediction.
     */
    private boolean shouldStart(
        ActionListener<AnomalyResultResponse> listener,
        String adID,
        AnomalyDetector detector,
        String thresholdNodeId,
        String thresholdModelID
    ) {
        ClusterState state = clusterService.state();
        if (checkGlobalBlock(state)) {
            listener.onFailure(new InternalFailure(adID, READ_WRITE_BLOCKED));
            return false;
        }

        if (stateManager.isMuted(thresholdNodeId, adID)) {
            listener
                .onFailure(
                    new InternalFailure(
                        adID,
                        String
                            .format(
                                Locale.ROOT,
                                NODE_UNRESPONSIVE_ERR_MSG + " %s for threshold model %s",
                                thresholdNodeId,
                                thresholdModelID
                            )
                    )
                );
            return false;
        }

        if (checkIndicesBlocked(state, ClusterBlockLevel.READ, detector.getIndices().toArray(new String[0]))) {
            listener.onFailure(new InternalFailure(adID, INDEX_READ_BLOCKED));
            return false;
        }

        return true;
    }

    private void coldStart(AnomalyDetector detector) {
        String detectorId = detector.getDetectorId();

        // If last cold start is not finished, we don't trigger another one
        if (stateManager.isColdStartRunning(detectorId)) {
            return;
        }

        final Releasable coldStartFinishingCallback = stateManager.markColdStartRunning(detectorId);

        ActionListener<Optional<double[][]>> listener = ActionListener.wrap(trainingData -> {
            if (trainingData.isPresent()) {
                double[][] dataPoints = trainingData.get();

                ActionListener<Void> trainModelListener = ActionListener
                    .wrap(res -> { LOG.info("Succeeded in training {}", detectorId); }, exception -> {
                        if (exception instanceof AnomalyDetectionException) {
                            // e.g., partitioned model exceeds memory limit
                            stateManager.setException(detectorId, exception);
                        } else if (exception instanceof IllegalArgumentException) {
                            // IllegalArgumentException due to invalid training data
                            stateManager
                                .setException(detectorId, new EndRunException(detectorId, "Invalid training data", exception, false));
                        } else if (exception instanceof OpenSearchTimeoutException) {
                            stateManager
                                .setException(
                                    detectorId,
                                    new InternalFailure(detectorId, "Time out while indexing cold start checkpoint", exception)
                                );
                        } else {
                            stateManager
                                .setException(detectorId, new EndRunException(detectorId, "Error while training model", exception, false));
                        }
                    });

                modelManager
                    .trainModel(
                        detector,
                        dataPoints,
                        new ThreadedActionListener<>(LOG, threadPool, AnomalyDetectorPlugin.AD_THREAD_POOL_NAME, trainModelListener, false)
                    );
            } else {
                stateManager.setException(detectorId, new EndRunException(detectorId, "Cannot get training data", false));
            }
        }, exception -> {
            if (exception instanceof OpenSearchTimeoutException) {
                stateManager.setException(detectorId, new InternalFailure(detectorId, "Time out while getting training data", exception));
            } else if (exception instanceof AnomalyDetectionException) {
                // e.g., Invalid search query
                stateManager.setException(detectorId, exception);
            } else {
                stateManager.setException(detectorId, new EndRunException(detectorId, "Error while cold start", exception, false));
            }
        });

        final ActionListener<Optional<double[][]>> listenerWithReleaseCallback = ActionListener
            .runAfter(listener, coldStartFinishingCallback::close);

        threadPool
            .executor(AnomalyDetectorPlugin.AD_THREAD_POOL_NAME)
            .execute(
                () -> featureManager
                    .getColdStartData(
                        detector,
                        new ThreadedActionListener<>(
                            LOG,
                            threadPool,
                            AnomalyDetectorPlugin.AD_THREAD_POOL_NAME,
                            listenerWithReleaseCallback,
                            false
                        )
                    )
            );
    }

    /**
     * Check if checkpoint for an detector exists or not.  If not and previous
     *  run is not EndRunException whose endNow is true, trigger cold start.
     * @param detector detector object
     * @return previous cold start exception
     */
    private Optional<Exception> coldStartIfNoCheckPoint(AnomalyDetector detector) {
        String detectorId = detector.getDetectorId();

        Optional<Exception> previousException = stateManager.fetchExceptionAndClear(detectorId);

        if (previousException.isPresent()) {
            Exception exception = previousException.get();
            LOG.error(new ParameterizedMessage("Previous exception of {}:", detectorId), exception);
            if (exception instanceof EndRunException && ((EndRunException) exception).isEndNow()) {
                return previousException;
            }
        }

        stateManager.getDetectorCheckpoint(detectorId, ActionListener.wrap(checkpointExists -> {
            if (!checkpointExists) {
                LOG.info("Trigger cold start for {}", detectorId);
                coldStart(detector);
            }
        }, exception -> {
            Throwable cause = ExceptionsHelper.unwrapCause(exception);
            if (cause instanceof IndexNotFoundException) {
                LOG.info("Trigger cold start for {}", detectorId);
                coldStart(detector);
            } else {
                String errorMsg = String.format(Locale.ROOT, "Fail to get checkpoint state for %s", detectorId);
                LOG.error(errorMsg, exception);
                stateManager.setException(detectorId, new AnomalyDetectionException(errorMsg, exception));
            }
        }));

        return previousException;
    }

    class EntityResultListener implements ActionListener<AcknowledgedResponse> {
        private String nodeId;
        private final String adID;
        private AtomicReference<Exception> failure;
        private int nodeCount;
        private AtomicInteger responseCount;
        private PageIterator pageIterator;
        private PageListener pageListener;

        EntityResultListener(
            String nodeId,
            String adID,
            AtomicReference<Exception> failure,
            int nodeCount,
            PageIterator pageIterator,
            PageListener pageListener,
            AtomicInteger responseCount
        ) {
            this.nodeId = nodeId;
            this.adID = adID;
            this.failure = failure;
            this.nodeCount = nodeCount;
            this.pageIterator = pageIterator;
            this.responseCount = responseCount;
            this.pageListener = pageListener;
        }

        @Override
        public void onResponse(AcknowledgedResponse response) {
            try {
                if (response.isAcknowledged() == false) {
                    LOG.error("Cannot send entities' features to {} for {}", nodeId, adID);
                    stateManager.addPressure(nodeId, adID);
                } else {
                    stateManager.resetBackpressureCounter(nodeId, adID);
                }
            } catch (Exception ex) {
                LOG.error("Unexpected exception: {} for {}", ex, adID);
                handleException(ex);
            } finally {
                if (nodeCount == responseCount.incrementAndGet() && pageIterator != null && pageIterator.hasNext()) {
                    pageIterator.next(pageListener);
                }
            }
        }

        @Override
        public void onFailure(Exception e) {
            try {
                // e.g., we have connection issues with all of the nodes while restarting clusters
                LOG.error(new ParameterizedMessage("Cannot send entities' features to {} for {}", nodeId, adID), e);

                handleException(e);

            } catch (Exception ex) {
                LOG.error("Unexpected exception: {} for {}", ex, adID);
                handleException(ex);
            } finally {
                if (nodeCount == responseCount.incrementAndGet() && pageIterator != null && pageIterator.hasNext()) {
                    pageIterator.next(pageListener);
                }
            }
        }

        private void handleException(Exception e) {
            handlePredictionFailure(e, adID, nodeId, failure);

            if (failure.get() != null) {
                stateManager.setException(adID, failure.get());
            }
        }
    }
}<|MERGE_RESOLUTION|>--- conflicted
+++ resolved
@@ -33,6 +33,7 @@
 import java.net.ConnectException;
 import java.util.ArrayList;
 import java.util.Collections;
+import java.util.HashMap;
 import java.util.HashSet;
 import java.util.Iterator;
 import java.util.List;
@@ -45,6 +46,7 @@
 import java.util.concurrent.atomic.AtomicReference;
 import java.util.stream.Collectors;
 
+import org.apache.commons.lang3.tuple.Pair;
 import org.apache.logging.log4j.LogManager;
 import org.apache.logging.log4j.Logger;
 import org.apache.logging.log4j.message.ParameterizedMessage;
@@ -557,109 +559,7 @@
 
             if (featureOptional.getUnprocessedFeatures().isPresent()) {
                 featureInResponse = ParseUtils.getFeatureData(featureOptional.getUnprocessedFeatures().get(), detector);
-<<<<<<< HEAD
-            }
-
-            if (!featureOptional.getProcessedFeatures().isPresent()) {
-                Optional<Exception> exception = coldStartIfNoCheckPoint(detector);
-                if (exception.isPresent()) {
-                    listener.onFailure(exception.get());
-                    return;
-                }
-
-                if (!featureOptional.getUnprocessedFeatures().isPresent()) {
-                    // Feature not available is common when we have data holes. Respond empty response
-                    // so that alerting will not print stack trace to avoid bloating our logs.
-                    LOG.info("No data in current detection window between {} and {} for {}", dataStartTime, dataEndTime, adID);
-                    listener
-                        .onResponse(
-                            new AnomalyResultResponse(
-                                Double.NaN,
-                                Double.NaN,
-                                Double.NaN,
-                                new ArrayList<FeatureData>(),
-                                "No data in current detection window",
-                                null,
-                                null
-                            )
-                        );
-                } else {
-                    LOG.info("Return at least current feature value between {} and {} for {}", dataStartTime, dataEndTime, adID);
-                    listener
-                        .onResponse(
-                            new AnomalyResultResponse(
-                                Double.NaN,
-                                Double.NaN,
-                                Double.NaN,
-                                featureInResponse,
-                                "No full shingle in current detection window",
-                                null,
-                                null
-                            )
-                        );
-                }
-                return;
-            }
-
-            // Can throw LimitExceededException when a single partition is more than X% of heap memory.
-            // Compute this number once and the value won't change unless the coordinating AD node for an
-            // detector changes or the cluster size changes.
-            int rcfPartitionNum = stateManager.getPartitionNumber(adID, detector);
-
-            List<RCFResultResponse> rcfResults = new ArrayList<>();
-
-            final AtomicReference<Exception> failure = new AtomicReference<Exception>();
-
-            final AtomicInteger responseCount = new AtomicInteger();
-
-            Map<String, Pair<String, DiscoveryNode>> modelIdToNodeId = new HashMap<>();
-
-            for (int i = 0; i < rcfPartitionNum; i++) {
-                String rcfModelID = modelPartitioner.getRcfModelId(adID, i);
-
-                Optional<DiscoveryNode> rcfNode = hashRing.getOwningNodeWithSameLocalAdVersionForRealtimeAD(rcfModelID.toString());
-                if (!rcfNode.isPresent()) {
-                    continue;
-                }
-
-                DiscoveryNode node = rcfNode.get();
-                String rcfNodeId = node.getId();
-                if (stateManager.isMuted(rcfNodeId, adID)) {
-                    LOG.info(String.format(Locale.ROOT, NODE_UNRESPONSIVE_ERR_MSG + " %s for model %s", rcfNodeId, rcfModelID));
-                    continue;
-                }
-                modelIdToNodeId.put(rcfModelID, Pair.of(rcfNodeId, node));
-            }
-
-            int responsesToCollect = modelIdToNodeId.size();
-            for (Map.Entry<String, Pair<String, DiscoveryNode>> entry : modelIdToNodeId.entrySet()) {
-
-                String rcfModelId = entry.getKey();
-                Pair<String, DiscoveryNode> rcfNodePair = entry.getValue();
-                String rcfNodeId = rcfNodePair.getLeft();
-                DiscoveryNode rcfNode = rcfNodePair.getRight();
-
-                LOG.info("Sending RCF request to {} for model {}", rcfNodeId, rcfModelId);
-
-                RCFActionListener rcfListener = new RCFActionListener(
-                    rcfResults,
-                    rcfModelId.toString(),
-                    failure,
-                    rcfNodeId,
-                    detector,
-                    listener,
-                    thresholdModelID,
-                    thresholdNode,
-                    featureInResponse,
-                    responsesToCollect,
-                    responseCount,
-                    adID,
-                    detector.getEnabledFeatureIds().size()
-                );
-=======
->>>>>>> 5458b78a
-
-                AtomicReference<AnomalyDetectionException> failure = new AtomicReference<>();
+                AtomicReference<Exception> failure = new AtomicReference<>();
                 AtomicInteger responseCount = new AtomicInteger();
                 transportService
                     .sendRequest(
@@ -669,7 +569,7 @@
                             detector.getDetectorId(),
                             Collections
                                 .singletonMap(
-                                    Entity.createEntityByReordering(detector.getDetectorId(), Collections.emptyMap()),
+                                    Entity.createEntityByReordering(Collections.emptyMap()),
                                     featureOptional.getUnprocessedFeatures().get()
                                 ),
                             dataStartTime,
