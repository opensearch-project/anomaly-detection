/*
 * SPDX-License-Identifier: Apache-2.0
 *
 * The OpenSearch Contributors require contributions made to
 * this file be licensed under the Apache-2.0 license or a
 * compatible open source license.
 *
 * Modifications Copyright OpenSearch Contributors. See
 * GitHub history for details.
 */

/*
 * Copyright 2020 Amazon.com, Inc. or its affiliates. All Rights Reserved.
 *
 * Licensed under the Apache License, Version 2.0 (the "License").
 * You may not use this file except in compliance with the License.
 * A copy of the License is located at
 *
 *     http://www.apache.org/licenses/LICENSE-2.0
 *
 * or in the "license" file accompanying this file. This file is distributed
 * on an "AS IS" BASIS, WITHOUT WARRANTIES OR CONDITIONS OF ANY KIND, either
 * express or implied. See the License for the specific language governing
 * permissions and limitations under the License.
 */

package org.opensearch.ad.transport;

import static org.opensearch.ad.constant.CommonErrorMessages.INVALID_SEARCH_QUERY_MSG;
import static org.opensearch.ad.settings.AnomalyDetectorSettings.MAX_ENTITIES_PER_QUERY;
import static org.opensearch.ad.settings.AnomalyDetectorSettings.PAGE_SIZE;

import java.net.ConnectException;
import java.util.ArrayList;
import java.util.HashSet;
import java.util.Iterator;
import java.util.List;
import java.util.Locale;
import java.util.Map;
import java.util.Map.Entry;
import java.util.Optional;
import java.util.Set;
import java.util.concurrent.ConcurrentLinkedQueue;
import java.util.concurrent.atomic.AtomicInteger;
import java.util.concurrent.atomic.AtomicReference;
import java.util.stream.Collectors;

import org.apache.logging.log4j.LogManager;
import org.apache.logging.log4j.Logger;
import org.apache.logging.log4j.message.ParameterizedMessage;
import org.opensearch.ExceptionsHelper;
import org.opensearch.OpenSearchException;
import org.opensearch.OpenSearchTimeoutException;
import org.opensearch.action.ActionListener;
import org.opensearch.action.ActionListenerResponseHandler;
import org.opensearch.action.ActionRequest;
import org.opensearch.action.search.SearchPhaseExecutionException;
import org.opensearch.action.search.ShardSearchFailure;
import org.opensearch.action.support.ActionFilters;
import org.opensearch.action.support.HandledTransportAction;
import org.opensearch.action.support.IndicesOptions;
import org.opensearch.action.support.ThreadedActionListener;
import org.opensearch.ad.AnomalyDetectorPlugin;
import org.opensearch.ad.NodeStateManager;
import org.opensearch.ad.breaker.ADCircuitBreakerService;
import org.opensearch.ad.cluster.HashRing;
import org.opensearch.ad.common.exception.AnomalyDetectionException;
import org.opensearch.ad.common.exception.ClientException;
import org.opensearch.ad.common.exception.EndRunException;
import org.opensearch.ad.common.exception.InternalFailure;
import org.opensearch.ad.common.exception.LimitExceededException;
import org.opensearch.ad.common.exception.ResourceNotFoundException;
import org.opensearch.ad.constant.CommonErrorMessages;
import org.opensearch.ad.constant.CommonName;
import org.opensearch.ad.feature.CompositeRetriever;
import org.opensearch.ad.feature.CompositeRetriever.PageIterator;
import org.opensearch.ad.feature.FeatureManager;
import org.opensearch.ad.feature.SinglePointFeatures;
import org.opensearch.ad.ml.ModelManager;
import org.opensearch.ad.ml.ModelPartitioner;
import org.opensearch.ad.ml.RcfResult;
import org.opensearch.ad.ml.rcf.CombinedRcfResult;
import org.opensearch.ad.model.AnomalyDetector;
import org.opensearch.ad.model.Entity;
import org.opensearch.ad.model.FeatureData;
import org.opensearch.ad.model.IntervalTimeConfiguration;
import org.opensearch.ad.settings.AnomalyDetectorSettings;
import org.opensearch.ad.settings.EnabledSetting;
import org.opensearch.ad.stats.ADStats;
import org.opensearch.ad.stats.StatNames;
import org.opensearch.ad.util.ExceptionUtil;
import org.opensearch.ad.util.ParseUtils;
import org.opensearch.client.Client;
import org.opensearch.cluster.ClusterState;
import org.opensearch.cluster.block.ClusterBlockLevel;
import org.opensearch.cluster.metadata.IndexNameExpressionResolver;
import org.opensearch.cluster.node.DiscoveryNode;
import org.opensearch.cluster.node.DiscoveryNodes;
import org.opensearch.cluster.service.ClusterService;
import org.opensearch.common.inject.Inject;
import org.opensearch.common.lease.Releasable;
import org.opensearch.common.settings.Settings;
import org.opensearch.common.util.concurrent.ThreadContext;
import org.opensearch.common.xcontent.NamedXContentRegistry;
import org.opensearch.index.IndexNotFoundException;
import org.opensearch.node.NodeClosedException;
import org.opensearch.rest.RestStatus;
import org.opensearch.tasks.Task;
import org.opensearch.threadpool.ThreadPool;
import org.opensearch.transport.ActionNotFoundTransportException;
import org.opensearch.transport.ConnectTransportException;
import org.opensearch.transport.NodeNotConnectedException;
import org.opensearch.transport.ReceiveTimeoutTransportException;
import org.opensearch.transport.TransportRequestOptions;
import org.opensearch.transport.TransportService;

public class AnomalyResultTransportAction extends HandledTransportAction<ActionRequest, AnomalyResultResponse> {

    private static final Logger LOG = LogManager.getLogger(AnomalyResultTransportAction.class);
    static final String NO_MODEL_ERR_MSG = "No RCF models are available either because RCF"
        + " models are not ready or all nodes are unresponsive or the system might have bugs.";
    static final String WAIT_FOR_THRESHOLD_ERR_MSG = "Exception in waiting for threshold result";
    static final String NODE_UNRESPONSIVE_ERR_MSG = "Model node is unresponsive.  Mute model";
    static final String READ_WRITE_BLOCKED = "Cannot read/write due to global block.";
    static final String INDEX_READ_BLOCKED = "Cannot read user index due to read block.";
    static final String LIMIT_EXCEEDED_EXCEPTION_NAME_UNDERSCORE = OpenSearchException.getExceptionName(new LimitExceededException("", ""));
    static final String NULL_RESPONSE = "Received null response from";

    static final String TROUBLE_QUERYING_ERR_MSG = "Having trouble querying data: ";
    static final String NO_ACK_ERR = "no acknowledgements from model hosting nodes.";

    private final TransportService transportService;
    private final NodeStateManager stateManager;
    private final FeatureManager featureManager;
    private final ModelPartitioner modelPartitioner;
    private final ModelManager modelManager;
    private final HashRing hashRing;
    private final TransportRequestOptions option;
    private final ClusterService clusterService;
    private final IndexNameExpressionResolver indexNameExpressionResolver;
    private final ADStats adStats;
    private final ADCircuitBreakerService adCircuitBreakerService;
    private final ThreadPool threadPool;
    private final Client client;

    // cache HC detector id
    private final Set<String> hcDetectors;
    private NamedXContentRegistry xContentRegistry;
    private Settings settings;
    // within an interval, how many percents are used to process requests.
    // 1.0 means we use all of the detection interval to process requests.
    // to ensure we don't block next interval, it is better to set it less than 1.0.
    private final float intervalRatioForRequest;
    private int maxEntitiesPerInterval;
    private int pageSize;

    @Inject
    public AnomalyResultTransportAction(
        ActionFilters actionFilters,
        TransportService transportService,
        Settings settings,
        Client client,
        NodeStateManager manager,
        FeatureManager featureManager,
        ModelManager modelManager,
        ModelPartitioner modelPartitioner,
        HashRing hashRing,
        ClusterService clusterService,
        IndexNameExpressionResolver indexNameExpressionResolver,
        ADCircuitBreakerService adCircuitBreakerService,
        ADStats adStats,
        ThreadPool threadPool,
        NamedXContentRegistry xContentRegistry
    ) {
        super(AnomalyResultAction.NAME, transportService, actionFilters, AnomalyResultRequest::new);
        this.transportService = transportService;
        this.settings = settings;
        this.client = client;
        this.stateManager = manager;
        this.featureManager = featureManager;
        this.modelPartitioner = modelPartitioner;
        this.modelManager = modelManager;
        this.hashRing = hashRing;
        this.option = TransportRequestOptions
            .builder()
            .withType(TransportRequestOptions.Type.REG)
            .withTimeout(AnomalyDetectorSettings.REQUEST_TIMEOUT.get(settings))
            .build();
        this.clusterService = clusterService;
        this.indexNameExpressionResolver = indexNameExpressionResolver;
        this.adCircuitBreakerService = adCircuitBreakerService;
        this.adStats = adStats;
        this.threadPool = threadPool;
        this.hcDetectors = new HashSet<>();
        this.xContentRegistry = xContentRegistry;
        this.intervalRatioForRequest = AnomalyDetectorSettings.INTERVAL_RATIO_FOR_REQUESTS;

        this.maxEntitiesPerInterval = MAX_ENTITIES_PER_QUERY.get(settings);
        clusterService.getClusterSettings().addSettingsUpdateConsumer(MAX_ENTITIES_PER_QUERY, it -> maxEntitiesPerInterval = it);

        this.pageSize = PAGE_SIZE.get(settings);
        clusterService.getClusterSettings().addSettingsUpdateConsumer(PAGE_SIZE, it -> pageSize = it);
    }

    /**
     * All the exceptions thrown by AD is a subclass of AnomalyDetectionException.
     *  ClientException is a subclass of AnomalyDetectionException. All exception visible to
     *   Client is under ClientVisible. Two classes directly extends ClientException:
     *   - InternalFailure for "root cause unknown failure. Maybe transient." We can continue the
     *    detector running.
     *   - EndRunException for "failures that might impact the customer." The method endNow() is
     *    added to indicate whether the client should immediately terminate running a detector.
     *      + endNow() returns true for "unrecoverable issue". We want to terminate the detector run
     *       immediately.
     *      + endNow() returns false for "maybe unrecoverable issue but worth retrying a few more
     *       times." We want to wait for a few more times on different requests before terminating
     *        the detector run.
     *
     *  AD may not be able to get an anomaly grade but can find a feature vector.  Consider the
     *   case when the shingle is not ready.  In that case, AD just put NaN as anomaly grade and
     *    return the feature vector. If AD cannot even find a feature vector, AD throws
     *     EndRunException if there is an issue or returns empty response (all the numeric fields
     *      are Double.NaN and feature array is empty.  Do so so that customer can write painless
     *       script.) otherwise.
     *
     *  Also, AD is responsible for logging the stack trace.  To avoid bloating our logs, alerting
     *   should always just log the message of an AnomalyDetectionException exception by default.
     *
     *  Known causes of EndRunException with endNow returning false:
     *   + training data for cold start not available
     *   + cold start cannot succeed
     *   + unknown prediction error
     *   + memory circuit breaker tripped
     *   + invalid search query
     *
     *  Known causes of EndRunException with endNow returning true:
     *   + a model partition's memory size reached limit
     *   + models' total memory size reached limit
     *   + Having trouble querying feature data due to
     *    * index does not exist
     *    * all features have been disabled
     *
     *   + anomaly detector is not available
     *   + AD plugin is disabled
     *   + training data is invalid due to serious internal bug(s)
     *
     *  Known causes of InternalFailure:
     *   + threshold model node is not available
     *   + cluster read/write is blocked
     *   + cold start hasn't been finished
     *   + fail to get all of rcf model nodes' responses
     *   + fail to get threshold model node's response
     *   + RCF/Threshold model node failing to get checkpoint to restore model before timeout
     *   + Detection is throttle because previous detection query is running
     *
     */
    @Override
    protected void doExecute(Task task, ActionRequest actionRequest, ActionListener<AnomalyResultResponse> listener) {
        try (ThreadContext.StoredContext context = client.threadPool().getThreadContext().stashContext()) {
            AnomalyResultRequest request = AnomalyResultRequest.fromActionRequest(actionRequest);
            String adID = request.getAdID();
            ActionListener<AnomalyResultResponse> original = listener;
            listener = ActionListener.wrap(r -> {
                hcDetectors.remove(adID);
                original.onResponse(r);
            }, e -> {
                // If exception is AnomalyDetectionException and it should not be counted in stats,
                // we will not count it in failure stats.
                if (!(e instanceof AnomalyDetectionException) || ((AnomalyDetectionException) e).isCountedInStats()) {
                    adStats.getStat(StatNames.AD_EXECUTE_FAIL_COUNT.getName()).increment();
                    if (hcDetectors.contains(adID)) {
                        adStats.getStat(StatNames.AD_HC_EXECUTE_FAIL_COUNT.getName()).increment();
                    }
                }
                hcDetectors.remove(adID);
                original.onFailure(e);
            });

            if (!EnabledSetting.isADPluginEnabled()) {
                throw new EndRunException(adID, CommonErrorMessages.DISABLED_ERR_MSG, true).countedInStats(false);
            }

            adStats.getStat(StatNames.AD_EXECUTE_REQUEST_COUNT.getName()).increment();

            if (adCircuitBreakerService.isOpen()) {
                listener.onFailure(new LimitExceededException(adID, CommonErrorMessages.MEMORY_CIRCUIT_BROKEN_ERR_MSG, false));
                return;
            }
            try {
                stateManager.getAnomalyDetector(adID, onGetDetector(listener, adID, request));
            } catch (Exception ex) {
                handleExecuteException(ex, listener, adID);
            }
        } catch (Exception e) {
            LOG.error(e);
            listener.onFailure(e);
        }
    }

    //

    /**
     * didn't use ActionListener.wrap so that I can
     * 1) use this to refer to the listener inside the listener
     * 2) pass parameters using constructors
     *
     */
    class PageListener implements ActionListener<CompositeRetriever.Page> {
        private PageIterator pageIterator;
        private String detectorId;
        private long dataStartTime;
        private long dataEndTime;

        PageListener(PageIterator pageIterator, String detectorId, long dataStartTime, long dataEndTime) {
            this.pageIterator = pageIterator;
            this.detectorId = detectorId;
            this.dataStartTime = dataStartTime;
            this.dataEndTime = dataEndTime;
        }

        @Override
        public void onResponse(CompositeRetriever.Page entityFeatures) {
            if (entityFeatures != null && false == entityFeatures.isEmpty()) {
                // wrap expensive operation inside ad threadpool
                threadPool.executor(AnomalyDetectorPlugin.AD_THREAD_POOL_NAME).execute(() -> {
                    Set<Entry<DiscoveryNode, Map<Entity, double[]>>> node2Entities = entityFeatures
                        .getResults()
                        .entrySet()
                        .stream()
                        .collect(
                            Collectors
                                .groupingBy(
                                    // from entity name to its node
                                    e -> hashRing.getOwningNode(e.getKey().toString()).get(),
                                    Collectors.toMap(Entry::getKey, Entry::getValue)
                                )
                        )
                        .entrySet();

                    Iterator<Entry<DiscoveryNode, Map<Entity, double[]>>> iterator = node2Entities.iterator();

                    while (iterator.hasNext()) {
                        Entry<DiscoveryNode, Map<Entity, double[]>> entry = iterator.next();
                        DiscoveryNode modelNode = entry.getKey();
                        if (modelNode == null) {
                            iterator.remove();
                            continue;
                        }
                        String modelNodeId = modelNode.getId();
                        if (stateManager.isMuted(modelNodeId)) {
                            LOG.info(String.format(Locale.ROOT, NODE_UNRESPONSIVE_ERR_MSG + " %s", modelNodeId));
                            iterator.remove();
                        }
                    }

                    final AtomicReference<AnomalyDetectionException> failure = new AtomicReference<>();
                    int nodeCount = node2Entities.size();
                    AtomicInteger responseCount = new AtomicInteger();
                    node2Entities.stream().forEach(nodeEntity -> {
                        DiscoveryNode node = nodeEntity.getKey();
                        transportService
                            .sendRequest(
                                node,
                                EntityResultAction.NAME,
                                new EntityResultRequest(detectorId, nodeEntity.getValue(), dataStartTime, dataEndTime),
                                option,
                                new ActionListenerResponseHandler<>(
                                    new EntityResultListener(
                                        node.getId(),
                                        detectorId,
                                        failure,
                                        nodeCount,
                                        pageIterator,
                                        this,
                                        responseCount
                                    ),
                                    AcknowledgedResponse::new,
                                    ThreadPool.Names.SAME
                                )
                            );
                    });
                });
            }
        }

        @Override
        public void onFailure(Exception e) {
            Exception convertedException = convertedQueryFailureException(e, detectorId);
            if (false == (convertedException instanceof AnomalyDetectionException)) {
                Throwable cause = ExceptionsHelper.unwrapCause(convertedException);
                convertedException = new InternalFailure(detectorId, cause);
            }
            stateManager.setException(detectorId, convertedException);
        }
    }

    private ActionListener<Optional<AnomalyDetector>> onGetDetector(
        ActionListener<AnomalyResultResponse> listener,
        String adID,
        AnomalyResultRequest request
    ) {
        return ActionListener.wrap(detectorOptional -> {
            if (!detectorOptional.isPresent()) {
                listener.onFailure(new EndRunException(adID, "AnomalyDetector is not available.", true));
                return;
            }

            AnomalyDetector anomalyDetector = detectorOptional.get();
            if (anomalyDetector.isMultientityDetector()) {
                hcDetectors.add(adID);
                adStats.getStat(StatNames.AD_HC_EXECUTE_REQUEST_COUNT.getName()).increment();
            }

            long delayMillis = Optional
                .ofNullable((IntervalTimeConfiguration) anomalyDetector.getWindowDelay())
                .map(t -> t.toDuration().toMillis())
                .orElse(0L);
            long dataStartTime = request.getStart() - delayMillis;
            long dataEndTime = request.getEnd() - delayMillis;

<<<<<<< HEAD
            List<String> categoryField = anomalyDetector.getCategoryField();
            if (categoryField != null) {
                Optional<AnomalyDetectionException> previousException = stateManager.fetchExceptionAndClear(adID);
=======
            // HC logic starts here
            if (anomalyDetector.isMultientityDetector()) {
                Optional<AnomalyDetectionException> previousException = stateManager.fetchColdStartException(adID);
>>>>>>> 970ceb52

                if (previousException.isPresent()) {
                    Exception exception = previousException.get();
                    LOG.error("Previous exception of {}: {}", adID, exception);
                    if (exception instanceof EndRunException) {
                        EndRunException endRunException = (EndRunException) exception;
                        if (endRunException.isEndNow()) {
                            listener.onFailure(exception);
                            return;
                        }
                    }
                }

<<<<<<< HEAD
                // assume request are in epoch milliseconds
                long nextDetectionStartTime = request.getEnd() + (long) (anomalyDetector.getDetectorIntervalInMilliseconds()
                    * intervalRatioForRequest);
=======
                ActionListener<Map<String, double[]>> getEntityFeatureslistener = ActionListener.wrap(entityFeatures -> {
                    if (entityFeatures.isEmpty()) {
                        // Feature not available is common when we have data holes. Respond empty response
                        // so that alerting will not print stack trace to avoid bloating our logs.
                        LOG.info("No data in current detection window between {} and {} for {}", dataStartTime, dataEndTime, adID);
                        listener
                            .onResponse(
                                new AnomalyResultResponse(
                                    Double.NaN,
                                    Double.NaN,
                                    Double.NaN,
                                    new ArrayList<FeatureData>(),
                                    "No data in current detection window",
                                    null,
                                    null
                                )
                            );
                    } else {
                        Set<Entry<DiscoveryNode, Map<String, double[]>>> node2Entities = entityFeatures
                            .entrySet()
                            .stream()
                            .collect(
                                Collectors
                                    .groupingBy(
                                        e -> hashRing.getOwningNode(e.getKey()).get(),
                                        Collectors.toMap(Entry::getKey, Entry::getValue)
                                    )
                            )
                            .entrySet();

                        int nodeCount = node2Entities.size();
                        AtomicInteger responseCount = new AtomicInteger();

                        final AtomicReference<AnomalyDetectionException> failure = new AtomicReference<>();
                        final ConcurrentLinkedQueue entityResultResponses = new ConcurrentLinkedQueue();
                        node2Entities.stream().forEach(nodeEntity -> {
                            DiscoveryNode node = nodeEntity.getKey();
                            transportService
                                .sendRequest(
                                    node,
                                    EntityResultAction.NAME,
                                    new EntityResultRequest(adID, nodeEntity.getValue(), dataStartTime, dataEndTime),
                                    this.option,
                                    new ActionListenerResponseHandler<>(
                                        new EntityResultListener(
                                            node.getId(),
                                            adID,
                                            responseCount,
                                            nodeCount,
                                            failure,
                                            entityResultResponses,
                                            anomalyDetector.getDetectorIntervalInMinutes(),
                                            listener
                                        ),
                                        EntityResultResponse::new,
                                        ThreadPool.Names.SAME
                                    )
                                );
                        });
                    }
>>>>>>> 970ceb52

                CompositeRetriever compositeRetriever = new CompositeRetriever(
                    dataStartTime,
                    dataEndTime,
                    anomalyDetector,
                    xContentRegistry,
                    client,
                    nextDetectionStartTime,
                    settings,
                    maxEntitiesPerInterval,
                    pageSize
                );

                PageIterator pageIterator = null;

                try {
                    pageIterator = compositeRetriever.iterator();
                } catch (Exception e) {
                    listener
                        .onFailure(
                            new EndRunException(anomalyDetector.getDetectorId(), CommonErrorMessages.INVALID_SEARCH_QUERY_MSG, e, false)
                        );
                    return;
                }

                PageListener getEntityFeatureslistener = new PageListener(pageIterator, adID, dataStartTime, dataEndTime);

                if (pageIterator.hasNext()) {
                    pageIterator.next(getEntityFeatureslistener);
                }

                // We don't know when the pagination will not finish. To not
                // block the following interval request to start, we return immediately.
                // Pagination will stop itself when the time is up.
                if (previousException.isPresent()) {
                    listener.onFailure(previousException.get());
                } else {
                    listener.onResponse(new AnomalyResultResponse(Double.NaN, Double.NaN, Double.NaN, new ArrayList<FeatureData>()));
                }
                return;
            }

            // HC logic ends and single entity logic starts here
            String thresholdModelID = modelPartitioner.getThresholdModelId(adID);
            Optional<DiscoveryNode> asThresholdNode = hashRing.getOwningNode(thresholdModelID);
            if (!asThresholdNode.isPresent()) {
                listener.onFailure(new InternalFailure(adID, "Threshold model node is not available."));
                return;
            }

            DiscoveryNode thresholdNode = asThresholdNode.get();

            if (!shouldStart(listener, adID, anomalyDetector, thresholdNode.getId(), thresholdModelID)) {
                return;
            }

            featureManager
                .getCurrentFeatures(
                    anomalyDetector,
                    dataStartTime,
                    dataEndTime,
                    onFeatureResponseForSingleEntityDetector(
                        adID,
                        anomalyDetector,
                        listener,
                        thresholdModelID,
                        thresholdNode,
                        dataStartTime,
                        dataEndTime
                    )
                );
        }, exception -> handleExecuteException(exception, listener, adID));

    }

    // For single entity detector
    private ActionListener<SinglePointFeatures> onFeatureResponseForSingleEntityDetector(
        String adID,
        AnomalyDetector detector,
        ActionListener<AnomalyResultResponse> listener,
        String thresholdModelID,
        DiscoveryNode thresholdNode,
        long dataStartTime,
        long dataEndTime
    ) {
        return ActionListener.wrap(featureOptional -> {
            List<FeatureData> featureInResponse = null;

            if (featureOptional.getUnprocessedFeatures().isPresent()) {
                featureInResponse = ParseUtils.getFeatureData(featureOptional.getUnprocessedFeatures().get(), detector);
            }

            if (!featureOptional.getProcessedFeatures().isPresent()) {
                Optional<AnomalyDetectionException> exception = coldStartIfNoCheckPoint(detector);
                if (exception.isPresent()) {
                    listener.onFailure(exception.get());
                    return;
                }

                if (!featureOptional.getUnprocessedFeatures().isPresent()) {
                    // Feature not available is common when we have data holes. Respond empty response
                    // so that alerting will not print stack trace to avoid bloating our logs.
                    LOG.info("No data in current detection window between {} and {} for {}", dataStartTime, dataEndTime, adID);
                    listener
                        .onResponse(
                            new AnomalyResultResponse(
                                Double.NaN,
                                Double.NaN,
                                Double.NaN,
                                new ArrayList<FeatureData>(),
                                "No data in current detection window",
                                null,
                                null
                            )
                        );
                } else {
                    LOG.info("Return at least current feature value between {} and {} for {}", dataStartTime, dataEndTime, adID);
                    listener
                        .onResponse(
                            new AnomalyResultResponse(
                                Double.NaN,
                                Double.NaN,
                                Double.NaN,
                                featureInResponse,
                                "No full shingle in current detection window",
                                null,
                                null
                            )
                        );
                }
                return;
            }

            // Can throw LimitExceededException when a single partition is more than X% of heap memory.
            // Compute this number once and the value won't change unless the coordinating AD node for an
            // detector changes or the cluster size changes.
            int rcfPartitionNum = stateManager.getPartitionNumber(adID, detector);

            List<RCFResultResponse> rcfResults = new ArrayList<>();

            final AtomicReference<AnomalyDetectionException> failure = new AtomicReference<AnomalyDetectionException>();

            final AtomicInteger responseCount = new AtomicInteger();

            for (int i = 0; i < rcfPartitionNum; i++) {
                String rcfModelID = modelPartitioner.getRcfModelId(adID, i);

                Optional<DiscoveryNode> rcfNode = hashRing.getOwningNode(rcfModelID.toString());
                if (!rcfNode.isPresent()) {
                    continue;
                }
                String rcfNodeId = rcfNode.get().getId();
                if (stateManager.isMuted(rcfNodeId)) {
                    LOG.info(String.format(Locale.ROOT, NODE_UNRESPONSIVE_ERR_MSG + " %s", rcfNodeId));
                    continue;
                }

                LOG.info("Sending RCF request to {} for model {}", rcfNodeId, rcfModelID);

                RCFActionListener rcfListener = new RCFActionListener(
                    rcfResults,
                    rcfModelID.toString(),
                    failure,
                    rcfNodeId,
                    detector,
                    listener,
                    thresholdModelID,
                    thresholdNode,
                    featureInResponse,
                    rcfPartitionNum,
                    responseCount,
                    adID,
                    detector.getEnabledFeatureIds().size(),
                    detector.getDetectorIntervalInMinutes()
                );

                transportService
                    .sendRequest(
                        rcfNode.get(),
                        RCFResultAction.NAME,
                        new RCFResultRequest(adID, rcfModelID, featureOptional.getProcessedFeatures().get()),
                        option,
                        new ActionListenerResponseHandler<>(rcfListener, RCFResultResponse::new)
                    );
            }
        }, exception -> { handleQueryFailure(exception, listener, adID); });
    }

    private void handleQueryFailure(Exception exception, ActionListener<AnomalyResultResponse> listener, String adID) {
        Exception convertedQueryFailureException = convertedQueryFailureException(exception, adID);

        if (convertedQueryFailureException instanceof EndRunException) {
            // invalid feature query
            listener.onFailure(convertedQueryFailureException);
        } else {
            handleExecuteException(convertedQueryFailureException, listener, adID);
        }
    }

    /**
     * Convert a query related exception to EndRunException
     *
     * These query exception can happen during the starting phase of the OpenSearch
     * process.  Thus, set the stopNow parameter of these EndRunException to false
     * and confirm the EndRunException is not a false positive.
     *
     * @param exception Exception
     * @param adID detector Id
     * @return the converted exception if the exception is query related
     */
    private Exception convertedQueryFailureException(Exception exception, String adID) {
        if (ExceptionUtil.isIndexNotAvailable(exception)) {
            return new EndRunException(adID, TROUBLE_QUERYING_ERR_MSG + exception.getMessage(), false).countedInStats(false);
        } else if (exception instanceof SearchPhaseExecutionException && invalidQuery((SearchPhaseExecutionException) exception)) {
            // This is to catch invalid aggregation on wrong field type. For example,
            // sum aggregation on text field. We should end detector run for such case.
            return new EndRunException(
                adID,
                INVALID_SEARCH_QUERY_MSG + " " + ((SearchPhaseExecutionException) exception).getDetailedMessage(),
                exception,
                false
            ).countedInStats(false);
        }

        return exception;
    }

    /**
     * Verify failure of rcf or threshold models. If there is no model, trigger cold
     * start. If there is an exception for the previous cold start of this detector,
     * throw exception to the caller.
     *
     * @param failure  object that may contain exceptions thrown
     * @param detector detector object
     * @return exception if AD job execution gets resource not found exception
     * @throws AnomalyDetectionException List of exceptions we can throw
     *     1. Exception from cold start:
     *       1). InternalFailure due to
     *         a. OpenSearchTimeoutException thrown by putModelCheckpoint during cold start
     *       2). EndRunException with endNow equal to false
     *         a. training data not available
     *         b. cold start cannot succeed
     *         c. invalid training data
     *       3) EndRunException with endNow equal to true
     *         a. invalid search query
     *     2. LimitExceededException from one of RCF model node when the total size of the models
     *      is more than X% of heap memory.
     *     3. InternalFailure wrapping OpenSearchTimeoutException inside caused by
     *      RCF/Threshold model node failing to get checkpoint to restore model before timeout.
     */
    private AnomalyDetectionException coldStartIfNoModel(AtomicReference<AnomalyDetectionException> failure, AnomalyDetector detector)
        throws AnomalyDetectionException {
        AnomalyDetectionException exp = failure.get();
        if (exp == null) {
            return null;
        }

        // rethrow exceptions like LimitExceededException to caller
        if (!(exp instanceof ResourceNotFoundException)) {
            throw exp;
        }

        // fetch previous cold start exception
        String adID = detector.getDetectorId();
        final Optional<AnomalyDetectionException> previousException = stateManager.fetchExceptionAndClear(adID);
        if (previousException.isPresent()) {
            Exception exception = previousException.get();
            LOG.error("Previous exception of {}: {}", () -> adID, () -> exception);
            if (exception instanceof EndRunException && ((EndRunException) exception).isEndNow()) {
                return (EndRunException) exception;
            }
        }
        LOG.info("Trigger cold start for {}", detector.getDetectorId());
        coldStart(detector);
        return previousException.orElse(new InternalFailure(adID, NO_MODEL_ERR_MSG));
    }

    private void findException(Throwable cause, String adID, AtomicReference<AnomalyDetectionException> failure) {
        if (cause instanceof Error) {
            // we cannot do anything with Error.
            LOG.error(new ParameterizedMessage("Error during prediction for {}: ", adID), cause);
            return;
        }

        Exception causeException = (Exception) cause;
        if (ExceptionUtil
            .isException(causeException, ResourceNotFoundException.class, ExceptionUtil.RESOURCE_NOT_FOUND_EXCEPTION_NAME_UNDERSCORE)
            || (causeException instanceof IndexNotFoundException
                && causeException.getMessage().contains(CommonName.CHECKPOINT_INDEX_NAME))) {
            failure.set(new ResourceNotFoundException(adID, causeException.getMessage()));
        } else if (ExceptionUtil.isException(causeException, LimitExceededException.class, LIMIT_EXCEEDED_EXCEPTION_NAME_UNDERSCORE)) {
            failure.set(new LimitExceededException(adID, causeException.getMessage(), false));
        } else if (causeException instanceof OpenSearchTimeoutException) {
            // we can have OpenSearchTimeoutException when a node tries to load RCF or
            // threshold model
            failure.set(new InternalFailure(adID, causeException));
        } else {
            // some unexpected bugs occur while predicting anomaly
            failure.set(new EndRunException(adID, CommonErrorMessages.BUG_RESPONSE, causeException, false));
        }
    }

    private CombinedRcfResult getCombinedResult(List<RCFResultResponse> rcfResults, int numFeatures) {
        List<RcfResult> rcfResultLib = new ArrayList<>();
        for (RCFResultResponse result : rcfResults) {
            rcfResultLib.add(new RcfResult(result.getRCFScore(), result.getConfidence(), result.getForestSize(), result.getAttribution()));
        }
        return modelManager.combineRcfResults(rcfResultLib, numFeatures);
    }

    void handleExecuteException(Exception ex, ActionListener<AnomalyResultResponse> listener, String adID) {
        if (ex instanceof ClientException) {
            listener.onFailure(ex);
        } else if (ex instanceof AnomalyDetectionException) {
            listener.onFailure(new InternalFailure((AnomalyDetectionException) ex));
        } else {
            Throwable cause = ExceptionsHelper.unwrapCause(ex);
            listener.onFailure(new InternalFailure(adID, cause));
        }
    }

    private boolean invalidQuery(SearchPhaseExecutionException ex) {
        // If all shards return bad request and failure cause is IllegalArgumentException, we
        // consider the feature query is invalid and will not count the error in failure stats.
        for (ShardSearchFailure failure : ex.shardFailures()) {
            if (RestStatus.BAD_REQUEST != failure.status() || !(failure.getCause() instanceof IllegalArgumentException)) {
                return false;
            }
        }
        return true;
    }

    class RCFActionListener implements ActionListener<RCFResultResponse> {
        private List<RCFResultResponse> rcfResults;
        private String modelID;
        private AtomicReference<AnomalyDetectionException> failure;
        private String rcfNodeID;
        private AnomalyDetector detector;
        private ActionListener<AnomalyResultResponse> listener;
        private String thresholdModelID;
        private DiscoveryNode thresholdNode;
        private List<FeatureData> featureInResponse;
        private int nodeCount;
        private final AtomicInteger responseCount;
        private final String adID;
        private int numEnabledFeatures;
        private long intervalMinutes;

        RCFActionListener(
            List<RCFResultResponse> rcfResults,
            String modelID,
            AtomicReference<AnomalyDetectionException> failure,
            String rcfNodeID,
            AnomalyDetector detector,
            ActionListener<AnomalyResultResponse> listener,
            String thresholdModelID,
            DiscoveryNode thresholdNode,
            List<FeatureData> features,
            int nodeCount,
            AtomicInteger responseCount,
            String adID,
            int numEnabledFeatures,
            long intervalMinutes
        ) {
            this.rcfResults = rcfResults;
            this.modelID = modelID;
            this.rcfNodeID = rcfNodeID;
            this.detector = detector;
            this.listener = listener;
            this.thresholdNode = thresholdNode;
            this.thresholdModelID = thresholdModelID;
            this.featureInResponse = features;
            this.failure = failure;
            this.nodeCount = nodeCount;
            this.responseCount = responseCount;
            this.adID = adID;
            this.numEnabledFeatures = numEnabledFeatures;
            this.intervalMinutes = intervalMinutes;
        }

        @Override
        public void onResponse(RCFResultResponse response) {
            try {
                stateManager.resetBackpressureCounter(rcfNodeID);
                if (response != null) {
                    rcfResults.add(response);
                } else {
                    LOG.warn(NULL_RESPONSE + " {} for {}", modelID, rcfNodeID);
                }
            } catch (Exception ex) {
                LOG.error("Unexpected exception: {} for {}", ex, adID);
            } finally {
                if (nodeCount == responseCount.incrementAndGet()) {
                    handleRCFResults(numEnabledFeatures);
                }
            }
        }

        @Override
        public void onFailure(Exception e) {
            try {
                handlePredictionFailure(e, adID, rcfNodeID, failure);
            } catch (Exception ex) {
                LOG.error("Unexpected exception: {} for {}", ex, adID);
            } finally {
                if (nodeCount == responseCount.incrementAndGet()) {
                    handleRCFResults(numEnabledFeatures);
                }
            }
        }

        private void handleRCFResults(int numFeatures) {
            try {
                AnomalyDetectionException exception = coldStartIfNoModel(failure, detector);
                if (exception != null) {
                    listener.onFailure(exception);
                    return;
                }

                if (rcfResults.isEmpty()) {
                    listener.onFailure(new InternalFailure(adID, NO_MODEL_ERR_MSG));
                    return;
                }

                CombinedRcfResult combinedResult = getCombinedResult(rcfResults, numFeatures);
                double combinedScore = combinedResult.getScore();

                final AtomicReference<AnomalyResultResponse> anomalyResultResponse = new AtomicReference<>();

                String thresholdNodeId = thresholdNode.getId();
                long rcfTotalUpdates = rcfResults.get(0).getTotalUpdates();
                LOG.info("Sending threshold request to {} for model {}", thresholdNodeId, thresholdModelID);
                ThresholdActionListener thresholdListener = new ThresholdActionListener(
                    anomalyResultResponse,
                    featureInResponse,
                    thresholdNodeId,
                    detector,
                    combinedResult,
                    listener,
                    adID,
                    rcfTotalUpdates,
                    detector.getDetectorIntervalInMinutes()
                );
                transportService
                    .sendRequest(
                        thresholdNode,
                        ThresholdResultAction.NAME,
                        new ThresholdResultRequest(adID, thresholdModelID, combinedScore),
                        option,
                        new ActionListenerResponseHandler<>(thresholdListener, ThresholdResultResponse::new)
                    );
            } catch (Exception ex) {
                handleExecuteException(ex, listener, adID);
            }
        }
    }

    class ThresholdActionListener implements ActionListener<ThresholdResultResponse> {
        private AtomicReference<AnomalyResultResponse> anomalyResultResponse;
        private List<FeatureData> features;
        private AtomicReference<AnomalyDetectionException> failure;
        private String thresholdNodeID;
        private ActionListener<AnomalyResultResponse> listener;
        private AnomalyDetector detector;
        private CombinedRcfResult combinedResult;
        private String adID;
        private long rcfTotalUpdates;
        private long detectorIntervalInMinutes;

        ThresholdActionListener(
            AtomicReference<AnomalyResultResponse> anomalyResultResponse,
            List<FeatureData> features,
            String thresholdNodeID,
            AnomalyDetector detector,
            CombinedRcfResult combinedResult,
            ActionListener<AnomalyResultResponse> listener,
            String adID,
            long rcfTotalUpdates,
            long detectorIntervalInMinutes
        ) {
            this.anomalyResultResponse = anomalyResultResponse;
            this.features = features;
            this.thresholdNodeID = thresholdNodeID;
            this.detector = detector;
            this.combinedResult = combinedResult;
            this.failure = new AtomicReference<AnomalyDetectionException>();
            this.listener = listener;
            this.adID = adID;
            this.rcfTotalUpdates = rcfTotalUpdates;
            this.detectorIntervalInMinutes = detectorIntervalInMinutes;
        }

        @Override
        public void onResponse(ThresholdResultResponse response) {
            try {
                anomalyResultResponse
                    .set(
                        new AnomalyResultResponse(
                            response.getAnomalyGrade(),
                            response.getConfidence(),
                            Double.NaN,
                            features,
                            rcfTotalUpdates,
                            detectorIntervalInMinutes
                        )
                    );
                stateManager.resetBackpressureCounter(thresholdNodeID);
            } catch (Exception ex) {
                LOG.error("Unexpected exception: {} for {}", ex, adID);
            } finally {
                handleThresholdResult();
            }
        }

        @Override
        public void onFailure(Exception e) {
            try {
                handlePredictionFailure(e, adID, thresholdNodeID, failure);
            } catch (Exception ex) {
                LOG.error("Unexpected exception: {} for {}", ex, adID);
            } finally {
                handleThresholdResult();
            }
        }

        private void handleThresholdResult() {
            try {
                AnomalyDetectionException exception = coldStartIfNoModel(failure, detector);
                if (exception != null) {
                    listener.onFailure(exception);
                    return;
                }

                if (anomalyResultResponse.get() != null) {
                    AnomalyResultResponse response = anomalyResultResponse.get();
                    double confidence = response.getConfidence() * combinedResult.getConfidence();
                    response = new AnomalyResultResponse(
                        response.getAnomalyGrade(),
                        confidence,
                        combinedResult.getScore(),
                        response.getFeatures(),
                        rcfTotalUpdates,
                        detectorIntervalInMinutes
                    );
                    listener.onResponse(response);
                } else if (failure.get() != null) {
                    listener.onFailure(failure.get());
                } else {
                    listener.onFailure(new InternalFailure(adID, "Node connection problem or unexpected exception"));
                }
            } catch (Exception ex) {
                handleExecuteException(ex, listener, adID);
            }
        }
    }

    private void handlePredictionFailure(Exception e, String adID, String nodeID, AtomicReference<AnomalyDetectionException> failure) {
        LOG.error(new ParameterizedMessage("Received an error from node {} while doing model inference for {}", nodeID, adID), e);
        if (e == null) {
            return;
        }
        Throwable cause = ExceptionsHelper.unwrapCause(e);
        if (hasConnectionIssue(cause)) {
            handleConnectionException(nodeID);
        } else {
            findException(cause, adID, failure);
        }
    }

    /**
     * Check if the input exception indicates connection issues.
     * During blue-green deployment, we may see ActionNotFoundTransportException.
     * Count that as connection issue and isolate that node if it continues to happen.
     *
     * @param e exception
     * @return true if we get disconnected from the node or the node is not in the
     *         right state (being closed) or transport request times out (sent from TimeoutHandler.run)
     */
    private boolean hasConnectionIssue(Throwable e) {
        return e instanceof ConnectTransportException
            || e instanceof NodeClosedException
            || e instanceof ReceiveTimeoutTransportException
            || e instanceof NodeNotConnectedException
            || e instanceof ConnectException
            || e instanceof ActionNotFoundTransportException;
    }

    private void handleConnectionException(String node) {
        final DiscoveryNodes nodes = clusterService.state().nodes();
        if (!nodes.nodeExists(node) && hashRing.build()) {
            return;
        }
        // rebuilding is not done or node is unresponsive
        stateManager.addPressure(node);
    }

    /**
     * Since we need to read from customer index and write to anomaly result index,
     * we need to make sure we can read and write.
     *
     * @param state Cluster state
     * @return whether we have global block or not
     */
    private boolean checkGlobalBlock(ClusterState state) {
        return state.blocks().globalBlockedException(ClusterBlockLevel.READ) != null
            || state.blocks().globalBlockedException(ClusterBlockLevel.WRITE) != null;
    }

    /**
     * Similar to checkGlobalBlock, we check block on the indices level.
     *
     * @param state   Cluster state
     * @param level   block level
     * @param indices the indices on which to check block
     * @return whether any of the index has block on the level.
     */
    private boolean checkIndicesBlocked(ClusterState state, ClusterBlockLevel level, String... indices) {
        // the original index might be an index expression with wildcards like "log*",
        // so we need to expand the expression to concrete index name
        String[] concreteIndices = indexNameExpressionResolver.concreteIndexNames(state, IndicesOptions.lenientExpandOpen(), indices);

        return state.blocks().indicesBlockedException(level, concreteIndices) != null;
    }

    /**
     * Check if we should start anomaly prediction.
     *
     * @param listener listener to respond back to AnomalyResultRequest.
     * @param adID     detector ID
     * @param detector detector instance corresponds to adID
     * @param thresholdNodeId the threshold model hosting node ID for adID
     * @param thresholdModelID the threshold model ID for adID
     * @return if we can start anomaly prediction.
     */
    private boolean shouldStart(
        ActionListener<AnomalyResultResponse> listener,
        String adID,
        AnomalyDetector detector,
        String thresholdNodeId,
        String thresholdModelID
    ) {
        ClusterState state = clusterService.state();
        if (checkGlobalBlock(state)) {
            listener.onFailure(new InternalFailure(adID, READ_WRITE_BLOCKED));
            return false;
        }

        if (stateManager.isMuted(thresholdNodeId)) {
            listener.onFailure(new InternalFailure(adID, String.format(Locale.ROOT, NODE_UNRESPONSIVE_ERR_MSG + " %s", thresholdModelID)));
            return false;
        }

        if (checkIndicesBlocked(state, ClusterBlockLevel.READ, detector.getIndices().toArray(new String[0]))) {
            listener.onFailure(new InternalFailure(adID, INDEX_READ_BLOCKED));
            return false;
        }

        return true;
    }

    private void coldStart(AnomalyDetector detector) {
        String detectorId = detector.getDetectorId();

        // If last cold start is not finished, we don't trigger another one
        if (stateManager.isColdStartRunning(detectorId)) {
            return;
        }

        final Releasable coldStartFinishingCallback = stateManager.markColdStartRunning(detectorId);

        ActionListener<Optional<double[][]>> listener = ActionListener.wrap(trainingData -> {
            if (trainingData.isPresent()) {
                double[][] dataPoints = trainingData.get();

                ActionListener<Void> trainModelListener = ActionListener
                    .wrap(res -> { LOG.info("Succeeded in training {}", detectorId); }, exception -> {
                        if (exception instanceof AnomalyDetectionException) {
                            // e.g., partitioned model exceeds memory limit
                            stateManager.setException(detectorId, exception);
                        } else if (exception instanceof IllegalArgumentException) {
                            // IllegalArgumentException due to invalid training data
                            stateManager
                                .setException(detectorId, new EndRunException(detectorId, "Invalid training data", exception, false));
                        } else if (exception instanceof OpenSearchTimeoutException) {
                            stateManager
                                .setException(
                                    detectorId,
                                    new InternalFailure(detectorId, "Time out while indexing cold start checkpoint", exception)
                                );
                        } else {
                            stateManager
                                .setException(detectorId, new EndRunException(detectorId, "Error while training model", exception, false));
                        }
                    });

                modelManager
                    .trainModel(
                        detector,
                        dataPoints,
                        new ThreadedActionListener<>(LOG, threadPool, AnomalyDetectorPlugin.AD_THREAD_POOL_NAME, trainModelListener, false)
                    );
            } else {
                stateManager.setException(detectorId, new EndRunException(detectorId, "Cannot get training data", false));
            }
        }, exception -> {
            if (exception instanceof OpenSearchTimeoutException) {
                stateManager.setException(detectorId, new InternalFailure(detectorId, "Time out while getting training data", exception));
            } else if (exception instanceof AnomalyDetectionException) {
                // e.g., Invalid search query
                stateManager.setException(detectorId, exception);
            } else {
                stateManager.setException(detectorId, new EndRunException(detectorId, "Error while cold start", exception, false));
            }
        });

        final ActionListener<Optional<double[][]>> listenerWithReleaseCallback = ActionListener
            .runAfter(listener, coldStartFinishingCallback::close);

        threadPool
            .executor(AnomalyDetectorPlugin.AD_THREAD_POOL_NAME)
            .execute(
                () -> featureManager
                    .getColdStartData(
                        detector,
                        new ThreadedActionListener<>(
                            LOG,
                            threadPool,
                            AnomalyDetectorPlugin.AD_THREAD_POOL_NAME,
                            listenerWithReleaseCallback,
                            false
                        )
                    )
            );
    }

    /**
     * Check if checkpoint for an detector exists or not.  If not and previous
     *  run is not EndRunException whose endNow is true, trigger cold start.
     * @param detector detector object
     * @return previous cold start exception
     */
    private Optional<AnomalyDetectionException> coldStartIfNoCheckPoint(AnomalyDetector detector) {
        String detectorId = detector.getDetectorId();

        Optional<AnomalyDetectionException> previousException = stateManager.fetchExceptionAndClear(detectorId);

        if (previousException.isPresent()) {
            Exception exception = previousException.get();
            LOG.error("Previous exception of {}: {}", detectorId, exception);
            if (exception instanceof EndRunException && ((EndRunException) exception).isEndNow()) {
                return previousException;
            }
        }

        stateManager.getDetectorCheckpoint(detectorId, ActionListener.wrap(checkpointExists -> {
            if (!checkpointExists) {
                LOG.info("Trigger cold start for {}", detectorId);
                coldStart(detector);
            }
        }, exception -> {
            Throwable cause = ExceptionsHelper.unwrapCause(exception);
            if (cause instanceof IndexNotFoundException) {
                LOG.info("Trigger cold start for {}", detectorId);
                coldStart(detector);
            } else {
                String errorMsg = String.format(Locale.ROOT, "Fail to get checkpoint state for %s", detectorId);
                LOG.error(errorMsg, exception);
                stateManager.setException(detectorId, new AnomalyDetectionException(errorMsg, exception));
            }
        }));

        return previousException;
    }

    class EntityResultListener implements ActionListener<EntityResultResponse> {
        private String nodeId;
        private final String adID;
<<<<<<< HEAD
        private AtomicReference<AnomalyDetectionException> failure;
        private int nodeCount;
        private AtomicInteger responseCount;
        private PageIterator pageIterator;
        private PageListener pageListener;
=======
        private AtomicInteger responseCount;
        private int nodeCount;
        private ActionListener<AnomalyResultResponse> listener;
        private ConcurrentLinkedQueue<EntityResultResponse> entityResultResponses;
        private AtomicReference<AnomalyDetectionException> failure;
        private long intervalMinutes;
>>>>>>> 970ceb52

        EntityResultListener(
            String nodeId,
            String adID,
            AtomicReference<AnomalyDetectionException> failure,
<<<<<<< HEAD
            int nodeCount,
            PageIterator pageIterator,
            PageListener pageListener,
            AtomicInteger responseCount
=======
            ConcurrentLinkedQueue<EntityResultResponse> entityResultResponses,
            long intervalMinutes,
            ActionListener<AnomalyResultResponse> listener
>>>>>>> 970ceb52
        ) {
            this.nodeId = nodeId;
            this.adID = adID;
            this.failure = failure;
<<<<<<< HEAD
            this.nodeCount = nodeCount;
            this.pageIterator = pageIterator;
            this.responseCount = responseCount;
            this.pageListener = pageListener;
=======
            this.listener = listener;
            this.entityResultResponses = entityResultResponses;
            this.intervalMinutes = intervalMinutes;
>>>>>>> 970ceb52
        }

        @Override
        public void onResponse(EntityResultResponse response) {
            try {
<<<<<<< HEAD
                if (response.isAcknowledged() == false) {
                    LOG.error("Cannot send entities' features to {} for {}", nodeId, adID);
                    stateManager.addPressure(nodeId);
                } else {
                    stateManager.resetBackpressureCounter(nodeId);
                }
=======
                stateManager.resetBackpressureCounter(nodeId);
                entityResultResponses.add(response);
>>>>>>> 970ceb52
            } catch (Exception ex) {
                LOG.error("Unexpected exception: {} for {}", ex, adID);
            } finally {
                if (nodeCount == responseCount.incrementAndGet() && pageIterator.hasNext()) {
                    pageIterator.next(pageListener);
                }
            }
        }

        @Override
        public void onFailure(Exception e) {
            try {
                // e.g., we have connection issues with all of the nodes while restarting clusters
                LOG.error(new ParameterizedMessage("Cannot send entities' features to {} for {}", nodeId, adID), e);

                handlePredictionFailure(e, adID, nodeId, failure);

                if (failure.get() != null) {
                    stateManager.setException(adID, failure.get());
                }

            } catch (Exception ex) {
                LOG.error("Unexpected exception: {} for {}", ex, adID);
            } finally {
                if (nodeCount == responseCount.incrementAndGet() && pageIterator.hasNext()) {
                    pageIterator.next(pageListener);
                }
            }
        }
<<<<<<< HEAD
=======

        private void handleEntityResponses() {
            if (failure.get() != null) {
                listener.onFailure(failure.get());
            } else if (entityResultResponses.isEmpty()) {
                listener.onFailure(new InternalFailure(adID, NO_ACK_ERR));
            } else {
                long maxTotalUpdates = 0;
                while (!entityResultResponses.isEmpty()) {
                    maxTotalUpdates = Math.max(maxTotalUpdates, entityResultResponses.poll().getTotalUpdates());
                }
                listener.onResponse(new AnomalyResultResponse(0, 0, 0, new ArrayList<FeatureData>(), maxTotalUpdates, intervalMinutes));
            }
        }
>>>>>>> 970ceb52
    }
}<|MERGE_RESOLUTION|>--- conflicted
+++ resolved
@@ -40,7 +40,6 @@
 import java.util.Map.Entry;
 import java.util.Optional;
 import java.util.Set;
-import java.util.concurrent.ConcurrentLinkedQueue;
 import java.util.concurrent.atomic.AtomicInteger;
 import java.util.concurrent.atomic.AtomicReference;
 import java.util.stream.Collectors;
@@ -60,6 +59,7 @@
 import org.opensearch.action.support.HandledTransportAction;
 import org.opensearch.action.support.IndicesOptions;
 import org.opensearch.action.support.ThreadedActionListener;
+import org.opensearch.action.support.master.AcknowledgedResponse;
 import org.opensearch.ad.AnomalyDetectorPlugin;
 import org.opensearch.ad.NodeStateManager;
 import org.opensearch.ad.breaker.ADCircuitBreakerService;
@@ -418,15 +418,9 @@
             long dataStartTime = request.getStart() - delayMillis;
             long dataEndTime = request.getEnd() - delayMillis;
 
-<<<<<<< HEAD
-            List<String> categoryField = anomalyDetector.getCategoryField();
-            if (categoryField != null) {
-                Optional<AnomalyDetectionException> previousException = stateManager.fetchExceptionAndClear(adID);
-=======
             // HC logic starts here
             if (anomalyDetector.isMultientityDetector()) {
-                Optional<AnomalyDetectionException> previousException = stateManager.fetchColdStartException(adID);
->>>>>>> 970ceb52
+                Optional<AnomalyDetectionException> previousException = stateManager.fetchExceptionAndClear(adID);
 
                 if (previousException.isPresent()) {
                     Exception exception = previousException.get();
@@ -440,72 +434,9 @@
                     }
                 }
 
-<<<<<<< HEAD
                 // assume request are in epoch milliseconds
                 long nextDetectionStartTime = request.getEnd() + (long) (anomalyDetector.getDetectorIntervalInMilliseconds()
                     * intervalRatioForRequest);
-=======
-                ActionListener<Map<String, double[]>> getEntityFeatureslistener = ActionListener.wrap(entityFeatures -> {
-                    if (entityFeatures.isEmpty()) {
-                        // Feature not available is common when we have data holes. Respond empty response
-                        // so that alerting will not print stack trace to avoid bloating our logs.
-                        LOG.info("No data in current detection window between {} and {} for {}", dataStartTime, dataEndTime, adID);
-                        listener
-                            .onResponse(
-                                new AnomalyResultResponse(
-                                    Double.NaN,
-                                    Double.NaN,
-                                    Double.NaN,
-                                    new ArrayList<FeatureData>(),
-                                    "No data in current detection window",
-                                    null,
-                                    null
-                                )
-                            );
-                    } else {
-                        Set<Entry<DiscoveryNode, Map<String, double[]>>> node2Entities = entityFeatures
-                            .entrySet()
-                            .stream()
-                            .collect(
-                                Collectors
-                                    .groupingBy(
-                                        e -> hashRing.getOwningNode(e.getKey()).get(),
-                                        Collectors.toMap(Entry::getKey, Entry::getValue)
-                                    )
-                            )
-                            .entrySet();
-
-                        int nodeCount = node2Entities.size();
-                        AtomicInteger responseCount = new AtomicInteger();
-
-                        final AtomicReference<AnomalyDetectionException> failure = new AtomicReference<>();
-                        final ConcurrentLinkedQueue entityResultResponses = new ConcurrentLinkedQueue();
-                        node2Entities.stream().forEach(nodeEntity -> {
-                            DiscoveryNode node = nodeEntity.getKey();
-                            transportService
-                                .sendRequest(
-                                    node,
-                                    EntityResultAction.NAME,
-                                    new EntityResultRequest(adID, nodeEntity.getValue(), dataStartTime, dataEndTime),
-                                    this.option,
-                                    new ActionListenerResponseHandler<>(
-                                        new EntityResultListener(
-                                            node.getId(),
-                                            adID,
-                                            responseCount,
-                                            nodeCount,
-                                            failure,
-                                            entityResultResponses,
-                                            anomalyDetector.getDetectorIntervalInMinutes(),
-                                            listener
-                                        ),
-                                        EntityResultResponse::new,
-                                        ThreadPool.Names.SAME
-                                    )
-                                );
-                        });
-                    }
->>>>>>> 970ceb52
 
                 CompositeRetriever compositeRetriever = new CompositeRetriever(
                     dataStartTime,
@@ -543,7 +474,19 @@
                 if (previousException.isPresent()) {
                     listener.onFailure(previousException.get());
                 } else {
-                    listener.onResponse(new AnomalyResultResponse(Double.NaN, Double.NaN, Double.NaN, new ArrayList<FeatureData>()));
+                    listener
+                        .onResponse(
+                            new AnomalyResultResponse(
+                                Double.NaN,
+                                Double.NaN,
+                                Double.NaN,
+                                new ArrayList<FeatureData>(),
+                                null,
+                                null,
+                                anomalyDetector.getDetectorIntervalInMinutes(),
+                                true
+                            )
+                        );
                 }
                 return;
             }
@@ -678,8 +621,7 @@
                     rcfPartitionNum,
                     responseCount,
                     adID,
-                    detector.getEnabledFeatureIds().size(),
-                    detector.getDetectorIntervalInMinutes()
+                    detector.getEnabledFeatureIds().size()
                 );
 
                 transportService
@@ -838,6 +780,7 @@
         return true;
     }
 
+    // For single entity detector
     class RCFActionListener implements ActionListener<RCFResultResponse> {
         private List<RCFResultResponse> rcfResults;
         private String modelID;
@@ -852,7 +795,6 @@
         private final AtomicInteger responseCount;
         private final String adID;
         private int numEnabledFeatures;
-        private long intervalMinutes;
 
         RCFActionListener(
             List<RCFResultResponse> rcfResults,
@@ -867,8 +809,7 @@
             int nodeCount,
             AtomicInteger responseCount,
             String adID,
-            int numEnabledFeatures,
-            long intervalMinutes
+            int numEnabledFeatures
         ) {
             this.rcfResults = rcfResults;
             this.modelID = modelID;
@@ -883,7 +824,6 @@
             this.responseCount = responseCount;
             this.adID = adID;
             this.numEnabledFeatures = numEnabledFeatures;
-            this.intervalMinutes = intervalMinutes;
         }
 
         @Override
@@ -963,6 +903,7 @@
         }
     }
 
+    // For single entity detector
     class ThresholdActionListener implements ActionListener<ThresholdResultResponse> {
         private AtomicReference<AnomalyResultResponse> anomalyResultResponse;
         private List<FeatureData> features;
@@ -1280,68 +1221,42 @@
         return previousException;
     }
 
-    class EntityResultListener implements ActionListener<EntityResultResponse> {
+    class EntityResultListener implements ActionListener<AcknowledgedResponse> {
         private String nodeId;
         private final String adID;
-<<<<<<< HEAD
         private AtomicReference<AnomalyDetectionException> failure;
         private int nodeCount;
         private AtomicInteger responseCount;
         private PageIterator pageIterator;
         private PageListener pageListener;
-=======
-        private AtomicInteger responseCount;
-        private int nodeCount;
-        private ActionListener<AnomalyResultResponse> listener;
-        private ConcurrentLinkedQueue<EntityResultResponse> entityResultResponses;
-        private AtomicReference<AnomalyDetectionException> failure;
-        private long intervalMinutes;
->>>>>>> 970ceb52
 
         EntityResultListener(
             String nodeId,
             String adID,
             AtomicReference<AnomalyDetectionException> failure,
-<<<<<<< HEAD
             int nodeCount,
             PageIterator pageIterator,
             PageListener pageListener,
             AtomicInteger responseCount
-=======
-            ConcurrentLinkedQueue<EntityResultResponse> entityResultResponses,
-            long intervalMinutes,
-            ActionListener<AnomalyResultResponse> listener
->>>>>>> 970ceb52
         ) {
             this.nodeId = nodeId;
             this.adID = adID;
             this.failure = failure;
-<<<<<<< HEAD
             this.nodeCount = nodeCount;
             this.pageIterator = pageIterator;
             this.responseCount = responseCount;
             this.pageListener = pageListener;
-=======
-            this.listener = listener;
-            this.entityResultResponses = entityResultResponses;
-            this.intervalMinutes = intervalMinutes;
->>>>>>> 970ceb52
         }
 
         @Override
-        public void onResponse(EntityResultResponse response) {
+        public void onResponse(AcknowledgedResponse response) {
             try {
-<<<<<<< HEAD
                 if (response.isAcknowledged() == false) {
                     LOG.error("Cannot send entities' features to {} for {}", nodeId, adID);
                     stateManager.addPressure(nodeId);
                 } else {
                     stateManager.resetBackpressureCounter(nodeId);
                 }
-=======
-                stateManager.resetBackpressureCounter(nodeId);
-                entityResultResponses.add(response);
->>>>>>> 970ceb52
             } catch (Exception ex) {
                 LOG.error("Unexpected exception: {} for {}", ex, adID);
             } finally {
@@ -1371,22 +1286,5 @@
                 }
             }
         }
-<<<<<<< HEAD
-=======
-
-        private void handleEntityResponses() {
-            if (failure.get() != null) {
-                listener.onFailure(failure.get());
-            } else if (entityResultResponses.isEmpty()) {
-                listener.onFailure(new InternalFailure(adID, NO_ACK_ERR));
-            } else {
-                long maxTotalUpdates = 0;
-                while (!entityResultResponses.isEmpty()) {
-                    maxTotalUpdates = Math.max(maxTotalUpdates, entityResultResponses.poll().getTotalUpdates());
-                }
-                listener.onResponse(new AnomalyResultResponse(0, 0, 0, new ArrayList<FeatureData>(), maxTotalUpdates, intervalMinutes));
-            }
-        }
->>>>>>> 970ceb52
     }
 }