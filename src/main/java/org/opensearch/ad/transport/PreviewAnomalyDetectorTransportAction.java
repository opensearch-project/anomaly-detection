/*
 * SPDX-License-Identifier: Apache-2.0
 *
 * The OpenSearch Contributors require contributions made to
 * this file be licensed under the Apache-2.0 license or a
 * compatible open source license.
 *
 * Modifications Copyright OpenSearch Contributors. See
 * GitHub history for details.
 */

/*
 * Copyright 2020 Amazon.com, Inc. or its affiliates. All Rights Reserved.
 *
 * Licensed under the Apache License, Version 2.0 (the "License").
 * You may not use this file except in compliance with the License.
 * A copy of the License is located at
 *
 *     http://www.apache.org/licenses/LICENSE-2.0
 *
 * or in the "license" file accompanying this file. This file is distributed
 * on an "AS IS" BASIS, WITHOUT WARRANTIES OR CONDITIONS OF ANY KIND, either
 * express or implied. See the License for the specific language governing
 * permissions and limitations under the License.
 */

package org.opensearch.ad.transport;

import static org.opensearch.ad.settings.AnomalyDetectorSettings.FILTER_BY_BACKEND_ROLES;
import static org.opensearch.ad.settings.AnomalyDetectorSettings.MAX_ANOMALY_FEATURES;
import static org.opensearch.ad.util.ParseUtils.getUserContext;
import static org.opensearch.ad.util.ParseUtils.resolveUserAndExecute;
import static org.opensearch.common.xcontent.XContentParserUtils.ensureExpectedToken;

import java.io.IOException;
import java.time.Instant;
import java.util.List;

import org.apache.commons.lang.StringUtils;
import org.apache.logging.log4j.LogManager;
import org.apache.logging.log4j.Logger;
import org.opensearch.OpenSearchException;
import org.opensearch.action.ActionListener;
import org.opensearch.action.get.GetRequest;
import org.opensearch.action.get.GetResponse;
import org.opensearch.action.support.ActionFilters;
import org.opensearch.action.support.HandledTransportAction;
import org.opensearch.ad.AnomalyDetectorRunner;
import org.opensearch.ad.model.AnomalyDetector;
import org.opensearch.ad.model.AnomalyResult;
import org.opensearch.ad.settings.AnomalyDetectorSettings;
import org.opensearch.ad.util.RestHandlerUtils;
import org.opensearch.client.Client;
import org.opensearch.cluster.service.ClusterService;
import org.opensearch.common.CheckedConsumer;
import org.opensearch.common.inject.Inject;
import org.opensearch.common.settings.Settings;
import org.opensearch.common.util.concurrent.ThreadContext;
import org.opensearch.common.xcontent.NamedXContentRegistry;
import org.opensearch.common.xcontent.XContentParser;
import org.opensearch.commons.authuser.User;
import org.opensearch.rest.RestStatus;
import org.opensearch.tasks.Task;
import org.opensearch.transport.TransportService;

public class PreviewAnomalyDetectorTransportAction extends
    HandledTransportAction<PreviewAnomalyDetectorRequest, PreviewAnomalyDetectorResponse> {
    private final Logger logger = LogManager.getLogger(PreviewAnomalyDetectorTransportAction.class);
    private final AnomalyDetectorRunner anomalyDetectorRunner;
    private final ClusterService clusterService;
    private final Client client;
    private final NamedXContentRegistry xContentRegistry;
    private volatile Integer maxAnomalyFeatures;
    private volatile Boolean filterByEnabled;

    @Inject
    public PreviewAnomalyDetectorTransportAction(
        Settings settings,
        TransportService transportService,
        ClusterService clusterService,
        ActionFilters actionFilters,
        Client client,
        AnomalyDetectorRunner anomalyDetectorRunner,
        NamedXContentRegistry xContentRegistry
    ) {
        super(PreviewAnomalyDetectorAction.NAME, transportService, actionFilters, PreviewAnomalyDetectorRequest::new);
        this.clusterService = clusterService;
        this.client = client;
        this.anomalyDetectorRunner = anomalyDetectorRunner;
        this.xContentRegistry = xContentRegistry;
        maxAnomalyFeatures = MAX_ANOMALY_FEATURES.get(settings);
        clusterService.getClusterSettings().addSettingsUpdateConsumer(MAX_ANOMALY_FEATURES, it -> maxAnomalyFeatures = it);
        filterByEnabled = AnomalyDetectorSettings.FILTER_BY_BACKEND_ROLES.get(settings);
        clusterService.getClusterSettings().addSettingsUpdateConsumer(FILTER_BY_BACKEND_ROLES, it -> filterByEnabled = it);
    }

    @Override
    protected void doExecute(Task task, PreviewAnomalyDetectorRequest request, ActionListener<PreviewAnomalyDetectorResponse> listener) {
        String detectorId = request.getDetectorId();
        User user = getUserContext(client);
        try (ThreadContext.StoredContext context = client.threadPool().getThreadContext().stashContext()) {
<<<<<<< HEAD
            resolveUserAndExecute(
                user,
                detectorId,
                filterByEnabled,
                listener,
                (anomalyDetector) -> previewExecute(request, context, listener),
                client,
                clusterService,
                xContentRegistry
            );
=======
            if (detectorId != null) {
                resolveUserAndExecute(
                    user,
                    detectorId,
                    filterByEnabled,
                    listener,
                    () -> previewExecute(request, context, listener),
                    client,
                    clusterService,
                    xContentRegistry
                );
            } else {
                previewExecute(request, context, listener);
            }
>>>>>>> 970ceb52
        } catch (Exception e) {
            logger.error(e);
            listener.onFailure(e);
        }
    }

    void previewExecute(
        PreviewAnomalyDetectorRequest request,
        ThreadContext.StoredContext context,
        ActionListener<PreviewAnomalyDetectorResponse> listener
    ) {
        try {
            AnomalyDetector detector = request.getDetector();
            String detectorId = request.getDetectorId();
            Instant startTime = request.getStartTime();
            Instant endTime = request.getEndTime();
            if (detector != null) {
                String error = validateDetector(detector);
                if (StringUtils.isNotBlank(error)) {
                    listener.onFailure(new OpenSearchException(error, RestStatus.BAD_REQUEST));
                    return;
                }
                anomalyDetectorRunner
                    .executeDetector(detector, startTime, endTime, context, getPreviewDetectorActionListener(listener, detector));
            } else {
                previewAnomalyDetector(listener, detectorId, detector, startTime, endTime, context);
            }
        } catch (Exception e) {
            logger.error(e);
            listener.onFailure(e);
        }
    }

    private String validateDetector(AnomalyDetector detector) {
        if (detector.getFeatureAttributes().isEmpty()) {
            return "Can't preview detector without feature";
        } else {
            return RestHandlerUtils.validateAnomalyDetector(detector, maxAnomalyFeatures);
        }
    }

    private ActionListener<List<AnomalyResult>> getPreviewDetectorActionListener(
        ActionListener<PreviewAnomalyDetectorResponse> listener,
        AnomalyDetector detector
    ) {
        return ActionListener.wrap(new CheckedConsumer<List<AnomalyResult>, Exception>() {
            @Override
            public void accept(List<AnomalyResult> anomalyResult) throws Exception {
                PreviewAnomalyDetectorResponse response = new PreviewAnomalyDetectorResponse(anomalyResult, detector);
                listener.onResponse(response);
            }
        }, exception -> {
            logger.error("Unexpected error running anomaly detector " + detector.getDetectorId(), exception);
            listener
                .onFailure(
                    new OpenSearchException(
                        "Unexpected error running anomaly detector " + detector.getDetectorId() + ". " + exception.getMessage(),
                        RestStatus.INTERNAL_SERVER_ERROR
                    )
                );
        });
    }

    private void previewAnomalyDetector(
        ActionListener<PreviewAnomalyDetectorResponse> listener,
        String detectorId,
        AnomalyDetector detector,
        Instant startTime,
        Instant endTime,
        ThreadContext.StoredContext context
    ) throws IOException {
        if (!StringUtils.isBlank(detectorId)) {
            GetRequest getRequest = new GetRequest(AnomalyDetector.ANOMALY_DETECTORS_INDEX).id(detectorId);
            client.get(getRequest, onGetAnomalyDetectorResponse(listener, startTime, endTime, context));
        } else {
            anomalyDetectorRunner
                .executeDetector(detector, startTime, endTime, context, getPreviewDetectorActionListener(listener, detector));
        }
    }

    private ActionListener<GetResponse> onGetAnomalyDetectorResponse(
        ActionListener<PreviewAnomalyDetectorResponse> listener,
        Instant startTime,
        Instant endTime,
        ThreadContext.StoredContext context
    ) {
        return ActionListener.wrap(new CheckedConsumer<GetResponse, Exception>() {
            @Override
            public void accept(GetResponse response) throws Exception {
                if (!response.isExists()) {
                    listener
                        .onFailure(
                            new OpenSearchException("Can't find anomaly detector with id:" + response.getId(), RestStatus.NOT_FOUND)
                        );
                    return;
                }

                try {
                    XContentParser parser = RestHandlerUtils
                        .createXContentParserFromRegistry(xContentRegistry, response.getSourceAsBytesRef());
                    ensureExpectedToken(XContentParser.Token.START_OBJECT, parser.nextToken(), parser);
                    AnomalyDetector detector = AnomalyDetector.parse(parser, response.getId(), response.getVersion());

                    anomalyDetectorRunner
                        .executeDetector(detector, startTime, endTime, context, getPreviewDetectorActionListener(listener, detector));
                } catch (IOException e) {
                    listener.onFailure(e);
                }
            }
        }, exception -> { listener.onFailure(new OpenSearchException("Could not execute get query to find detector")); });
    }
}<|MERGE_RESOLUTION|>--- conflicted
+++ resolved
@@ -99,7 +99,6 @@
         String detectorId = request.getDetectorId();
         User user = getUserContext(client);
         try (ThreadContext.StoredContext context = client.threadPool().getThreadContext().stashContext()) {
-<<<<<<< HEAD
             resolveUserAndExecute(
                 user,
                 detectorId,
@@ -110,22 +109,6 @@
                 clusterService,
                 xContentRegistry
             );
-=======
-            if (detectorId != null) {
-                resolveUserAndExecute(
-                    user,
-                    detectorId,
-                    filterByEnabled,
-                    listener,
-                    () -> previewExecute(request, context, listener),
-                    client,
-                    clusterService,
-                    xContentRegistry
-                );
-            } else {
-                previewExecute(request, context, listener);
-            }
->>>>>>> 970ceb52
         } catch (Exception e) {
             logger.error(e);
             listener.onFailure(e);
