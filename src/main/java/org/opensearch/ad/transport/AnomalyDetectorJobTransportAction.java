--- conflicted
+++ resolved
@@ -105,10 +105,7 @@
                 detectorId,
                 filterByEnabled,
                 listener,
-<<<<<<< HEAD
-                (anomalyDetector) -> executeDetector(listener, detectorId, seqNo, primaryTerm, rawPath, requestTimeout, user),
-=======
-                () -> executeDetector(
+                (anomalyDetector) -> executeDetector(
                     listener,
                     detectorId,
                     detectionDateRange,
@@ -119,7 +116,6 @@
                     requestTimeout,
                     user
                 ),
->>>>>>> 970ceb52
                 client,
                 clusterService,
                 xContentRegistry
