--- conflicted
+++ resolved
@@ -8,11 +8,9 @@
  * Modifications Copyright OpenSearch Contributors. See
  * GitHub history for details.
  */
-/* @anomaly-detection - commented until we have support for SDKRestClient.prepareBulk()
+
 package org.opensearch.ad.transport.handler;
 
-<<<<<<< HEAD
-=======
 import static org.opensearch.ad.constant.CommonErrorMessages.CAN_NOT_FIND_RESULT_INDEX;
 import static org.opensearch.ad.constant.CommonName.ANOMALY_RESULT_INDEX_ALIAS;
 
@@ -40,7 +38,6 @@
 import org.opensearch.sdk.SDKClient.SDKRestClient;
 import org.opensearch.sdk.SDKClusterService;
 import org.opensearch.threadpool.ThreadPool;
->>>>>>> 97789bd1
 
 public class AnomalyResultBulkIndexHandler extends AnomalyIndexHandler<AnomalyResult> {
     private static final Logger LOG = LogManager.getLogger(AnomalyResultBulkIndexHandler.class);
@@ -64,57 +61,31 @@
         this.sdkJavaAsyncClient = sdkJavaAsyncClient;
         this.settings = settings;
     }
-    */
 
-/**
- * Bulk index anomaly results. Create anomaly result index first if it doesn't exist.
- *
- * @param resultIndex anomaly result index
- * @param anomalyResults anomaly results
- * @param listener action listener
- */
-/* @anomaly-detection - commented until we have support for SDKRestClient.prepareBulk()
-public void bulkIndexAnomalyResult(String resultIndex, List<AnomalyResult> anomalyResults, ActionListener<BulkResponse> listener) {
-    if (anomalyResults == null || anomalyResults.size() == 0) {
-        listener.onResponse(null);
-        return;
-    }
-    String detectorId = anomalyResults.get(0).getDetectorId();
-    try {
-        if (resultIndex != null) {
-            // Only create custom AD result index when create detector, won’t recreate custom AD result index in realtime
-            // job and historical analysis later if it’s deleted. If user delete the custom AD result index, and AD plugin
-            // recreate it, that may bring confusion.
-            if (!anomalyDetectionIndices.doesIndexExist(resultIndex)) {
-                throw new EndRunException(detectorId, CAN_NOT_FIND_RESULT_INDEX + resultIndex, true);
-            }
-            if (!anomalyDetectionIndices.isValidResultIndexMapping(resultIndex)) {
-                throw new EndRunException(detectorId, "wrong index mapping of custom AD result index", true);
-            }
-            bulkSaveDetectorResult(resultIndex, anomalyResults, listener);
+    /**
+     * Bulk index anomaly results. Create anomaly result index first if it doesn't exist.
+     *
+     * @param resultIndex anomaly result index
+     * @param anomalyResults anomaly results
+     * @param listener action listener
+     */
+    public void bulkIndexAnomalyResult(String resultIndex, List<AnomalyResult> anomalyResults, ActionListener<BulkResponse> listener) {
+        if (anomalyResults == null || anomalyResults.size() == 0) {
+            listener.onResponse(null);
             return;
         }
-        if (!anomalyDetectionIndices.doesDefaultAnomalyResultIndexExist()) {
-            anomalyDetectionIndices.initDefaultAnomalyResultIndexDirectly(ActionListener.wrap(response -> {
-                if (response.isAcknowledged()) {
-                    bulkSaveDetectorResult(anomalyResults, listener);
-                } else {
-                    String error = "Creating anomaly result index with mappings call not acknowledged";
-                    LOG.error(error);
-                    listener.onFailure(new AnomalyDetectionException(error));
+        String detectorId = anomalyResults.get(0).getDetectorId();
+        try {
+            if (resultIndex != null) {
+                // Only create custom AD result index when create detector, won’t recreate custom AD result index in realtime
+                // job and historical analysis later if it’s deleted. If user delete the custom AD result index, and AD plugin
+                // recreate it, that may bring confusion.
+                if (!anomalyDetectionIndices.doesIndexExist(resultIndex)) {
+                    throw new EndRunException(detectorId, CAN_NOT_FIND_RESULT_INDEX + resultIndex, true);
                 }
-            }, exception -> {
-                if (ExceptionsHelper.unwrapCause(exception) instanceof ResourceAlreadyExistsException) {
-                    // It is possible the index has been created while we sending the create request
-                    bulkSaveDetectorResult(anomalyResults, listener);
-                } else {
-                    listener.onFailure(exception);
+                if (!anomalyDetectionIndices.isValidResultIndexMapping(resultIndex)) {
+                    throw new EndRunException(detectorId, "wrong index mapping of custom AD result index", true);
                 }
-<<<<<<< HEAD
-            }));
-        } else {
-            bulkSaveDetectorResult(anomalyResults, listener);
-=======
                 bulkSaveDetectorResult(resultIndex, anomalyResults, listener);
                 return;
             }
@@ -144,50 +115,13 @@
             String error = "Failed to bulk index anomaly result";
             LOG.error(error, e);
             listener.onFailure(new AnomalyDetectionException(error, e));
->>>>>>> 97789bd1
         }
-    } catch (AnomalyDetectionException e) {
-        listener.onFailure(e);
-    } catch (Exception e) {
-        String error = "Failed to bulk index anomaly result";
-        LOG.error(error, e);
-        listener.onFailure(new AnomalyDetectionException(error, e));
     }
-}
 
-private void bulkSaveDetectorResult(List<AnomalyResult> anomalyResults, ActionListener<BulkResponse> listener) {
-    bulkSaveDetectorResult(ANOMALY_RESULT_INDEX_ALIAS, anomalyResults, listener);
-}
+    private void bulkSaveDetectorResult(List<AnomalyResult> anomalyResults, ActionListener<BulkResponse> listener) {
+        bulkSaveDetectorResult(ANOMALY_RESULT_INDEX_ALIAS, anomalyResults, listener);
+    }
 
-<<<<<<< HEAD
-private void bulkSaveDetectorResult(String resultIndex, List<AnomalyResult> anomalyResults, ActionListener<BulkResponse> listener) {
-    BulkRequestBuilder bulkRequestBuilder = client.prepareBulk();
-    anomalyResults.forEach(anomalyResult -> {
-        try (XContentBuilder builder = jsonBuilder()) {
-            IndexRequest indexRequest = new IndexRequest(resultIndex)
-                .source(anomalyResult.toXContent(builder, RestHandlerUtils.XCONTENT_WITH_TYPE));
-            bulkRequestBuilder.add(indexRequest);
-        } catch (Exception e) {
-            String error = "Failed to prepare request to bulk index anomaly results";
-            LOG.error(error, e);
-            throw new AnomalyDetectionException(error);
-        }
-    });
-    client.bulk(bulkRequestBuilder.request(), ActionListener.wrap(r -> {
-        if (r.hasFailures()) {
-            String failureMessage = r.buildFailureMessage();
-            LOG.warn("Failed to bulk index AD result " + failureMessage);
-            listener.onFailure(new AnomalyDetectionException(failureMessage));
-        } else {
-            listener.onResponse(r);
-        }
-
-    }, e -> {
-        LOG.error("bulk index ad result failed", e);
-        listener.onFailure(e);
-    }));
-}
-=======
     private void bulkSaveDetectorResult(String resultIndex, List<AnomalyResult> anomalyResults, ActionListener<BulkResponse> listener) {
         List<BulkOperation> operations = new ArrayList<>();
         anomalyResults.forEach(anomalyResult -> {
@@ -231,7 +165,5 @@
             listener.onFailure(e);
         }
     }
->>>>>>> 97789bd1
 
-}
-*/+}