--- conflicted
+++ resolved
@@ -109,26 +109,9 @@
                 detectorId,
                 filterByEnabled,
                 listener,
-<<<<<<< HEAD
-                (anomalyDetector) -> adTaskManager
-                    .getDetector(
-                        detectorId,
-                        // realtime detector
-                        detector -> getDetectorJob(detectorId, listener, () -> deleteAnomalyDetectorJobDoc(detectorId, listener)),
-                        // historical detector
-                        detector -> adTaskManager.getLatestADTask(detectorId, adTask -> {
-                            if (adTask.isPresent() && !adTaskManager.isADTaskEnded(adTask.get())) {
-                                listener.onFailure(new OpenSearchStatusException("Detector is running", RestStatus.INTERNAL_SERVER_ERROR));
-                            } else {
-                                adTaskManager.deleteADTasks(detectorId, () -> deleteDetectorStateDoc(detectorId, listener), listener);
-                            }
-                        }, transportService, listener),
-                        listener
-                    ),
-=======
                 // Check if there is realtime job or historical analysis task running. If none of these running, we
                 // can delete the detector.
-                () -> adTaskManager.getDetector(detectorId, detector -> getDetectorJob(detectorId, listener, () -> {
+                (anomalyDetector) -> adTaskManager.getDetector(detectorId, detector -> getDetectorJob(detectorId, listener, () -> {
                     adTaskManager.getAndExecuteOnLatestDetectorLevelTask(detectorId, HISTORICAL_DETECTOR_TASK_TYPES, adTask -> {
                         if (adTask.isPresent() && !adTaskManager.isADTaskEnded(adTask.get())) {
                             listener.onFailure(new OpenSearchStatusException("Detector is running", RestStatus.INTERNAL_SERVER_ERROR));
@@ -137,7 +120,6 @@
                         }
                     }, transportService, true, listener);
                 }), listener),
->>>>>>> 970ceb52
                 client,
                 clusterService,
                 xContentRegistry
