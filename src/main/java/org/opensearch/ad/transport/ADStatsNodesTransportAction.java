/*
 * SPDX-License-Identifier: Apache-2.0
 *
 * The OpenSearch Contributors require contributions made to
 * this file be licensed under the Apache-2.0 license or a
 * compatible open source license.
 *
 * Modifications Copyright OpenSearch Contributors. See
 * GitHub history for details.
 */

package org.opensearch.ad.transport;

import java.io.IOException;
import java.util.ArrayList;
import java.util.HashMap;
import java.util.List;
import java.util.Map;
import java.util.Set;

import org.opensearch.action.ActionListener;
import org.opensearch.action.FailedNodeException;
import org.opensearch.action.support.ActionFilters;
import org.opensearch.action.support.TransportAction;
import org.opensearch.ad.stats.ADStats;
import org.opensearch.ad.stats.InternalStatNames;
import org.opensearch.ad.task.ADTaskManager;
import org.opensearch.cluster.ClusterName;
import org.opensearch.common.io.stream.StreamInput;
import org.opensearch.monitor.jvm.JvmService;
import org.opensearch.sdk.ExtensionsRunner;
import org.opensearch.sdk.SDKClusterService;
import org.opensearch.tasks.Task;
import org.opensearch.tasks.TaskManager;

import com.google.inject.Inject;

// TODO: https://github.com/opensearch-project/opensearch-sdk-java/issues/683 (multi node support needed for extensions.
//  Previously, the class used to extend TransportNodesAction by which request is sent to multiple nodes.
//  For extensions as of now we only have one node support. In order to test multinode feature we need to add multinode support equivalent for SDK )
/**
 *  ADStatsNodesTransportAction contains the logic to extract the stats from the nodes
 */
public class ADStatsNodesTransportAction extends TransportAction<ADStatsRequest, ADStatsNodesResponse> {
    private ADStats adStats;
    private final JvmService jvmService;
    private final ADTaskManager adTaskManager;

    private final SDKClusterService sdkClusterService;
    private ExtensionsRunner extensionsRunner;

    /**
     * Constructor
     *
     * @param sdkClusterService SDK cluster Service
     * @param actionFilters Action Filters
     * @param adStats ADStats object
     * @param jvmService ES JVM Service
     * @param adTaskManager AD task manager
     * @param taskManager Task manager
     * @param extensionsRunner extensions runner
     */
    @Inject
    public ADStatsNodesTransportAction(
        SDKClusterService sdkClusterService,
        ActionFilters actionFilters,
        ADStats adStats,
        JvmService jvmService,
        ADTaskManager adTaskManager,
        TaskManager taskManager,
        ExtensionsRunner extensionsRunner
    ) {
        super(ADStatsNodesAction.NAME, actionFilters, taskManager);
        this.adStats = adStats;
        this.jvmService = jvmService;
        this.adTaskManager = adTaskManager;
        this.sdkClusterService = sdkClusterService;
        this.extensionsRunner = extensionsRunner;
    }

    protected ADStatsNodesResponse newResponse(
        ADStatsRequest request,
        List<ADStatsNodeResponse> responses,
        List<FailedNodeException> failures
    ) {
<<<<<<< HEAD
        return new ADStatsNodesResponse(
            new ClusterName(extensionsRunner.getEnvironmentSettings().get("cluster.name")),
            responses,
            failures
        );
=======
        return new ADStatsNodesResponse(sdkClusterService.getClusterName(), responses, failures);
>>>>>>> 75a0e81d
    }

    protected ADStatsNodeRequest newNodeRequest(ADStatsRequest request) {
        return new ADStatsNodeRequest(request);
    }

    protected ADStatsNodeResponse newNodeResponse(StreamInput in) throws IOException {
        return new ADStatsNodeResponse(in);
    }

    protected void doExecute(Task task, ADStatsRequest request, ActionListener<ADStatsNodesResponse> actionListener) {
        actionListener.onResponse(newResponse(request, new ArrayList<>(List.of(createADStatsNodeResponse(request))), new ArrayList<>()));
    }

    private ADStatsNodeResponse createADStatsNodeResponse(ADStatsRequest adStatsRequest) {
        Map<String, Object> statValues = new HashMap<>();
        Set<String> statsToBeRetrieved = adStatsRequest.getStatsToBeRetrieved();

        if (statsToBeRetrieved.contains(InternalStatNames.JVM_HEAP_USAGE.getName())) {
            long heapUsedPercent = jvmService.stats().getMem().getHeapUsedPercent();
            statValues.put(InternalStatNames.JVM_HEAP_USAGE.getName(), heapUsedPercent);
        }

        if (statsToBeRetrieved.contains(InternalStatNames.AD_USED_BATCH_TASK_SLOT_COUNT.getName())) {
            int usedTaskSlot = adTaskManager.getLocalAdUsedBatchTaskSlot();
            statValues.put(InternalStatNames.AD_USED_BATCH_TASK_SLOT_COUNT.getName(), usedTaskSlot);
        }

        if (statsToBeRetrieved.contains(InternalStatNames.AD_DETECTOR_ASSIGNED_BATCH_TASK_SLOT_COUNT.getName())) {
            int assignedBatchTaskSlot = adTaskManager.getLocalAdAssignedBatchTaskSlot();
            statValues.put(InternalStatNames.AD_DETECTOR_ASSIGNED_BATCH_TASK_SLOT_COUNT.getName(), assignedBatchTaskSlot);
        }

        for (String statName : adStats.getNodeStats().keySet()) {
            if (statsToBeRetrieved.contains(statName)) {
                statValues.put(statName, adStats.getStats().get(statName).getValue());
            }
        }

        return new ADStatsNodeResponse(sdkClusterService.localNode(), statValues);
    }
}<|MERGE_RESOLUTION|>--- conflicted
+++ resolved
@@ -83,15 +83,7 @@
         List<ADStatsNodeResponse> responses,
         List<FailedNodeException> failures
     ) {
-<<<<<<< HEAD
-        return new ADStatsNodesResponse(
-            new ClusterName(extensionsRunner.getEnvironmentSettings().get("cluster.name")),
-            responses,
-            failures
-        );
-=======
         return new ADStatsNodesResponse(sdkClusterService.getClusterName(), responses, failures);
->>>>>>> 75a0e81d
     }
 
     protected ADStatsNodeRequest newNodeRequest(ADStatsRequest request) {
