--- conflicted
+++ resolved
@@ -86,14 +86,11 @@
 import org.opensearch.ad.transport.ADStatsNodeResponse;
 import org.opensearch.ad.transport.ADStatsNodesAction;
 import org.opensearch.ad.transport.ADStatsRequest;
+import org.opensearch.ad.transport.handler.AnomalyResultBulkIndexHandler;
 import org.opensearch.ad.util.ExceptionUtil;
 import org.opensearch.ad.util.ParseUtils;
 import org.opensearch.cluster.node.DiscoveryNode;
-<<<<<<< HEAD
-import org.opensearch.cluster.service.ClusterService;
-=======
 import org.opensearch.common.CheckedRunnable;
->>>>>>> 97789bd1
 import org.opensearch.common.settings.Settings;
 import org.opensearch.common.unit.TimeValue;
 import org.opensearch.index.query.BoolQueryBuilder;
@@ -130,8 +127,7 @@
     private final FeatureManager featureManager;
     private final ADCircuitBreakerService adCircuitBreakerService;
     private final ADTaskManager adTaskManager;
-    // @anomaly-detection - commented until we have support for SDKRestClient.prepareBulk()
-    // private final AnomalyResultBulkIndexHandler anomalyResultBulkIndexHandler;
+    private final AnomalyResultBulkIndexHandler anomalyResultBulkIndexHandler;
     private final AnomalyDetectionIndices anomalyDetectionIndices;
     private final SearchFeatureDao searchFeatureDao;
 
@@ -159,7 +155,7 @@
         ADTaskManager adTaskManager,
         AnomalyDetectionIndices anomalyDetectionIndices,
         ADStats adStats,
-        // AnomalyResultBulkIndexHandler anomalyResultBulkIndexHandler,
+        AnomalyResultBulkIndexHandler anomalyResultBulkIndexHandler,
         ADTaskCacheManager adTaskCacheManager,
         SearchFeatureDao searchFeatureDao,
         HashRing hashRing,
@@ -169,7 +165,7 @@
         this.threadPool = threadPool;
         this.clusterService = clusterService;
         this.client = client;
-        // this.anomalyResultBulkIndexHandler = anomalyResultBulkIndexHandler;
+        this.anomalyResultBulkIndexHandler = anomalyResultBulkIndexHandler;
         this.adStats = adStats;
         this.adCircuitBreakerService = adCircuitBreakerService;
         this.adTaskManager = adTaskManager;
@@ -1144,7 +1140,6 @@
         }
         String resultIndex = adTask.getDetector().getResultIndex();
 
-        /*@anomaly-detection - commented until we have support for SDKRestClient.prepareBulk()
         if (resultIndex == null) {
             // if result index is null, store anomaly result directly
             storeAnomalyResultAndRunNextPiece(
@@ -1160,7 +1155,7 @@
             );
             return;
         }
-        
+
         try {
             storeAnomalyResultAndRunNextPiece(
                 adTask,
@@ -1177,10 +1172,8 @@
             logger.error("Failed to inject user roles", exception);
             internalListener.onFailure(exception);
         }
-        */
-    }
-
-    /*@anomaly-detection - commented until we have support for SDKRestClient.prepareBulk()
+    }
+
     private void storeAnomalyResultAndRunNextPiece(
         ADTask adTask,
         long pieceEndTime,
@@ -1215,7 +1208,6 @@
                 runBefore == null ? actionListener : ActionListener.runBefore(actionListener, runBefore)
             );
     }
-    */
 
     private void runNextPiece(
         ADTask adTask,
