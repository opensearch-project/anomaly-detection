/*
 * SPDX-License-Identifier: Apache-2.0
 *
 * The OpenSearch Contributors require contributions made to
 * this file be licensed under the Apache-2.0 license or a
 * compatible open source license.
 *
 * Modifications Copyright OpenSearch Contributors. See
 * GitHub history for details.
 */

package org.opensearch.ad.task;

import static org.opensearch.action.DocWriteResponse.Result.CREATED;
import static org.opensearch.ad.AnomalyDetectorPlugin.AD_BATCH_TASK_THREAD_POOL_NAME;
import static org.opensearch.ad.constant.CommonErrorMessages.CAN_NOT_FIND_LATEST_TASK;
import static org.opensearch.ad.constant.CommonErrorMessages.CREATE_INDEX_NOT_ACKNOWLEDGED;
import static org.opensearch.ad.constant.CommonErrorMessages.DETECTOR_IS_RUNNING;
import static org.opensearch.ad.constant.CommonErrorMessages.EXCEED_HISTORICAL_ANALYSIS_LIMIT;
import static org.opensearch.ad.constant.CommonErrorMessages.FAIL_TO_FIND_DETECTOR_MSG;
import static org.opensearch.ad.constant.CommonErrorMessages.HC_DETECTOR_TASK_IS_UPDATING;
import static org.opensearch.ad.constant.CommonErrorMessages.NO_ELIGIBLE_NODE_TO_RUN_DETECTOR;
import static org.opensearch.ad.constant.CommonName.DETECTION_STATE_INDEX;
import static org.opensearch.ad.indices.AnomalyDetectionIndices.ALL_AD_RESULTS_INDEX_PATTERN;
import static org.opensearch.ad.model.ADTask.COORDINATING_NODE_FIELD;
import static org.opensearch.ad.model.ADTask.DETECTOR_ID_FIELD;
import static org.opensearch.ad.model.ADTask.ERROR_FIELD;
import static org.opensearch.ad.model.ADTask.ESTIMATED_MINUTES_LEFT_FIELD;
import static org.opensearch.ad.model.ADTask.EXECUTION_END_TIME_FIELD;
import static org.opensearch.ad.model.ADTask.EXECUTION_START_TIME_FIELD;
import static org.opensearch.ad.model.ADTask.INIT_PROGRESS_FIELD;
import static org.opensearch.ad.model.ADTask.IS_LATEST_FIELD;
import static org.opensearch.ad.model.ADTask.LAST_UPDATE_TIME_FIELD;
import static org.opensearch.ad.model.ADTask.PARENT_TASK_ID_FIELD;
import static org.opensearch.ad.model.ADTask.STATE_FIELD;
import static org.opensearch.ad.model.ADTask.STOPPED_BY_FIELD;
import static org.opensearch.ad.model.ADTask.TASK_PROGRESS_FIELD;
import static org.opensearch.ad.model.ADTask.TASK_TYPE_FIELD;
import static org.opensearch.ad.model.ADTaskState.NOT_ENDED_STATES;
import static org.opensearch.ad.model.ADTaskType.ALL_HISTORICAL_TASK_TYPES;
import static org.opensearch.ad.model.ADTaskType.HISTORICAL_DETECTOR_TASK_TYPES;
import static org.opensearch.ad.model.ADTaskType.REALTIME_TASK_TYPES;
import static org.opensearch.ad.model.ADTaskType.taskTypeToString;
import static org.opensearch.ad.model.AnomalyDetector.ANOMALY_DETECTORS_INDEX;
import static org.opensearch.ad.model.AnomalyDetectorJob.ANOMALY_DETECTOR_JOB_INDEX;
import static org.opensearch.ad.model.AnomalyResult.TASK_ID_FIELD;
import static org.opensearch.ad.settings.AnomalyDetectorSettings.BATCH_TASK_PIECE_INTERVAL_SECONDS;
import static org.opensearch.ad.settings.AnomalyDetectorSettings.DELETE_AD_RESULT_WHEN_DELETE_DETECTOR;
import static org.opensearch.ad.settings.AnomalyDetectorSettings.MAX_BATCH_TASK_PER_NODE;
import static org.opensearch.ad.settings.AnomalyDetectorSettings.MAX_OLD_AD_TASK_DOCS;
import static org.opensearch.ad.settings.AnomalyDetectorSettings.MAX_OLD_AD_TASK_DOCS_PER_DETECTOR;
import static org.opensearch.ad.settings.AnomalyDetectorSettings.MAX_RUNNING_ENTITIES_PER_DETECTOR_FOR_HISTORICAL_ANALYSIS;
import static org.opensearch.ad.settings.AnomalyDetectorSettings.NUM_MIN_SAMPLES;
import static org.opensearch.ad.settings.AnomalyDetectorSettings.REQUEST_TIMEOUT;
import static org.opensearch.ad.stats.InternalStatNames.AD_DETECTOR_ASSIGNED_BATCH_TASK_SLOT_COUNT;
import static org.opensearch.ad.stats.InternalStatNames.AD_USED_BATCH_TASK_SLOT_COUNT;
import static org.opensearch.ad.util.ExceptionUtil.getErrorMessage;
import static org.opensearch.ad.util.ExceptionUtil.getShardsFailure;
import static org.opensearch.ad.util.ParseUtils.isNullOrEmpty;
import static org.opensearch.ad.util.RestHandlerUtils.createXContentParserFromRegistry;
import static org.opensearch.common.xcontent.XContentParserUtils.ensureExpectedToken;

import java.io.IOException;
import java.time.Instant;
import java.time.temporal.ChronoUnit;
import java.util.ArrayList;
import java.util.Arrays;
import java.util.HashMap;
import java.util.Iterator;
import java.util.List;
import java.util.Locale;
import java.util.Map;
import java.util.Objects;
import java.util.Optional;
import java.util.Set;
import java.util.concurrent.CompletableFuture;
import java.util.concurrent.ConcurrentLinkedQueue;
import java.util.concurrent.Semaphore;
import java.util.concurrent.TimeUnit;
import java.util.function.BiConsumer;
import java.util.function.Consumer;
import java.util.stream.Collectors;

import org.apache.logging.log4j.LogManager;
import org.apache.logging.log4j.Logger;
import org.apache.lucene.search.TotalHits;
import org.apache.lucene.search.join.ScoreMode;
import org.opensearch.ExceptionsHelper;
import org.opensearch.OpenSearchStatusException;
import org.opensearch.ResourceAlreadyExistsException;
import org.opensearch.Version;
import org.opensearch.action.ActionListener;
import org.opensearch.action.ActionListenerResponseHandler;
import org.opensearch.action.delete.DeleteRequest;
import org.opensearch.action.delete.DeleteResponse;
import org.opensearch.action.get.GetRequest;
import org.opensearch.action.index.IndexRequest;
import org.opensearch.action.index.IndexResponse;
import org.opensearch.action.search.SearchRequest;
import org.opensearch.action.search.SearchResponse;
import org.opensearch.action.support.WriteRequest;
import org.opensearch.action.update.UpdateRequest;
import org.opensearch.action.update.UpdateResponse;
import org.opensearch.ad.auth.UserIdentity;
import org.opensearch.ad.cluster.HashRing;
import org.opensearch.ad.common.exception.ADTaskCancelledException;
import org.opensearch.ad.common.exception.AnomalyDetectionException;
import org.opensearch.ad.common.exception.DuplicateTaskException;
import org.opensearch.ad.common.exception.EndRunException;
import org.opensearch.ad.common.exception.LimitExceededException;
import org.opensearch.ad.common.exception.ResourceNotFoundException;
import org.opensearch.ad.indices.AnomalyDetectionIndices;
import org.opensearch.ad.model.ADEntityTaskProfile;
import org.opensearch.ad.model.ADTask;
import org.opensearch.ad.model.ADTaskAction;
import org.opensearch.ad.model.ADTaskProfile;
import org.opensearch.ad.model.ADTaskState;
import org.opensearch.ad.model.ADTaskType;
import org.opensearch.ad.model.AnomalyDetector;
import org.opensearch.ad.model.AnomalyDetectorJob;
import org.opensearch.ad.model.DetectionDateRange;
import org.opensearch.ad.model.DetectorProfile;
import org.opensearch.ad.model.Entity;
import org.opensearch.ad.rest.handler.AnomalyDetectorFunction;
import org.opensearch.ad.rest.handler.IndexAnomalyDetectorJobActionHandler;
import org.opensearch.ad.transport.ADBatchAnomalyResultAction;
import org.opensearch.ad.transport.ADBatchAnomalyResultRequest;
import org.opensearch.ad.transport.ADCancelTaskAction;
import org.opensearch.ad.transport.ADCancelTaskRequest;
import org.opensearch.ad.transport.ADStatsNodeResponse;
import org.opensearch.ad.transport.ADStatsNodesAction;
import org.opensearch.ad.transport.ADStatsRequest;
import org.opensearch.ad.transport.ADTaskProfileAction;
import org.opensearch.ad.transport.ADTaskProfileNodeResponse;
import org.opensearch.ad.transport.ADTaskProfileRequest;
import org.opensearch.ad.transport.AnomalyDetectorJobResponse;
import org.opensearch.ad.transport.ForwardADTaskAction;
import org.opensearch.ad.transport.ForwardADTaskRequest;
import org.opensearch.ad.util.DiscoveryNodeFilterer;
import org.opensearch.ad.util.RestHandlerUtils;
import org.opensearch.client.opensearch.OpenSearchAsyncClient;
import org.opensearch.client.opensearch._types.BulkIndexByScrollFailure;
<<<<<<< HEAD
import org.opensearch.client.opensearch._types.InlineScript;
import org.opensearch.client.opensearch._types.Refresh;
import org.opensearch.client.opensearch._types.Script;
=======
import org.opensearch.client.opensearch._types.FieldValue;
import org.opensearch.client.opensearch._types.InlineScript;
import org.opensearch.client.opensearch._types.Refresh;
import org.opensearch.client.opensearch._types.Script;
import org.opensearch.client.opensearch._types.query_dsl.BoolQuery;
import org.opensearch.client.opensearch._types.query_dsl.TermQuery;
import org.opensearch.client.opensearch._types.query_dsl.TermsQuery;
>>>>>>> 97789bd1
import org.opensearch.client.opensearch.core.BulkRequest;
import org.opensearch.client.opensearch.core.BulkResponse;
import org.opensearch.client.opensearch.core.DeleteByQueryRequest;
import org.opensearch.client.opensearch.core.DeleteByQueryResponse;
import org.opensearch.client.opensearch.core.UpdateByQueryRequest;
import org.opensearch.client.opensearch.core.UpdateByQueryResponse;
import org.opensearch.client.opensearch.core.bulk.BulkOperation;
import org.opensearch.client.opensearch.core.bulk.BulkResponseItem;
import org.opensearch.cluster.node.DiscoveryNode;
import org.opensearch.common.bytes.BytesReference;
import org.opensearch.common.settings.Settings;
import org.opensearch.common.unit.TimeValue;
import org.opensearch.common.xcontent.LoggingDeprecationHandler;
import org.opensearch.common.xcontent.XContentFactory;
import org.opensearch.common.xcontent.XContentType;
import org.opensearch.core.xcontent.ToXContent;
import org.opensearch.core.xcontent.XContentBuilder;
import org.opensearch.core.xcontent.XContentParser;
import org.opensearch.index.IndexNotFoundException;
import org.opensearch.index.query.BoolQueryBuilder;
import org.opensearch.index.query.NestedQueryBuilder;
import org.opensearch.index.query.QueryBuilders;
import org.opensearch.index.query.TermQueryBuilder;
import org.opensearch.index.query.TermsQueryBuilder;
import org.opensearch.rest.RestStatus;
import org.opensearch.sdk.SDKClient.SDKRestClient;
import org.opensearch.sdk.SDKClusterService;
import org.opensearch.sdk.SDKNamedXContentRegistry;
import org.opensearch.search.SearchHit;
import org.opensearch.search.builder.SearchSourceBuilder;
import org.opensearch.search.sort.SortOrder;
import org.opensearch.threadpool.ThreadPool;
import org.opensearch.transport.TransportRequestOptions;
import org.opensearch.transport.TransportService;

import com.google.common.collect.ImmutableList;
import com.google.common.collect.ImmutableMap;
import com.google.common.collect.ImmutableSet;

/**
 * Manage AD task.
 */
public class ADTaskManager {
    public static final String AD_TASK_LEAD_NODE_MODEL_ID = "ad_task_lead_node_model_id";
    public static final String AD_TASK_MAINTAINENCE_NODE_MODEL_ID = "ad_task_maintainence_node_model_id";
    // HC batch task timeout after 10 minutes if no update after last known run time.
    public static final int HC_BATCH_TASK_CACHE_TIMEOUT_IN_MILLIS = 600_000;
    private final Logger logger = LogManager.getLogger(this.getClass());
    static final String STATE_INDEX_NOT_EXIST_MSG = "State index does not exist.";
    private final Set<String> retryableErrors = ImmutableSet.of(EXCEED_HISTORICAL_ANALYSIS_LIMIT, NO_ELIGIBLE_NODE_TO_RUN_DETECTOR);
    private final SDKRestClient client;
    private final OpenSearchAsyncClient sdkJavaAsyncClient;
    private final SDKClusterService clusterService;
    private final SDKNamedXContentRegistry xContentRegistry;
    private final AnomalyDetectionIndices detectionIndices;
    private final DiscoveryNodeFilterer nodeFilter;
    private final ADTaskCacheManager adTaskCacheManager;

    private final HashRing hashRing;
    private volatile Integer maxOldAdTaskDocsPerDetector;
    private volatile Integer pieceIntervalSeconds;
    private volatile boolean deleteADResultWhenDeleteDetector;
    private volatile TransportRequestOptions transportRequestOptions;
    private final ThreadPool threadPool;
    private static int DEFAULT_MAINTAIN_INTERVAL_IN_SECONDS = 5;
    private final Semaphore checkingTaskSlot;

    private volatile Integer maxAdBatchTaskPerNode;
    private volatile Integer maxRunningEntitiesPerDetector;

    private final Semaphore scaleEntityTaskLane;
    private static final int SCALE_ENTITY_TASK_LANE_INTERVAL_IN_MILLIS = 10_000; // 10 seconds

    public ADTaskManager(
        Settings settings,
        SDKClusterService clusterService,
        SDKRestClient client,
        OpenSearchAsyncClient sdkJavaAsyncClient,
        SDKNamedXContentRegistry xContentRegistry,
        AnomalyDetectionIndices detectionIndices,
        DiscoveryNodeFilterer nodeFilter,
        HashRing hashRing,
        ADTaskCacheManager adTaskCacheManager,
        ThreadPool threadPool
    ) {
        this.client = client;
        this.sdkJavaAsyncClient = sdkJavaAsyncClient;
        this.xContentRegistry = xContentRegistry;
        this.detectionIndices = detectionIndices;
        this.nodeFilter = nodeFilter;
        this.clusterService = clusterService;
        this.adTaskCacheManager = adTaskCacheManager;
        this.hashRing = hashRing;

        this.maxOldAdTaskDocsPerDetector = MAX_OLD_AD_TASK_DOCS_PER_DETECTOR.get(settings);
        clusterService
            .getClusterSettings()
            .addSettingsUpdateConsumer(MAX_OLD_AD_TASK_DOCS_PER_DETECTOR, it -> maxOldAdTaskDocsPerDetector = it);

        this.pieceIntervalSeconds = BATCH_TASK_PIECE_INTERVAL_SECONDS.get(settings);
        clusterService.getClusterSettings().addSettingsUpdateConsumer(BATCH_TASK_PIECE_INTERVAL_SECONDS, it -> pieceIntervalSeconds = it);

        this.deleteADResultWhenDeleteDetector = DELETE_AD_RESULT_WHEN_DELETE_DETECTOR.get(settings);
        clusterService
            .getClusterSettings()
            .addSettingsUpdateConsumer(DELETE_AD_RESULT_WHEN_DELETE_DETECTOR, it -> deleteADResultWhenDeleteDetector = it);

        this.maxAdBatchTaskPerNode = MAX_BATCH_TASK_PER_NODE.get(settings);
        clusterService.getClusterSettings().addSettingsUpdateConsumer(MAX_BATCH_TASK_PER_NODE, it -> maxAdBatchTaskPerNode = it);

        this.maxRunningEntitiesPerDetector = MAX_RUNNING_ENTITIES_PER_DETECTOR_FOR_HISTORICAL_ANALYSIS.get(settings);
        clusterService
            .getClusterSettings()
            .addSettingsUpdateConsumer(MAX_RUNNING_ENTITIES_PER_DETECTOR_FOR_HISTORICAL_ANALYSIS, it -> maxRunningEntitiesPerDetector = it);

        transportRequestOptions = TransportRequestOptions
            .builder()
            .withType(TransportRequestOptions.Type.REG)
            .withTimeout(REQUEST_TIMEOUT.get(settings))
            .build();
        clusterService
            .getClusterSettings()
            .addSettingsUpdateConsumer(
                REQUEST_TIMEOUT,
                it -> {
                    transportRequestOptions = TransportRequestOptions
                        .builder()
                        .withType(TransportRequestOptions.Type.REG)
                        .withTimeout(it)
                        .build();
                }
            );
        this.threadPool = threadPool;
        this.checkingTaskSlot = new Semaphore(1);
        this.scaleEntityTaskLane = new Semaphore(1);
    }

    /**
     * Start detector. Will create schedule job for realtime detector,
     * and start AD task for historical detector.
     *
     * @param detectorId detector id
     * @param detectionDateRange historical analysis date range
     * @param handler anomaly detector job action handler
     * @param user user
     * @param transportService transport service
     * @param listener action listener
     */
    public void startDetector(
        String detectorId,
        DetectionDateRange detectionDateRange,
        IndexAnomalyDetectorJobActionHandler handler,
        UserIdentity user,
        TransportService transportService,
        ActionListener<AnomalyDetectorJobResponse> listener
    ) {
        // upgrade index mapping of AD default indices
        detectionIndices.update();
        getDetector(detectorId, (detector) -> {
            if (!detector.isPresent()) {
                listener.onFailure(new OpenSearchStatusException(FAIL_TO_FIND_DETECTOR_MSG + detectorId, RestStatus.NOT_FOUND));
                return;
            }

            // Validate if detector is ready to start. Will return null if ready to start.
            String errorMessage = validateDetector(detector.get());
            if (errorMessage != null) {
                listener.onFailure(new OpenSearchStatusException(errorMessage, RestStatus.BAD_REQUEST));
                return;
            }
            String resultIndex = detector.get().getResultIndex();
            if (resultIndex == null) {
                startRealtimeOrHistoricalDetection(detectionDateRange, handler, user, transportService, listener, detector);
                return;
            }
            detectionIndices
                .initCustomResultIndexAndExecute(
                    resultIndex,
                    () -> startRealtimeOrHistoricalDetection(detectionDateRange, handler, user, transportService, listener, detector),
                    listener
                );

        }, listener);
    }

    private void startRealtimeOrHistoricalDetection(
        DetectionDateRange detectionDateRange,
        IndexAnomalyDetectorJobActionHandler handler,
        UserIdentity user,
        TransportService transportService,
        ActionListener<AnomalyDetectorJobResponse> listener,
        Optional<AnomalyDetector> detector
    ) {
        try {
            if (detectionDateRange == null) {
                // start realtime job
                handler.startAnomalyDetectorJob(detector.get());
            } else {
                // start historical analysis task
                forwardApplyForTaskSlotsRequestToLeadNode(detector.get(), detectionDateRange, user, transportService, listener);
            }
        } catch (Exception e) {
            logger.error("Failed to stash context", e);
            listener.onFailure(e);
        }
    }

    /**
     * When AD receives start historical analysis request for a detector, will
     * 1. Forward to lead node to check available task slots first.
     * 2. If available task slots exit, will forward request to coordinating node
     *    to gather information like top entities.
     * 3. Then coordinating node will choose one data node with least load as work
     *    node and dispatch historical analysis to it.
     *
     * @param detector detector
     * @param detectionDateRange detection date range
     * @param user user
     * @param transportService transport service
     * @param listener action listener
     */
    protected void forwardApplyForTaskSlotsRequestToLeadNode(
        AnomalyDetector detector,
        DetectionDateRange detectionDateRange,
        UserIdentity user,
        TransportService transportService,
        ActionListener<AnomalyDetectorJobResponse> listener
    ) {
        ForwardADTaskRequest forwardADTaskRequest = new ForwardADTaskRequest(
            detector,
            detectionDateRange,
            user,
            ADTaskAction.APPLY_FOR_TASK_SLOTS
        );
        forwardRequestToLeadNode(forwardADTaskRequest, transportService, listener);
    }

    public void forwardScaleTaskSlotRequestToLeadNode(
        ADTask adTask,
        TransportService transportService,
        ActionListener<AnomalyDetectorJobResponse> listener
    ) {
        forwardRequestToLeadNode(new ForwardADTaskRequest(adTask, ADTaskAction.CHECK_AVAILABLE_TASK_SLOTS), transportService, listener);
    }

    public void forwardRequestToLeadNode(
        ForwardADTaskRequest forwardADTaskRequest,
        TransportService transportService,
        ActionListener<AnomalyDetectorJobResponse> listener
    ) {
        hashRing.buildAndGetOwningNodeWithSameLocalAdVersion(AD_TASK_LEAD_NODE_MODEL_ID, node -> {
            if (!node.isPresent()) {
                listener.onFailure(new ResourceNotFoundException("Can't find AD task lead node"));
                return;
            }
            transportService
                .sendRequest(
                    node.get(),
                    ForwardADTaskAction.NAME,
                    forwardADTaskRequest,
                    transportRequestOptions,
                    new ActionListenerResponseHandler<>(listener, AnomalyDetectorJobResponse::new)
                );
        }, listener);
    }

    /**
     * Forward historical analysis task to coordinating node.
     *
     * @param detector anomaly detector
     * @param detectionDateRange historical analysis date range
     * @param user user
     * @param availableTaskSlots available task slots
     * @param transportService transport service
     * @param listener action listener
     */
    public void startHistoricalAnalysis(
        AnomalyDetector detector,
        DetectionDateRange detectionDateRange,
        UserIdentity user,
        int availableTaskSlots,
        TransportService transportService,
        ActionListener<AnomalyDetectorJobResponse> listener
    ) {
        String detectorId = detector.getDetectorId();
        hashRing.buildAndGetOwningNodeWithSameLocalAdVersion(detectorId, owningNode -> {
            if (!owningNode.isPresent()) {
                logger.debug("Can't find eligible node to run as AD task's coordinating node");
                listener.onFailure(new OpenSearchStatusException("No eligible node to run detector", RestStatus.INTERNAL_SERVER_ERROR));
                return;
            }
            logger.debug("coordinating node is : {} for detector: {}", owningNode.get().getId(), detectorId);
            forwardDetectRequestToCoordinatingNode(
                detector,
                detectionDateRange,
                user,
                availableTaskSlots,
                ADTaskAction.START,
                transportService,
                owningNode.get(),
                listener
            );
        }, listener);

    }

    /**
     * We have three types of nodes in AD task process.
     *
     * 1.Forwarding node which receives external request. The request will \
     *   be sent to coordinating node first.
     * 2.Coordinating node which maintains running historical detector set.\
     *   We use hash ring to find coordinating node with detector id. \
     *   Coordinating node will find a worker node with least load and \
     *   dispatch AD task to that worker node.
     * 3.Worker node which will run AD task.
     *
     * This function is to forward the request to coordinating node.
     *
     * @param detector anomaly detector
     * @param detectionDateRange historical analysis date range
     * @param user user
     * @param availableTaskSlots available task slots
     * @param adTaskAction AD task action
     * @param transportService transport service
     * @param node ES node
     * @param listener action listener
     */
    protected void forwardDetectRequestToCoordinatingNode(
        AnomalyDetector detector,
        DetectionDateRange detectionDateRange,
        UserIdentity user,
        Integer availableTaskSlots,
        ADTaskAction adTaskAction,
        TransportService transportService,
        DiscoveryNode node,
        ActionListener<AnomalyDetectorJobResponse> listener
    ) {
        Version adVersion = hashRing.getAdVersion(node.getId());
        transportService
            .sendRequest(
                node,
                ForwardADTaskAction.NAME,
                // We need to check AD version of remote node as we may send clean detector cache request to old
                // node, check ADTaskManager#cleanDetectorCache.
                new ForwardADTaskRequest(detector, detectionDateRange, user, adTaskAction, availableTaskSlots, adVersion),
                transportRequestOptions,
                new ActionListenerResponseHandler<>(listener, AnomalyDetectorJobResponse::new)
            );
    }

    /**
     * Forward AD task to coordinating node
     *
     * @param adTask AD task
     * @param adTaskAction AD task action
     * @param transportService transport service
     * @param listener action listener
     */
    protected void forwardADTaskToCoordinatingNode(
        ADTask adTask,
        ADTaskAction adTaskAction,
        TransportService transportService,
        ActionListener<AnomalyDetectorJobResponse> listener
    ) {
        logger.debug("Forward AD task to coordinating node, task id: {}, action: {}", adTask.getTaskId(), adTaskAction.name());
        transportService
            .sendRequest(
                getCoordinatingNode(adTask),
                ForwardADTaskAction.NAME,
                new ForwardADTaskRequest(adTask, adTaskAction),
                transportRequestOptions,
                new ActionListenerResponseHandler<>(listener, AnomalyDetectorJobResponse::new)
            );
    }

    /**
     * Forward stale running entities to coordinating node to clean up.
     *
     * @param adTask AD task
     * @param adTaskAction AD task action
     * @param transportService transport service
     * @param staleRunningEntity stale running entities
     * @param listener action listener
     */
    protected void forwardStaleRunningEntitiesToCoordinatingNode(
        ADTask adTask,
        ADTaskAction adTaskAction,
        TransportService transportService,
        List<String> staleRunningEntity,
        ActionListener<AnomalyDetectorJobResponse> listener
    ) {
        transportService
            .sendRequest(
                getCoordinatingNode(adTask),
                ForwardADTaskAction.NAME,
                new ForwardADTaskRequest(adTask, adTaskAction, staleRunningEntity),
                transportRequestOptions,
                new ActionListenerResponseHandler<>(listener, AnomalyDetectorJobResponse::new)
            );
    }

    /**
     * Check available task slots before start historical analysis and scale task lane.
     * This check will be done on lead node which will gather detector task slots of all
     * data nodes and calculate how many task slots available.
     *
     * @param adTask AD task
     * @param detector detector
     * @param detectionDateRange detection date range
     * @param user user
     * @param afterCheckAction target task action to run after task slot checking
     * @param transportService transport service
     * @param listener action listener
     */
    public void checkTaskSlots(
        ADTask adTask,
        AnomalyDetector detector,
        DetectionDateRange detectionDateRange,
        UserIdentity user,
        ADTaskAction afterCheckAction,
        TransportService transportService,
        ActionListener<AnomalyDetectorJobResponse> listener
    ) {
        String detectorId = detector.getDetectorId();
        logger.debug("Start checking task slots for detector: {}, task action: {}", detectorId, afterCheckAction);
        if (!checkingTaskSlot.tryAcquire()) {
            logger.info("Can't acquire checking task slot semaphore for detector {}", detectorId);
            listener
                .onFailure(
                    new OpenSearchStatusException(
                        "Too many historical analysis requests in short time. Please retry later.",
                        RestStatus.FORBIDDEN
                    )
                );
            return;
        }
        ActionListener<AnomalyDetectorJobResponse> wrappedActionListener = ActionListener.runAfter(listener, () -> {
            checkingTaskSlot.release(1);
            logger.debug("Release checking task slot semaphore on lead node for detector {}", detectorId);
        });
        hashRing.getNodesWithSameLocalAdVersion(nodes -> {
            int maxAdTaskSlots = nodes.length * maxAdBatchTaskPerNode;
            ADStatsRequest adStatsRequest = new ADStatsRequest(nodes);
            adStatsRequest
                .addAll(ImmutableSet.of(AD_USED_BATCH_TASK_SLOT_COUNT.getName(), AD_DETECTOR_ASSIGNED_BATCH_TASK_SLOT_COUNT.getName()));
            client.execute(ADStatsNodesAction.INSTANCE, adStatsRequest, ActionListener.wrap(adStatsResponse -> {
                int totalUsedTaskSlots = 0; // Total entity tasks running on worker nodes
                int totalAssignedTaskSlots = 0; // Total assigned task slots on coordinating nodes
                for (ADStatsNodeResponse response : adStatsResponse.getNodes()) {
                    totalUsedTaskSlots += (int) response.getStatsMap().get(AD_USED_BATCH_TASK_SLOT_COUNT.getName());
                    totalAssignedTaskSlots += (int) response.getStatsMap().get(AD_DETECTOR_ASSIGNED_BATCH_TASK_SLOT_COUNT.getName());
                }
                logger
                    .info(
                        "Current total used task slots is {}, total detector assigned task slots is {} when start historical "
                            + "analysis for detector {}",
                        totalUsedTaskSlots,
                        totalAssignedTaskSlots,
                        detectorId
                    );
                // In happy case, totalAssignedTaskSlots >= totalUsedTaskSlots. If some coordinating node left, then we can't
                // get detector task slots cached on it, so it's possible that totalAssignedTaskSlots < totalUsedTaskSlots.
                int currentUsedTaskSlots = Math.max(totalUsedTaskSlots, totalAssignedTaskSlots);
                if (currentUsedTaskSlots >= maxAdTaskSlots) {
                    wrappedActionListener.onFailure(new OpenSearchStatusException("No available task slot", RestStatus.BAD_REQUEST));
                    return;
                }
                int availableAdTaskSlots = maxAdTaskSlots - currentUsedTaskSlots;
                logger.info("Current available task slots is {} for historical analysis of detector {}", availableAdTaskSlots, detectorId);

                if (ADTaskAction.SCALE_ENTITY_TASK_SLOTS == afterCheckAction) {
                    forwardToCoordinatingNode(
                        adTask,
                        detector,
                        detectionDateRange,
                        user,
                        afterCheckAction,
                        transportService,
                        wrappedActionListener,
                        availableAdTaskSlots
                    );
                    return;
                }

                // It takes long time to check top entities especially for multi-category HC. Tested with
                // 1.8 billion docs for multi-category HC, it took more than 20 seconds and caused timeout.
                // By removing top entity check, it took about 200ms to return. So just remove it to make
                // sure REST API can return quickly.
                // We may assign more task slots. For example, cluster has 4 data nodes, each node can run 2
                // batch tasks, so the available task slot number is 8. If max running entities per HC is 4,
                // then we will assign 4 tasks slots to this HC detector (4 is less than 8). The data index
                // only has 2 entities. So we assign 2 more task slots than actual need. But it's ok as we
                // will auto tune task slot when historical analysis task starts.
                int approvedTaskSlots = detector.isMultientityDetector()
                    ? Math.min(maxRunningEntitiesPerDetector, availableAdTaskSlots)
                    : 1;
                forwardToCoordinatingNode(
                    adTask,
                    detector,
                    detectionDateRange,
                    user,
                    afterCheckAction,
                    transportService,
                    wrappedActionListener,
                    approvedTaskSlots
                );
            }, exception -> {
                logger.error("Failed to get node's task stats for detector " + detectorId, exception);
                wrappedActionListener.onFailure(exception);
            }));
        }, wrappedActionListener);
    }

    private void forwardToCoordinatingNode(
        ADTask adTask,
        AnomalyDetector detector,
        DetectionDateRange detectionDateRange,
        UserIdentity user,
        ADTaskAction targetActionOfTaskSlotChecking,
        TransportService transportService,
        ActionListener<AnomalyDetectorJobResponse> wrappedActionListener,
        int approvedTaskSlots
    ) {
        switch (targetActionOfTaskSlotChecking) {
            case START:
                logger
                    .info(
                        "Will assign {} task slots to run historical analysis for detector {}",
                        approvedTaskSlots,
                        detector.getDetectorId()
                    );
                startHistoricalAnalysis(detector, detectionDateRange, user, approvedTaskSlots, transportService, wrappedActionListener);
                break;
            case SCALE_ENTITY_TASK_SLOTS:
                logger
                    .info(
                        "There are {} task slots available now to scale historical analysis task lane for detector {}",
                        approvedTaskSlots,
                        adTask.getDetectorId()
                    );
                scaleTaskLaneOnCoordinatingNode(adTask, approvedTaskSlots, transportService, wrappedActionListener);
                break;
            default:
                wrappedActionListener.onFailure(new AnomalyDetectionException("Unknown task action " + targetActionOfTaskSlotChecking));
                break;
        }
    }

    protected void scaleTaskLaneOnCoordinatingNode(
        ADTask adTask,
        int approvedTaskSlot,
        TransportService transportService,
        ActionListener<AnomalyDetectorJobResponse> listener
    ) {
        DiscoveryNode coordinatingNode = getCoordinatingNode(adTask);
        transportService
            .sendRequest(
                coordinatingNode,
                ForwardADTaskAction.NAME,
                new ForwardADTaskRequest(adTask, approvedTaskSlot, ADTaskAction.SCALE_ENTITY_TASK_SLOTS),
                transportRequestOptions,
                new ActionListenerResponseHandler<>(listener, AnomalyDetectorJobResponse::new)
            );
    }

    private DiscoveryNode getCoordinatingNode(ADTask adTask) {
        String coordinatingNode = adTask.getCoordinatingNode();
        DiscoveryNode[] eligibleDataNodes = nodeFilter.getEligibleDataNodes();
        DiscoveryNode targetNode = null;
        for (DiscoveryNode node : eligibleDataNodes) {
            if (node.getId().equals(coordinatingNode)) {
                targetNode = node;
                break;
            }
        }
        if (targetNode == null) {
            throw new ResourceNotFoundException(adTask.getDetectorId(), "AD task coordinating node not found");
        }
        return targetNode;
    }

    /**
     * Start anomaly detector.
     * For historical analysis, this method will be called on coordinating node.
     * For realtime task, we won't know AD job coordinating node until AD job starts. So
     * this method will be called on vanilla node.
     *
     * Will init task index if not exist and write new AD task to index. If task index
     * exists, will check if there is task running. If no running task, reset old task
     * as not latest and clean old tasks which exceeds max old task doc limitation.
     * Then find out node with least load and dispatch task to that node(worker node).
     *
     * @param detector anomaly detector
     * @param detectionDateRange detection date range
     * @param user user
     * @param transportService transport service
     * @param listener action listener
     */
    public void startDetector(
        AnomalyDetector detector,
        DetectionDateRange detectionDateRange,
        UserIdentity user,
        TransportService transportService,
        ActionListener<AnomalyDetectorJobResponse> listener
    ) {
        try {
            if (detectionIndices.doesDetectorStateIndexExist()) {
                // If detection index exist, check if latest AD task is running
                getAndExecuteOnLatestDetectorLevelTask(detector.getDetectorId(), getADTaskTypes(detectionDateRange), (adTask) -> {
                    if (!adTask.isPresent() || adTask.get().isDone()) {
                        updateLatestFlagOfOldTasksAndCreateNewTask(detector, detectionDateRange, user, listener);
                    } else {
                        listener.onFailure(new OpenSearchStatusException(DETECTOR_IS_RUNNING, RestStatus.BAD_REQUEST));
                    }
                }, transportService, true, listener);
            } else {
                // If detection index doesn't exist, create index and execute detector.
                detectionIndices.initDetectionStateIndex(ActionListener.wrap(r -> {
                    if (r.isAcknowledged()) {
                        logger.info("Created {} with mappings.", DETECTION_STATE_INDEX);
                        updateLatestFlagOfOldTasksAndCreateNewTask(detector, detectionDateRange, user, listener);
                    } else {
                        String error = String.format(Locale.ROOT, CREATE_INDEX_NOT_ACKNOWLEDGED, DETECTION_STATE_INDEX);
                        logger.warn(error);
                        listener.onFailure(new OpenSearchStatusException(error, RestStatus.INTERNAL_SERVER_ERROR));
                    }
                }, e -> {
                    if (ExceptionsHelper.unwrapCause(e) instanceof ResourceAlreadyExistsException) {
                        updateLatestFlagOfOldTasksAndCreateNewTask(detector, detectionDateRange, user, listener);
                    } else {
                        logger.error("Failed to init anomaly detection state index", e);
                        listener.onFailure(e);
                    }
                }));
            }
        } catch (Exception e) {
            logger.error("Failed to start detector " + detector.getDetectorId(), e);
            listener.onFailure(e);
        }
    }

    private ADTaskType getADTaskType(AnomalyDetector detector, DetectionDateRange detectionDateRange) {
        if (detectionDateRange == null) {
            return detector.isMultientityDetector() ? ADTaskType.REALTIME_HC_DETECTOR : ADTaskType.REALTIME_SINGLE_ENTITY;
        } else {
            return detector.isMultientityDetector() ? ADTaskType.HISTORICAL_HC_DETECTOR : ADTaskType.HISTORICAL_SINGLE_ENTITY;
        }
    }

    private List<ADTaskType> getADTaskTypes(DetectionDateRange detectionDateRange) {
        return getADTaskTypes(detectionDateRange, false);
    }

    /**
     * Get list of task types.
     * 1. If detection date range is null, will return all realtime task types
     * 2. If detection date range is not null, will return all historical detector level tasks types
     *    if resetLatestTaskStateFlag is true; otherwise return all historical tasks types include
     *    HC entity level task type.
     * @param detectionDateRange detection date range
     * @param resetLatestTaskStateFlag reset latest task state or not
     * @return list of AD task types
     */
    private List<ADTaskType> getADTaskTypes(DetectionDateRange detectionDateRange, boolean resetLatestTaskStateFlag) {
        if (detectionDateRange == null) {
            return REALTIME_TASK_TYPES;
        } else {
            if (resetLatestTaskStateFlag) {
                // return all task types include HC entity task to make sure we can reset all tasks latest flag
                return ALL_HISTORICAL_TASK_TYPES;
            } else {
                return HISTORICAL_DETECTOR_TASK_TYPES;
            }
        }
    }

    /**
     * Stop detector.
     * For realtime detector, will set detector job as disabled.
     * For historical detector, will set its AD task as cancelled.
     *
     * @param detectorId detector id
     * @param historical stop historical analysis or not
     * @param handler AD job action handler
     * @param user user
     * @param transportService transport service
     * @param listener action listener
     */
    public void stopDetector(
        String detectorId,
        boolean historical,
        IndexAnomalyDetectorJobActionHandler handler,
        UserIdentity user,
        TransportService transportService,
        ActionListener<AnomalyDetectorJobResponse> listener
    ) {
        getDetector(detectorId, (detector) -> {
            if (!detector.isPresent()) {
                listener.onFailure(new OpenSearchStatusException(FAIL_TO_FIND_DETECTOR_MSG + detectorId, RestStatus.NOT_FOUND));
                return;
            }
            if (historical) {
                // stop historical analyis
                getAndExecuteOnLatestDetectorLevelTask(
                    detectorId,
                    HISTORICAL_DETECTOR_TASK_TYPES,
                    (task) -> stopHistoricalAnalysis(detectorId, task, user, listener),
                    transportService,
                    false,// don't need to reset task state when stop detector
                    listener
                );
            } else {
                // stop realtime detector job
                handler.stopAnomalyDetectorJob(detectorId);
            }
        }, listener);
    }

    /**
     * Get anomaly detector and execute consumer function.
     * [Important!] Make sure listener returns in function
     *
     * @param detectorId detector id
     * @param function consumer function
     * @param listener action listener
     * @param <T> action listener response type
     */
    public <T> void getDetector(String detectorId, Consumer<Optional<AnomalyDetector>> function, ActionListener<T> listener) {
        GetRequest getRequest = new GetRequest(ANOMALY_DETECTORS_INDEX, detectorId);
        client.get(getRequest, ActionListener.wrap(response -> {
            if (!response.isExists()) {
                function.accept(Optional.empty());
                return;
            }
            try (XContentParser parser = createXContentParserFromRegistry(xContentRegistry.getRegistry(), response.getSourceAsBytesRef())) {
                ensureExpectedToken(XContentParser.Token.START_OBJECT, parser.nextToken(), parser);
                AnomalyDetector detector = AnomalyDetector.parse(parser, response.getId(), response.getVersion());

                function.accept(Optional.of(detector));
            } catch (Exception e) {
                String message = "Failed to parse anomaly detector " + detectorId;
                logger.error(message, e);
                listener.onFailure(new OpenSearchStatusException(message, RestStatus.INTERNAL_SERVER_ERROR));
            }
        }, exception -> {
            logger.error("Failed to get detector " + detectorId, exception);
            listener.onFailure(exception);
        }));
    }

    /**
     * Get latest AD task and execute consumer function.
     * [Important!] Make sure listener returns in function
     *
     * @param detectorId detector id
     * @param adTaskTypes AD task types
     * @param function consumer function
     * @param transportService transport service
     * @param resetTaskState reset task state or not
     * @param listener action listener
     * @param <T> action listener response type
     */
    public <T> void getAndExecuteOnLatestDetectorLevelTask(
        String detectorId,
        List<ADTaskType> adTaskTypes,
        Consumer<Optional<ADTask>> function,
        TransportService transportService,
        boolean resetTaskState,
        ActionListener<T> listener
    ) {
        getAndExecuteOnLatestADTask(detectorId, null, null, adTaskTypes, function, transportService, resetTaskState, listener);
    }

    /**
     * Get one latest AD task and execute consumer function.
     * [Important!] Make sure listener returns in function
     *
     * @param detectorId detector id
     * @param parentTaskId parent task id
     * @param entity entity value
     * @param adTaskTypes AD task types
     * @param function consumer function
     * @param transportService transport service
     * @param resetTaskState reset task state or not
     * @param listener action listener
     * @param <T> action listener response type
     */
    public <T> void getAndExecuteOnLatestADTask(
        String detectorId,
        String parentTaskId,
        Entity entity,
        List<ADTaskType> adTaskTypes,
        Consumer<Optional<ADTask>> function,
        TransportService transportService,
        boolean resetTaskState,
        ActionListener<T> listener
    ) {
        getAndExecuteOnLatestADTasks(detectorId, parentTaskId, entity, adTaskTypes, (taskList) -> {
            if (taskList != null && taskList.size() > 0) {
                function.accept(Optional.ofNullable(taskList.get(0)));
            } else {
                function.accept(Optional.empty());
            }
        }, transportService, resetTaskState, 1, listener);
    }

    /**
     * Get latest AD tasks and execute consumer function.
     * If resetTaskState is true, will collect latest task's profile data from all data nodes. If no data
     * node running the latest task, will reset the task state as STOPPED; otherwise, check if there is
     * any stale running entities(entity exists in coordinating node cache but no task running on worker
     * node) and clean up.
     * [Important!] Make sure listener returns in function
     *
     * @param detectorId detector id
     * @param parentTaskId parent task id
     * @param entity entity value
     * @param adTaskTypes AD task types
     * @param function consumer function
     * @param transportService transport service
     * @param resetTaskState reset task state or not
     * @param size return how many AD tasks
     * @param listener action listener
     * @param <T> response type of action listener
     */
    public <T> void getAndExecuteOnLatestADTasks(
        String detectorId,
        String parentTaskId,
        Entity entity,
        List<ADTaskType> adTaskTypes,
        Consumer<List<ADTask>> function,
        TransportService transportService,
        boolean resetTaskState,
        int size,
        ActionListener<T> listener
    ) {
        BoolQueryBuilder query = new BoolQueryBuilder();
        query.filter(new TermQueryBuilder(DETECTOR_ID_FIELD, detectorId));
        query.filter(new TermQueryBuilder(IS_LATEST_FIELD, true));
        if (parentTaskId != null) {
            query.filter(new TermQueryBuilder(PARENT_TASK_ID_FIELD, parentTaskId));
        }
        if (adTaskTypes != null && adTaskTypes.size() > 0) {
            query.filter(new TermsQueryBuilder(TASK_TYPE_FIELD, taskTypeToString(adTaskTypes)));
        }
        if (entity != null && !isNullOrEmpty(entity.getAttributes())) {
            String path = "entity";
            String entityKeyFieldName = path + ".name";
            String entityValueFieldName = path + ".value";

            for (Map.Entry<String, String> attribute : entity.getAttributes().entrySet()) {
                BoolQueryBuilder entityBoolQuery = new BoolQueryBuilder();
                TermQueryBuilder entityKeyFilterQuery = QueryBuilders.termQuery(entityKeyFieldName, attribute.getKey());
                TermQueryBuilder entityValueFilterQuery = QueryBuilders.termQuery(entityValueFieldName, attribute.getValue());

                entityBoolQuery.filter(entityKeyFilterQuery).filter(entityValueFilterQuery);
                NestedQueryBuilder nestedQueryBuilder = new NestedQueryBuilder(path, entityBoolQuery, ScoreMode.None);
                query.filter(nestedQueryBuilder);
            }
        }
        SearchSourceBuilder sourceBuilder = new SearchSourceBuilder();
        sourceBuilder.query(query).sort(EXECUTION_START_TIME_FIELD, SortOrder.DESC).size(size);
        SearchRequest searchRequest = new SearchRequest();
        searchRequest.source(sourceBuilder);
        searchRequest.indices(DETECTION_STATE_INDEX);

        client.search(searchRequest, ActionListener.wrap(r -> {
            // https://github.com/opendistro-for-elasticsearch/anomaly-detection/pull/359#discussion_r558653132
            // getTotalHits will be null when we track_total_hits is false in the query request.
            // Add more checking here to cover some unknown cases.
            List<ADTask> adTasks = new ArrayList<>();
            if (r == null || r.getHits().getTotalHits() == null || r.getHits().getTotalHits().value == 0) {
                // don't throw exception here as consumer functions need to handle missing task
                // in different way.
                function.accept(adTasks);
                return;
            }

            Iterator<SearchHit> iterator = r.getHits().iterator();
            while (iterator.hasNext()) {
                SearchHit searchHit = iterator.next();
                try (XContentParser parser = createXContentParserFromRegistry(xContentRegistry.getRegistry(), searchHit.getSourceRef())) {
                    ensureExpectedToken(XContentParser.Token.START_OBJECT, parser.nextToken(), parser);
                    ADTask adTask = ADTask.parse(parser, searchHit.getId());
                    adTasks.add(adTask);
                } catch (Exception e) {
                    String message = "Failed to parse AD task for detector " + detectorId + ", task id " + searchHit.getId();
                    logger.error(message, e);
                    listener.onFailure(new OpenSearchStatusException(message, RestStatus.INTERNAL_SERVER_ERROR));
                }
            }
            if (resetTaskState) {
                resetLatestDetectorTaskState(adTasks, function, transportService, listener);
            } else {
                function.accept(adTasks);
            }
        }, e -> {
            if (e instanceof IndexNotFoundException) {
                function.accept(new ArrayList<>());
            } else {
                logger.error("Failed to search AD task for detector " + detectorId, e);
                listener.onFailure(e);
            }
        }));
    }

    /**
     * Reset latest detector task state. Will reset both historical and realtime tasks.
     * [Important!] Make sure listener returns in function
     *
     * @param adTasks ad tasks
     * @param function consumer function
     * @param transportService transport service
     * @param listener action listener
     * @param <T> response type of action listener
     */
    private <T> void resetLatestDetectorTaskState(
        List<ADTask> adTasks,
        Consumer<List<ADTask>> function,
        TransportService transportService,
        ActionListener<T> listener
    ) {
        List<ADTask> runningHistoricalTasks = new ArrayList<>();
        List<ADTask> runningRealtimeTasks = new ArrayList<>();
        for (ADTask adTask : adTasks) {
            if (!adTask.isEntityTask() && !adTask.isDone()) {
                if (!adTask.isHistoricalTask()) {
                    // try to reset task state if realtime task is not ended
                    runningRealtimeTasks.add(adTask);
                } else {
                    // try to reset task state if historical task not updated for 2 piece intervals
                    runningHistoricalTasks.add(adTask);
                }
            }
        }

        resetHistoricalDetectorTaskState(
            runningHistoricalTasks,
            () -> resetRealtimeDetectorTaskState(runningRealtimeTasks, () -> function.accept(adTasks), transportService, listener),
            transportService,
            listener
        );
    }

    private <T> void resetRealtimeDetectorTaskState(
        List<ADTask> runningRealtimeTasks,
        AnomalyDetectorFunction function,
        TransportService transportService,
        ActionListener<T> listener
    ) {
        if (isNullOrEmpty(runningRealtimeTasks)) {
            function.execute();
            return;
        }
        ADTask adTask = runningRealtimeTasks.get(0);
        String detectorId = adTask.getDetectorId();
        GetRequest getJobRequest = new GetRequest(ANOMALY_DETECTOR_JOB_INDEX).id(detectorId);
        client.get(getJobRequest, ActionListener.wrap(r -> {
            if (r.isExists()) {
                try (XContentParser parser = createXContentParserFromRegistry(xContentRegistry.getRegistry(), r.getSourceAsBytesRef())) {
                    ensureExpectedToken(XContentParser.Token.START_OBJECT, parser.nextToken(), parser);
                    AnomalyDetectorJob job = AnomalyDetectorJob.parse(parser);
                    if (!job.isEnabled()) {
                        logger.debug("AD job is disabled, reset realtime task as stopped for detector {}", detectorId);
                        resetTaskStateAsStopped(adTask, function, transportService, listener);
                    } else {
                        function.execute();
                    }
                } catch (IOException e) {
                    logger.error(" Failed to parse AD job " + detectorId, e);
                    listener.onFailure(e);
                }
            } else {
                logger.debug("AD job is not found, reset realtime task as stopped for detector {}", detectorId);
                resetTaskStateAsStopped(adTask, function, transportService, listener);
            }
        }, e -> {
            logger.error("Fail to get AD realtime job for detector " + detectorId, e);
            listener.onFailure(e);
        }));
    }

    private <T> void resetHistoricalDetectorTaskState(
        List<ADTask> runningHistoricalTasks,
        AnomalyDetectorFunction function,
        TransportService transportService,
        ActionListener<T> listener
    ) {
        if (isNullOrEmpty(runningHistoricalTasks)) {
            function.execute();
            return;
        }
        ADTask adTask = runningHistoricalTasks.get(0);
        // If AD task is still running, but its last updated time not refreshed for 2 piece intervals, we will get
        // task profile to check if it's really running. If task not running, reset state as STOPPED.
        // For example, ES process crashes, then all tasks running on it will stay as running. We can reset the task
        // state when get historical task with get detector API.
        if (!lastUpdateTimeOfHistoricalTaskExpired(adTask)) {
            function.execute();
            return;
        }
        String taskId = adTask.getTaskId();
        AnomalyDetector detector = adTask.getDetector();
        getADTaskProfile(adTask, ActionListener.wrap(taskProfile -> {
            boolean taskStopped = isTaskStopped(taskId, detector, taskProfile);
            if (taskStopped) {
                logger.debug("Reset task state as stopped, task id: {}", adTask.getTaskId());
                if (taskProfile.getTaskId() == null // This means coordinating node doesn't have HC detector cache
                    && detector.isMultientityDetector()
                    && !isNullOrEmpty(taskProfile.getEntityTaskProfiles())) {
                    // If coordinating node restarted, HC detector cache on it will be gone. But worker node still
                    // runs entity tasks, we'd better stop these entity tasks to clean up resource earlier.
                    stopHistoricalAnalysis(adTask.getDetectorId(), Optional.of(adTask), null, ActionListener.wrap(r -> {
                        logger.debug("Restop detector successfully");
                        resetTaskStateAsStopped(adTask, function, transportService, listener);
                    }, e -> {
                        logger.error("Failed to restop detector ", e);
                        listener.onFailure(e);
                    }));
                } else {
                    resetTaskStateAsStopped(adTask, function, transportService, listener);
                }
            } else {
                function.execute();
                // If still running, check if there is any stale running entities and clean them
                if (ADTaskType.HISTORICAL_HC_DETECTOR.name().equals(adTask.getTaskType())) {
                    // Check if any running entity not run on worker node. If yes, we need to remove it
                    // and poll next entity from pending entity queue and run it.
                    if (!isNullOrEmpty(taskProfile.getRunningEntities()) && hcBatchTaskExpired(taskProfile.getLatestHCTaskRunTime())) {
                        List<String> runningTasksInCoordinatingNodeCache = new ArrayList<>(taskProfile.getRunningEntities());
                        List<String> runningTasksOnWorkerNode = new ArrayList<>();
                        if (taskProfile.getEntityTaskProfiles() != null && taskProfile.getEntityTaskProfiles().size() > 0) {
                            taskProfile
                                .getEntityTaskProfiles()
                                .forEach(entryTask -> runningTasksOnWorkerNode.add(convertEntityToString(entryTask.getEntity(), detector)));
                        }

                        if (runningTasksInCoordinatingNodeCache.size() > runningTasksOnWorkerNode.size()) {
                            runningTasksInCoordinatingNodeCache.removeAll(runningTasksOnWorkerNode);
                            forwardStaleRunningEntitiesToCoordinatingNode(
                                adTask,
                                ADTaskAction.CLEAN_STALE_RUNNING_ENTITIES,
                                transportService,
                                runningTasksInCoordinatingNodeCache,
                                ActionListener
                                    .wrap(
                                        res -> logger.debug("Forwarded task to clean stale running entity, task id {}", taskId),
                                        ex -> logger.error("Failed to forward clean stale running entity for task " + taskId, ex)
                                    )
                            );
                        }
                    }
                }
            }
        }, e -> {
            logger.error("Failed to get AD task profile for task " + adTask.getTaskId(), e);
            function.execute();
        }));
    }

    private boolean isTaskStopped(String taskId, AnomalyDetector detector, ADTaskProfile taskProfile) {
        String detectorId = detector.getDetectorId();
        if (taskProfile == null || !Objects.equals(taskId, taskProfile.getTaskId())) {
            logger.debug("AD task not found for task {} detector {}", taskId, detectorId);
            // If no node is running this task, reset it as STOPPED.
            return true;
        }
        if (!detector.isMultientityDetector() && taskProfile.getNodeId() == null) {
            logger.debug("AD task not running for single entity detector {}, task {}", detectorId, taskId);
            return true;
        }
        if (detector.isMultientityDetector()
            && taskProfile.getTotalEntitiesInited()
            && isNullOrEmpty(taskProfile.getRunningEntities())
            && isNullOrEmpty(taskProfile.getEntityTaskProfiles())
            && hcBatchTaskExpired(taskProfile.getLatestHCTaskRunTime())) {
            logger.debug("AD task not running for HC detector {}, task {}", detectorId, taskId);
            return true;
        }
        return false;
    }

    public boolean hcBatchTaskExpired(Long latestHCTaskRunTime) {
        if (latestHCTaskRunTime == null) {
            return true;
        }
        return latestHCTaskRunTime + HC_BATCH_TASK_CACHE_TIMEOUT_IN_MILLIS < Instant.now().toEpochMilli();
    }

    private void stopHistoricalAnalysis(
        String detectorId,
        Optional<ADTask> adTask,
        UserIdentity user,
        ActionListener<AnomalyDetectorJobResponse> listener
    ) {
        if (!adTask.isPresent()) {
            listener.onFailure(new ResourceNotFoundException(detectorId, "Detector not started"));
            return;
        }

        if (adTask.get().isDone()) {
            listener.onFailure(new ResourceNotFoundException(detectorId, "No running task found"));
            return;
        }

        String taskId = adTask.get().getTaskId();
        DiscoveryNode[] dataNodes = hashRing.getNodesWithSameLocalAdVersion();
        String userName = user == null ? null : user.getName();

        ADCancelTaskRequest cancelTaskRequest = new ADCancelTaskRequest(detectorId, taskId, userName, dataNodes);
        client
            .execute(
                ADCancelTaskAction.INSTANCE,
                cancelTaskRequest,
                ActionListener
                    .wrap(response -> { listener.onResponse(new AnomalyDetectorJobResponse(taskId, 0, 0, 0, RestStatus.OK)); }, e -> {
                        logger.error("Failed to cancel AD task " + taskId + ", detector id: " + detectorId, e);
                        listener.onFailure(e);
                    })
            );
    }

    private boolean lastUpdateTimeOfHistoricalTaskExpired(ADTask adTask) {
        // Wait at least 10 seconds. Piece interval seconds is dynamic setting, user could change it to a smaller value.
        int waitingTime = Math.max(2 * pieceIntervalSeconds, 10);
        return adTask.getLastUpdateTime().plus(waitingTime, ChronoUnit.SECONDS).isBefore(Instant.now());
    }

    private <T> void resetTaskStateAsStopped(
        ADTask adTask,
        AnomalyDetectorFunction function,
        TransportService transportService,
        ActionListener<T> listener
    ) {
        cleanDetectorCache(adTask, transportService, () -> {
            String taskId = adTask.getTaskId();
            Map<String, Object> updatedFields = ImmutableMap.of(STATE_FIELD, ADTaskState.STOPPED.name());
            updateADTask(taskId, updatedFields, ActionListener.wrap(r -> {
                adTask.setState(ADTaskState.STOPPED.name());
                if (function != null) {
                    function.execute();
                }
                // For realtime anomaly detection, we only create detector level task, no entity level realtime task.
                if (ADTaskType.HISTORICAL_HC_DETECTOR.name().equals(adTask.getTaskType())) {
                    // Reset running entity tasks as STOPPED
                    resetEntityTasksAsStopped(taskId);
                }
            }, e -> {
                logger.error("Failed to update task state as STOPPED for task " + taskId, e);
                listener.onFailure(e);
            }));
        }, listener);
    }

    private void resetEntityTasksAsStopped(String detectorTaskId) {

        String script = String.format(Locale.ROOT, "ctx._source.%s='%s';", STATE_FIELD, ADTaskState.STOPPED.name());
<<<<<<< HEAD
        UpdateByQueryRequest updateByQueryRequest = new UpdateByQueryRequest.Builder().index(DETECTION_STATE_INDEX).query(queryBuilder -> {
            queryBuilder.match(mb -> mb.field(PARENT_TASK_ID_FIELD).query(vb -> vb.stringValue(detectorTaskId)));
            queryBuilder.match(mb -> mb.field(TASK_TYPE_FIELD).query(vb -> vb.stringValue(ADTaskType.HISTORICAL_HC_ENTITY.name())));
            for (String notEndedStates : NOT_ENDED_STATES) {
                queryBuilder.match(mb -> mb.field(STATE_FIELD).query(vb -> vb.stringValue(notEndedStates)));
            }
            return queryBuilder;
        }).refresh(true).script(Script.of(s -> s.inline(new InlineScript.Builder().source(script).build()))).build();

        try {
            CompletableFuture<UpdateByQueryResponse> updateByQueryResponse = sdkJavaAsyncClient.updateByQuery(updateByQueryRequest);
=======

        List<FieldValue> notEndedStates = NOT_ENDED_STATES.stream().map(v -> FieldValue.of(v)).collect(Collectors.toList());

        UpdateByQueryRequest.Builder updateByQueryRequest = new UpdateByQueryRequest.Builder();
        updateByQueryRequest.index(DETECTION_STATE_INDEX);
        BoolQuery.Builder query = new BoolQuery.Builder();
        query.filter(bq -> bq.term(new TermQuery.Builder().field(PARENT_TASK_ID_FIELD).value(FieldValue.of(detectorTaskId)).build()));
        query
            .filter(
                bq -> bq
                    .term(
                        new TermQuery.Builder().field(TASK_TYPE_FIELD).value(FieldValue.of(ADTaskType.HISTORICAL_HC_ENTITY.name())).build()
                    )
            );
        query.filter(bq -> bq.terms(new TermsQuery.Builder().field(STATE_FIELD).terms(t -> t.value(notEndedStates)).build()));
        updateByQueryRequest.query(q -> q.bool(query.build()));
        updateByQueryRequest.refresh(true);
        updateByQueryRequest.script(Script.of(s -> s.inline(new InlineScript.Builder().source(script).build())));

        try {
            CompletableFuture<UpdateByQueryResponse> updateByQueryResponse = sdkJavaAsyncClient.updateByQuery(updateByQueryRequest.build());
>>>>>>> 97789bd1
            UpdateByQueryResponse queryResponse = updateByQueryResponse.orTimeout(10L, TimeUnit.SECONDS).get();
            List<BulkIndexByScrollFailure> bulkFailures = queryResponse.failures();
            if (isNullOrEmpty(bulkFailures)) {
                logger.debug("Updated {} child entity tasks state for detector task {}", queryResponse.updated(), detectorTaskId);
            } else {
                logger.error("Failed to update child entity task's state for detector task {} ", detectorTaskId);
            }
        } catch (Exception e) {
            logger.error("Exception happened when update child entity task's state for detector task " + detectorTaskId, e);
        }
    }

    /**
     * Clean detector cache on coordinating node.
     * If task's coordinating node is still in cluster, will forward stop
     * task request to coordinating node, then coordinating node will
     * remove detector from cache.
     * If task's coordinating node is not in cluster, we don't need to
     * forward stop task request to coordinating node.
     * [Important!] Make sure listener returns in function
     *
     * @param adTask AD task
     * @param transportService transport service
     * @param function will execute it when detector cache cleaned successfully or coordinating node left cluster
     * @param listener action listener
     * @param <T> response type of listener
     */
    public <T> void cleanDetectorCache(
        ADTask adTask,
        TransportService transportService,
        AnomalyDetectorFunction function,
        ActionListener<T> listener
    ) {
        String coordinatingNode = adTask.getCoordinatingNode();
        String detectorId = adTask.getDetectorId();
        String taskId = adTask.getTaskId();
        try {
            forwardADTaskToCoordinatingNode(
                adTask,
                ADTaskAction.CLEAN_CACHE,
                transportService,
                ActionListener.wrap(r -> { function.execute(); }, e -> {
                    logger.error("Failed to clear detector cache on coordinating node " + coordinatingNode, e);
                    listener.onFailure(e);
                })
            );
        } catch (ResourceNotFoundException e) {
            logger
                .warn(
                    "Task coordinating node left cluster, taskId: {}, detectorId: {}, coordinatingNode: {}",
                    taskId,
                    detectorId,
                    coordinatingNode
                );
            function.execute();
        } catch (Exception e) {
            logger.error("Failed to forward clean cache event for detector " + detectorId + ", task " + taskId, e);
            listener.onFailure(e);
        }
    }

    protected void cleanDetectorCache(ADTask adTask, TransportService transportService, AnomalyDetectorFunction function) {
        String detectorId = adTask.getDetectorId();
        String taskId = adTask.getTaskId();
        cleanDetectorCache(
            adTask,
            transportService,
            function,
            ActionListener
                .wrap(
                    r -> { logger.debug("Successfully cleaned cache for detector {}, task {}", detectorId, taskId); },
                    e -> { logger.error("Failed to clean cache for detector " + detectorId + ", task " + taskId, e); }
                )
        );
    }

    /**
     * Get latest historical AD task profile.
     * Will not reset task state in this method.
     *
     * @param detectorId detector id
     * @param transportService transport service
     * @param profile detector profile
     * @param listener action listener
     */
    public void getLatestHistoricalTaskProfile(
        String detectorId,
        TransportService transportService,
        DetectorProfile profile,
        ActionListener<DetectorProfile> listener
    ) {
        getAndExecuteOnLatestADTask(detectorId, null, null, HISTORICAL_DETECTOR_TASK_TYPES, adTask -> {
            if (adTask.isPresent()) {
                getADTaskProfile(adTask.get(), ActionListener.wrap(adTaskProfile -> {
                    DetectorProfile.Builder profileBuilder = new DetectorProfile.Builder();
                    profileBuilder.adTaskProfile(adTaskProfile);
                    DetectorProfile detectorProfile = profileBuilder.build();
                    detectorProfile.merge(profile);
                    listener.onResponse(detectorProfile);
                }, e -> {
                    logger.error("Failed to get AD task profile for task " + adTask.get().getTaskId(), e);
                    listener.onFailure(e);
                }));
            } else {
                DetectorProfile.Builder profileBuilder = new DetectorProfile.Builder();
                listener.onResponse(profileBuilder.build());
            }
        }, transportService, false, listener);
    }

    /**
     * Get AD task profile.
     * @param adDetectorLevelTask detector level task
     * @param listener action listener
     */
    private void getADTaskProfile(ADTask adDetectorLevelTask, ActionListener<ADTaskProfile> listener) {
        String detectorId = adDetectorLevelTask.getDetectorId();

        hashRing.getAllEligibleDataNodesWithKnownAdVersion(dataNodes -> {
            ADTaskProfileRequest adTaskProfileRequest = new ADTaskProfileRequest(detectorId, dataNodes);
            client.execute(ADTaskProfileAction.INSTANCE, adTaskProfileRequest, ActionListener.wrap(response -> {
                if (response.hasFailures()) {
                    listener.onFailure(response.failures().get(0));
                    return;
                }

                List<ADEntityTaskProfile> adEntityTaskProfiles = new ArrayList<>();
                ADTaskProfile detectorTaskProfile = new ADTaskProfile(adDetectorLevelTask);
                for (ADTaskProfileNodeResponse node : response.getNodes()) {
                    ADTaskProfile taskProfile = node.getAdTaskProfile();
                    if (taskProfile != null) {
                        if (taskProfile.getNodeId() != null) {
                            // HC detector: task profile from coordinating node
                            // Single entity detector: task profile from worker node
                            detectorTaskProfile.setTaskId(taskProfile.getTaskId());
                            detectorTaskProfile.setShingleSize(taskProfile.getShingleSize());
                            detectorTaskProfile.setRcfTotalUpdates(taskProfile.getRcfTotalUpdates());
                            detectorTaskProfile.setThresholdModelTrained(taskProfile.getThresholdModelTrained());
                            detectorTaskProfile.setThresholdModelTrainingDataSize(taskProfile.getThresholdModelTrainingDataSize());
                            detectorTaskProfile.setModelSizeInBytes(taskProfile.getModelSizeInBytes());
                            detectorTaskProfile.setNodeId(taskProfile.getNodeId());
                            detectorTaskProfile.setTotalEntitiesCount(taskProfile.getTotalEntitiesCount());
                            detectorTaskProfile.setDetectorTaskSlots(taskProfile.getDetectorTaskSlots());
                            detectorTaskProfile.setPendingEntitiesCount(taskProfile.getPendingEntitiesCount());
                            detectorTaskProfile.setRunningEntitiesCount(taskProfile.getRunningEntitiesCount());
                            detectorTaskProfile.setRunningEntities(taskProfile.getRunningEntities());
                            detectorTaskProfile.setAdTaskType(taskProfile.getAdTaskType());
                        }
                        if (taskProfile.getEntityTaskProfiles() != null) {
                            adEntityTaskProfiles.addAll(taskProfile.getEntityTaskProfiles());
                        }
                    }
                }
                if (adEntityTaskProfiles != null && adEntityTaskProfiles.size() > 0) {
                    detectorTaskProfile.setEntityTaskProfiles(adEntityTaskProfiles);
                }
                listener.onResponse(detectorTaskProfile);
            }, e -> {
                logger.error("Failed to get task profile for task " + adDetectorLevelTask.getTaskId(), e);
                listener.onFailure(e);
            }));
        }, listener);

    }

    private String validateDetector(AnomalyDetector detector) {
        String error = null;
        if (detector.getFeatureAttributes().size() == 0) {
            error = "Can't start detector job as no features configured";
        } else if (detector.getEnabledFeatureIds().size() == 0) {
            error = "Can't start detector job as no enabled features configured";
        }
        return error;
    }

    private void updateLatestFlagOfOldTasksAndCreateNewTask(
        AnomalyDetector detector,
        DetectionDateRange detectionDateRange,
        UserIdentity user,
        ActionListener<AnomalyDetectorJobResponse> listener
    ) {
        String script = String.format(Locale.ROOT, "ctx._source.%s=%s;", IS_LATEST_FIELD, false);
<<<<<<< HEAD
        UpdateByQueryRequest updateByQueryRequest = new UpdateByQueryRequest.Builder().index(DETECTION_STATE_INDEX).query(queryBuilder -> {
            queryBuilder.match(mb -> mb.field(DETECTOR_ID_FIELD).query(vb -> vb.stringValue(detector.getDetectorId())));
            queryBuilder.match(mb -> mb.field(IS_LATEST_FIELD).query(vb -> vb.booleanValue(true)));
            // make sure we reset all latest task as false when user switch from single entity to HC, vice versa.
            for (String taskTypes : taskTypeToString(getADTaskTypes(detectionDateRange, true))) {
                queryBuilder.match(mb -> mb.field(TASK_TYPE_FIELD).query(vb -> vb.stringValue(taskTypes)));
            }
            return queryBuilder;
        }).refresh(true).script(Script.of(s -> s.inline(new InlineScript.Builder().source(script).build()))).build();

        try {
            CompletableFuture<UpdateByQueryResponse> updateByQueryResponse = sdkJavaAsyncClient.updateByQuery(updateByQueryRequest);
=======

        List<FieldValue> taskTypes = taskTypeToString(getADTaskTypes(detectionDateRange, true))
            .stream()
            .map(v -> FieldValue.of(v))
            .collect(Collectors.toList());

        UpdateByQueryRequest.Builder updateByQueryRequest = new UpdateByQueryRequest.Builder();
        updateByQueryRequest.index(DETECTION_STATE_INDEX);
        BoolQuery.Builder query = new BoolQuery.Builder();
        query
            .filter(bq -> bq.term(new TermQuery.Builder().field(DETECTOR_ID_FIELD).value(FieldValue.of(detector.getDetectorId())).build()));
        query.filter(bq -> bq.term(new TermQuery.Builder().field(IS_LATEST_FIELD).value(FieldValue.of(true)).build()));
        query.filter(bq -> bq.terms(new TermsQuery.Builder().field(TASK_TYPE_FIELD).terms(t -> t.value(taskTypes)).build()));
        updateByQueryRequest.query(q -> q.bool(query.build()));
        updateByQueryRequest.refresh(true);
        updateByQueryRequest.script(Script.of(s -> s.inline(new InlineScript.Builder().source(script).build())));

        try {
            CompletableFuture<UpdateByQueryResponse> updateByQueryResponse = sdkJavaAsyncClient.updateByQuery(updateByQueryRequest.build());
>>>>>>> 97789bd1
            UpdateByQueryResponse queryResponse = updateByQueryResponse.orTimeout(10L, TimeUnit.SECONDS).get();

            List<BulkIndexByScrollFailure> bulkFailures = queryResponse.failures();
            if (isNullOrEmpty(bulkFailures)) {
                // Realtime AD coordinating node is chosen by job scheduler, we won't know it until realtime AD job
                // runs. Just set realtime AD coordinating node as null here, and AD job runner will reset correct
                // coordinating node once realtime job starts.
                // For historical analysis, this method will be called on coordinating node, so we can set coordinating
                // node as local node.
                String coordinatingNode = detectionDateRange == null ? null : clusterService.localNode().getId();
                createNewADTask(detector, detectionDateRange, user, coordinatingNode, listener);
            } else {
                logger
                    .error(
                        "Failed to update old task's state for detector: {}, response: {} ",
                        detector.getDetectorId(),
                        queryResponse.toString()
                    );
                listener.onFailure(new Exception(bulkFailures.get(0).cause().toString()));
            }
        } catch (Exception e) {
            logger.error("Failed to reset old tasks as not latest for detector " + detector.getDetectorId(), e);
            listener.onFailure(e);
        }
    }

    private void createNewADTask(
        AnomalyDetector detector,
        DetectionDateRange detectionDateRange,
        UserIdentity user,
        String coordinatingNode,
        ActionListener<AnomalyDetectorJobResponse> listener
    ) {
        String userName = user == null ? null : user.getName();
        Instant now = Instant.now();
        String taskType = getADTaskType(detector, detectionDateRange).name();
        ADTask adTask = new ADTask.Builder()
            .detectorId(detector.getDetectorId())
            .detector(detector)
            .isLatest(true)
            .taskType(taskType)
            .executionStartTime(now)
            .taskProgress(0.0f)
            .initProgress(0.0f)
            .state(ADTaskState.CREATED.name())
            .lastUpdateTime(now)
            .startedBy(userName)
            .coordinatingNode(coordinatingNode)
            .detectionDateRange(detectionDateRange)
            .user(user)
            .build();

        createADTaskDirectly(
            adTask,
            r -> onIndexADTaskResponse(
                r,
                adTask,
                (response, delegatedListener) -> cleanOldAdTaskDocs(response, adTask, delegatedListener),
                listener
            ),
            listener
        );
    }

    /**
     * Create AD task directly without checking index exists of not.
     * [Important!] Make sure listener returns in function
     *
     * @param adTask AD task
     * @param function consumer function
     * @param listener action listener
     * @param <T> action listener response type
     */
    public <T> void createADTaskDirectly(ADTask adTask, Consumer<IndexResponse> function, ActionListener<T> listener) {
        logger.info("TESTING : END OF START DETECTOR CREATING AD TASK DIRECTLY");
        IndexRequest request = new IndexRequest(DETECTION_STATE_INDEX);
        try (XContentBuilder builder = XContentFactory.jsonBuilder()) {
            request
                .source(adTask.toXContent(builder, RestHandlerUtils.XCONTENT_WITH_TYPE))
                .setRefreshPolicy(WriteRequest.RefreshPolicy.IMMEDIATE);
            client.index(request, ActionListener.wrap(r -> function.accept(r), e -> {
                logger.error("Failed to create AD task for detector " + adTask.getDetectorId(), e);
                listener.onFailure(e);
            }));
        } catch (Exception e) {
            logger.error("Failed to create AD task for detector " + adTask.getDetectorId(), e);
            listener.onFailure(e);
        }
    }

    private void onIndexADTaskResponse(
        IndexResponse response,
        ADTask adTask,
        BiConsumer<IndexResponse, ActionListener<AnomalyDetectorJobResponse>> function,
        ActionListener<AnomalyDetectorJobResponse> listener
    ) {
        if (response == null || response.getResult() != CREATED) {
            String errorMsg = getShardsFailure(response);
            listener.onFailure(new OpenSearchStatusException(errorMsg, response.status()));
            return;
        }
        adTask.setTaskId(response.getId());
        ActionListener<AnomalyDetectorJobResponse> delegatedListener = ActionListener.wrap(r -> { listener.onResponse(r); }, e -> {
            handleADTaskException(adTask, e);
            if (e instanceof DuplicateTaskException) {
                listener.onFailure(new OpenSearchStatusException(DETECTOR_IS_RUNNING, RestStatus.BAD_REQUEST));
            } else {
                // For historical AD task, clear historical task if any other exception happened.
                // For realtime AD, task cache will be inited when realtime job starts, check
                // ADTaskManager#initRealtimeTaskCacheAndCleanupStaleCache for details. Here the
                // realtime task cache not inited yet when create AD task, so no need to cleanup.
                if (adTask.isHistoricalTask()) {
                    adTaskCacheManager.removeHistoricalTaskCache(adTask.getDetectorId());
                }
                listener.onFailure(e);
            }
        });
        try {
            // Put detector id in cache. If detector id already in cache, will throw
            // DuplicateTaskException. This is to solve race condition when user send
            // multiple start request for one historical detector.
            if (adTask.isHistoricalTask()) {
                adTaskCacheManager.add(adTask.getDetectorId(), adTask);
            }
        } catch (Exception e) {
            delegatedListener.onFailure(e);
            return;
        }
        if (function != null) {
            function.accept(response, delegatedListener);
        }
    }

    private void cleanOldAdTaskDocs(IndexResponse response, ADTask adTask, ActionListener<AnomalyDetectorJobResponse> delegatedListener) {
        BoolQueryBuilder query = new BoolQueryBuilder();
        query.filter(new TermQueryBuilder(DETECTOR_ID_FIELD, adTask.getDetectorId()));
        query.filter(new TermQueryBuilder(IS_LATEST_FIELD, false));

        if (adTask.isHistoricalTask()) {
            // If historical task, only delete detector level task. It may take longer time to delete entity tasks.
            // We will delete child task (entity task) of detector level task in hourly cron job.
            query.filter(new TermsQueryBuilder(TASK_TYPE_FIELD, taskTypeToString(HISTORICAL_DETECTOR_TASK_TYPES)));
        } else {
            // We don't have entity level task for realtime detection, so will delete all tasks.
            query.filter(new TermsQueryBuilder(TASK_TYPE_FIELD, taskTypeToString(REALTIME_TASK_TYPES)));
        }

        SearchRequest searchRequest = new SearchRequest();
        SearchSourceBuilder sourceBuilder = new SearchSourceBuilder();
        sourceBuilder
            .query(query)
            .sort(EXECUTION_START_TIME_FIELD, SortOrder.DESC)
            // Search query "from" starts from 0.
            .from(maxOldAdTaskDocsPerDetector)
            .size(MAX_OLD_AD_TASK_DOCS);
        searchRequest.source(sourceBuilder).indices(DETECTION_STATE_INDEX);
        String detectorId = adTask.getDetectorId();

        deleteTaskDocs(detectorId, searchRequest, () -> {
            if (adTask.isHistoricalTask()) {
                // run batch result action for historical detection
                runBatchResultAction(response, adTask, delegatedListener);
            } else {
                // return response directly for realtime detection
                AnomalyDetectorJobResponse anomalyDetectorJobResponse = new AnomalyDetectorJobResponse(
                    response.getId(),
                    response.getVersion(),
                    response.getSeqNo(),
                    response.getPrimaryTerm(),
                    RestStatus.OK
                );
                delegatedListener.onResponse(anomalyDetectorJobResponse);
            }
        }, delegatedListener);
    }

    protected <T> void deleteTaskDocs(
        String detectorId,
        SearchRequest searchRequest,
        AnomalyDetectorFunction function,
        ActionListener<T> listener
    ) {
        ActionListener<SearchResponse> searchListener = ActionListener.wrap(r -> {
            Iterator<SearchHit> iterator = r.getHits().iterator();
            if (iterator.hasNext()) {
                List<BulkOperation> operations = new ArrayList<>();
                while (iterator.hasNext()) {
                    SearchHit searchHit = iterator.next();
                    try (
                        XContentParser parser = createXContentParserFromRegistry(xContentRegistry.getRegistry(), searchHit.getSourceRef())
                    ) {
                        ensureExpectedToken(XContentParser.Token.START_OBJECT, parser.nextToken(), parser);
                        ADTask adTask = ADTask.parse(parser, searchHit.getId());
                        logger.debug("Delete old task: {} of detector: {}", adTask.getTaskId(), adTask.getDetectorId());
                        operations
                            .add(new BulkOperation.Builder().delete(d -> d.index(DETECTION_STATE_INDEX).id(adTask.getTaskId())).build());
                    } catch (Exception e) {
                        listener.onFailure(e);
                    }
                }

                BulkRequest bulkRequest = new BulkRequest.Builder().operations(operations).build();
                try {
                    CompletableFuture<BulkResponse> bulkResponse = sdkJavaAsyncClient.bulk(bulkRequest);
                    BulkResponse res = bulkResponse.orTimeout(10L, TimeUnit.SECONDS).get();

                    logger.info("Old AD tasks deleted for detector {}", detectorId);
                    List<BulkResponseItem> bulkItemResponses = res.items();
                    if (bulkItemResponses != null && bulkItemResponses.size() > 0) {
                        for (BulkResponseItem bulkItemResponse : bulkItemResponses) {
<<<<<<< HEAD
                            if (bulkItemResponse.error() == null) {
=======
                            if (bulkItemResponse.error() != null) {
>>>>>>> 97789bd1
                                logger.debug("Add detector task into cache. Task id: {}", bulkItemResponse.id());
                                // add deleted task in cache and delete its child tasks and AD results
                                adTaskCacheManager.addDeletedDetectorTask(bulkItemResponse.id());
                            }
                        }
                    }
                    // delete child tasks and AD results of this task
                    cleanChildTasksAndADResultsOfDeletedTask();

                    function.execute();

                } catch (Exception e) {
                    logger.warn("Failed to clean AD tasks for detector " + detectorId, e);
                    listener.onFailure(e);
                }
            } else {
                function.execute();
            }
        }, e -> {
            if (e instanceof IndexNotFoundException) {
                function.execute();
            } else {
                listener.onFailure(e);
            }
        });

        client.search(searchRequest, searchListener);
    }

    /**
     * Poll deleted detector task from cache and delete its child tasks and AD results.
     */
    public void cleanChildTasksAndADResultsOfDeletedTask() {
        if (!adTaskCacheManager.hasDeletedDetectorTask()) {
            return;
        }
        threadPool.schedule(() -> {
            String taskId = adTaskCacheManager.pollDeletedDetectorTask();
            if (taskId == null) {
                return;
            }
<<<<<<< HEAD
            DeleteByQueryRequest deleteADResultsRequest = new DeleteByQueryRequest.Builder()
                .index(ALL_AD_RESULTS_INDEX_PATTERN)
                .query(queryBuilder -> queryBuilder.match(mb -> mb.field(TASK_ID_FIELD).query(vb -> vb.stringValue(taskId))))
=======

            List<FieldValue> taskIdFieldValue = Arrays.asList(FieldValue.of(taskId));

            DeleteByQueryRequest deleteADResultsRequest = new DeleteByQueryRequest.Builder()
                .index(ALL_AD_RESULTS_INDEX_PATTERN)
                .query(qb -> qb.terms(new TermsQuery.Builder().field(TASK_ID_FIELD).terms(t -> t.value(taskIdFieldValue)).build()))
>>>>>>> 97789bd1
                .build();
            try {
                CompletableFuture<DeleteByQueryResponse> deleteADResultsResponse = sdkJavaAsyncClient.deleteByQuery(deleteADResultsRequest);
                DeleteByQueryResponse res = deleteADResultsResponse.orTimeout(10L, TimeUnit.SECONDS).get();

                logger.debug("Successfully deleted AD results of task " + taskId);
                DeleteByQueryRequest deleteChildTasksRequest = new DeleteByQueryRequest.Builder()
                    .index(DETECTION_STATE_INDEX)
<<<<<<< HEAD
                    .query(queryBuilder -> queryBuilder.match(mb -> mb.field(PARENT_TASK_ID_FIELD).query(vb -> vb.stringValue(taskId))))
=======
                    .query(
                        qb -> qb.terms(new TermsQuery.Builder().field(PARENT_TASK_ID_FIELD).terms(t -> t.value(taskIdFieldValue)).build())
                    )
>>>>>>> 97789bd1
                    .build();
                try {
                    CompletableFuture<DeleteByQueryResponse> deleteChildTasksResponse = sdkJavaAsyncClient
                        .deleteByQuery(deleteChildTasksRequest);
<<<<<<< HEAD
                    DeleteByQueryResponse r = deleteChildTasksResponse.orTimeout(10L, TimeUnit.SECONDS).get();
=======
                    DeleteByQueryResponse deleteByQueryResponse = deleteChildTasksResponse.orTimeout(10L, TimeUnit.SECONDS).get();
>>>>>>> 97789bd1

                    logger.debug("Successfully deleted child tasks of task " + taskId);
                    cleanChildTasksAndADResultsOfDeletedTask();

                } catch (Exception e) {
                    logger.error("Failed to delete child tasks of task " + taskId, e);
                }
            } catch (Exception ex) {
                logger.error("Failed to delete AD results for task " + taskId, ex);
            }
        }, TimeValue.timeValueSeconds(DEFAULT_MAINTAIN_INTERVAL_IN_SECONDS), AD_BATCH_TASK_THREAD_POOL_NAME);
    }

    private void runBatchResultAction(IndexResponse response, ADTask adTask, ActionListener<AnomalyDetectorJobResponse> listener) {
        client.execute(ADBatchAnomalyResultAction.INSTANCE, new ADBatchAnomalyResultRequest(adTask), ActionListener.wrap(r -> {
            String remoteOrLocal = r.isRunTaskRemotely() ? "remote" : "local";
            logger
                .info(
                    "AD task {} of detector {} dispatched to {} node {}",
                    adTask.getTaskId(),
                    adTask.getDetectorId(),
                    remoteOrLocal,
                    r.getNodeId()
                );
            AnomalyDetectorJobResponse anomalyDetectorJobResponse = new AnomalyDetectorJobResponse(
                response.getId(),
                response.getVersion(),
                response.getSeqNo(),
                response.getPrimaryTerm(),
                RestStatus.OK
            );
            listener.onResponse(anomalyDetectorJobResponse);
        }, e -> listener.onFailure(e)));
    }

    /**
     * Handle exceptions for AD task. Update task state and record error message.
     *
     * @param adTask AD task
     * @param e exception
     */
    public void handleADTaskException(ADTask adTask, Exception e) {
        // TODO: handle timeout exception
        String state = ADTaskState.FAILED.name();
        Map<String, Object> updatedFields = new HashMap<>();
        if (e instanceof DuplicateTaskException) {
            // If user send multiple start detector request, we will meet race condition.
            // Cache manager will put first request in cache and throw DuplicateTaskException
            // for the second request. We will delete the second task.
            logger
                .warn(
                    "There is already one running task for detector, detectorId:"
                        + adTask.getDetectorId()
                        + ". Will delete task "
                        + adTask.getTaskId()
                );
            deleteADTask(adTask.getTaskId());
            return;
        }
        if (e instanceof ADTaskCancelledException) {
            logger.info("AD task cancelled, taskId: {}, detectorId: {}", adTask.getTaskId(), adTask.getDetectorId());
            state = ADTaskState.STOPPED.name();
            String stoppedBy = ((ADTaskCancelledException) e).getCancelledBy();
            if (stoppedBy != null) {
                updatedFields.put(STOPPED_BY_FIELD, stoppedBy);
            }
        } else {
            logger.error("Failed to execute AD batch task, task id: " + adTask.getTaskId() + ", detector id: " + adTask.getDetectorId(), e);
        }
        updatedFields.put(ERROR_FIELD, getErrorMessage(e));
        updatedFields.put(STATE_FIELD, state);
        updatedFields.put(EXECUTION_END_TIME_FIELD, Instant.now().toEpochMilli());
        updateADTask(adTask.getTaskId(), updatedFields);
    }

    /**
     * Update AD task with specific fields.
     *
     * @param taskId AD task id
     * @param updatedFields updated fields, key: filed name, value: new value
     */
    public void updateADTask(String taskId, Map<String, Object> updatedFields) {
        updateADTask(taskId, updatedFields, ActionListener.wrap(response -> {
            if (response.status() == RestStatus.OK) {
                logger.debug("Updated AD task successfully: {}, task id: {}", response.status(), taskId);
            } else {
                logger.error("Failed to update AD task {}, status: {}", taskId, response.status());
            }
        }, e -> { logger.error("Failed to update task: " + taskId, e); }));
    }

    /**
     * Update AD task for specific fields.
     *
     * @param taskId task id
     * @param updatedFields updated fields, key: filed name, value: new value
     * @param listener action listener
     */
    public void updateADTask(String taskId, Map<String, Object> updatedFields, ActionListener<UpdateResponse> listener) {
        UpdateRequest updateRequest = new UpdateRequest(DETECTION_STATE_INDEX, taskId);
        Map<String, Object> updatedContent = new HashMap<>();
        updatedContent.putAll(updatedFields);
        updatedContent.put(LAST_UPDATE_TIME_FIELD, Instant.now().toEpochMilli());
        updateRequest.doc(updatedContent);
        updateRequest.setRefreshPolicy(WriteRequest.RefreshPolicy.IMMEDIATE);
        client.update(updateRequest, listener);
    }

    /**
     * Delete AD task with task id.
     *
     * @param taskId AD task id
     */
    public void deleteADTask(String taskId) {
        deleteADTask(
            taskId,
            ActionListener
                .wrap(
                    r -> { logger.info("Deleted AD task {} with status: {}", taskId, r.status()); },
                    e -> { logger.error("Failed to delete AD task " + taskId, e); }
                )
        );
    }

    /**
     * Delete AD task with task id.
     *
     * @param taskId AD task id
     * @param listener action listener
     */
    public void deleteADTask(String taskId, ActionListener<DeleteResponse> listener) {
        DeleteRequest deleteRequest = new DeleteRequest(DETECTION_STATE_INDEX, taskId);
        client.delete(deleteRequest, listener);
    }

    /**
     * Cancel running task by detector id.
     *
     * @param detectorId detector id
     * @param detectorTaskId detector level task id
     * @param reason reason to cancel AD task
     * @param userName which user cancel the AD task
     * @return AD task cancellation state
     */
    public ADTaskCancellationState cancelLocalTaskByDetectorId(String detectorId, String detectorTaskId, String reason, String userName) {
        ADTaskCancellationState cancellationState = adTaskCacheManager.cancelByDetectorId(detectorId, detectorTaskId, reason, userName);
        logger
            .debug(
                "Cancelled AD task for detector: {}, state: {}, cancelled by: {}, reason: {}",
                detectorId,
                cancellationState,
                userName,
                reason
            );
        return cancellationState;
    }

    /**
     * Delete AD tasks docs.
     * [Important!] Make sure listener returns in function
     *
     * @param detectorId detector id
     * @param function AD function
     * @param listener action listener
     */
    public void deleteADTasks(String detectorId, AnomalyDetectorFunction function, ActionListener<DeleteResponse> listener) {
<<<<<<< HEAD
        DeleteByQueryRequest request = new DeleteByQueryRequest.Builder()
            .index(DETECTION_STATE_INDEX)
            .query(queryBuilder -> queryBuilder.match(mb -> mb.field(DETECTOR_ID_FIELD).query(vb -> vb.stringValue(detectorId))))
            .build();
        try {
            CompletableFuture<DeleteByQueryResponse> deleteByQueryResponse = sdkJavaAsyncClient.deleteByQuery(request);
            DeleteByQueryResponse r = deleteByQueryResponse.orTimeout(10L, TimeUnit.SECONDS).get();

            if (r.failures() == null || r.failures().size() == 0) {
=======
        DeleteByQueryRequest.Builder request = new DeleteByQueryRequest.Builder();
        request.index(DETECTION_STATE_INDEX);
        BoolQuery.Builder query = new BoolQuery.Builder();
        query.filter(bq -> bq.term(new TermQuery.Builder().field(DETECTOR_ID_FIELD).value(FieldValue.of(detectorId)).build()));
        request.query(q -> q.bool(query.build()));
        try {
            CompletableFuture<DeleteByQueryResponse> deleteByQueryResponse = sdkJavaAsyncClient.deleteByQuery(request.build());
            DeleteByQueryResponse response = deleteByQueryResponse.orTimeout(10L, TimeUnit.SECONDS).get();

            if (response.failures() == null || response.failures().size() == 0) {
>>>>>>> 97789bd1
                logger.info("AD tasks deleted for detector {}", detectorId);
                deleteADResultOfDetector(detectorId);
                function.execute();
            } else {
                listener.onFailure(new OpenSearchStatusException("Failed to delete all AD tasks", RestStatus.INTERNAL_SERVER_ERROR));
            }
        } catch (IndexNotFoundException e) {
            deleteADResultOfDetector(detectorId);
            function.execute();
        } catch (Exception e) {
            listener.onFailure(e);
        }
    }

    private void deleteADResultOfDetector(String detectorId) {
        if (!deleteADResultWhenDeleteDetector) {
            logger.info("Won't delete ad result for {} as delete AD result setting is disabled", detectorId);
            return;
        }
        logger.info("Start to delete AD results of detector {}", detectorId);
<<<<<<< HEAD
        DeleteByQueryRequest deleteADResultsRequest = new DeleteByQueryRequest.Builder()
            .index(ALL_AD_RESULTS_INDEX_PATTERN)
            .query(queryBuilder -> queryBuilder.match(mb -> mb.field(DETECTOR_ID_FIELD).query(vb -> vb.stringValue(detectorId))))
            .build();

        try {
            CompletableFuture<DeleteByQueryResponse> deleteADResultsResponse = sdkJavaAsyncClient.deleteByQuery(deleteADResultsRequest);
            DeleteByQueryResponse r = deleteADResultsResponse.orTimeout(10L, TimeUnit.SECONDS).get();
=======
        DeleteByQueryRequest.Builder deleteADResultsRequest = new DeleteByQueryRequest.Builder();
        deleteADResultsRequest.index(ALL_AD_RESULTS_INDEX_PATTERN);
        deleteADResultsRequest
            .query(q -> q.term(new TermQuery.Builder().field(DETECTOR_ID_FIELD).value(FieldValue.of(detectorId)).build()));

        try {
            CompletableFuture<DeleteByQueryResponse> deleteADResultsResponse = sdkJavaAsyncClient
                .deleteByQuery(deleteADResultsRequest.build());
            DeleteByQueryResponse deleteByQueryResponse = deleteADResultsResponse.orTimeout(10L, TimeUnit.SECONDS).get();
>>>>>>> 97789bd1
            logger.debug("Successfully deleted AD results of detector " + detectorId);
        } catch (Exception exception) {
            logger.error("Failed to delete AD results of detector " + detectorId, exception);
            adTaskCacheManager.addDeletedDetector(detectorId);
        }
    }

    /**
     * Clean AD results of deleted detector.
     */
    public void cleanADResultOfDeletedDetector() {
        String detectorId = adTaskCacheManager.pollDeletedDetector();
        if (detectorId != null) {
            deleteADResultOfDetector(detectorId);
        }
    }

    /**
     * Update latest AD task of detector.
     *
     * @param detectorId detector id
     * @param taskTypes task types
     * @param updatedFields updated fields, key: filed name, value: new value
     * @param listener action listener
     */
    public void updateLatestADTask(
        String detectorId,
        List<ADTaskType> taskTypes,
        Map<String, Object> updatedFields,
        ActionListener<UpdateResponse> listener
    ) {
        getAndExecuteOnLatestDetectorLevelTask(detectorId, taskTypes, (adTask) -> {
            if (adTask.isPresent()) {
                updateADTask(adTask.get().getTaskId(), updatedFields, listener);
            } else {
                listener.onFailure(new ResourceNotFoundException(detectorId, CAN_NOT_FIND_LATEST_TASK));
            }
        }, null, false, listener);
    }

    /**
     * Update latest realtime task.
     *
     * @param detectorId detector id
     * @param state task state
     * @param error error
     * @param transportService transport service
     * @param listener action listener
     */
    public void stopLatestRealtimeTask(
        String detectorId,
        ADTaskState state,
        Exception error,
        TransportService transportService,
        ActionListener<AnomalyDetectorJobResponse> listener
    ) {
        getAndExecuteOnLatestDetectorLevelTask(detectorId, REALTIME_TASK_TYPES, (adTask) -> {
            if (adTask.isPresent() && !adTask.get().isDone()) {
                Map<String, Object> updatedFields = new HashMap<>();
                updatedFields.put(ADTask.STATE_FIELD, state.name());
                if (error != null) {
                    updatedFields.put(ADTask.ERROR_FIELD, error.getMessage());
                }
                AnomalyDetectorFunction function = () -> updateADTask(adTask.get().getTaskId(), updatedFields, ActionListener.wrap(r -> {
                    if (error == null) {
                        listener.onResponse(new AnomalyDetectorJobResponse(detectorId, 0, 0, 0, RestStatus.OK));
                    } else {
                        listener.onFailure(error);
                    }
                }, e -> { listener.onFailure(e); }));

                String coordinatingNode = adTask.get().getCoordinatingNode();
                if (coordinatingNode != null && transportService != null) {
                    cleanDetectorCache(adTask.get(), transportService, function, listener);
                } else {
                    function.execute();
                }
            } else {
                listener.onFailure(new OpenSearchStatusException("Anomaly detector job is already stopped: " + detectorId, RestStatus.OK));
            }
        }, null, false, listener);
    }

    /**
     * Update realtime task cache on realtime detector's coordinating node.
     *
     * @param detectorId detector id
     * @param state new state
     * @param rcfTotalUpdates rcf total updates
     * @param detectorIntervalInMinutes detector interval in minutes
     * @param error error
     * @param listener action listener
     */
    public void updateLatestRealtimeTaskOnCoordinatingNode(
        String detectorId,
        String state,
        Long rcfTotalUpdates,
        Long detectorIntervalInMinutes,
        String error,
        ActionListener<UpdateResponse> listener
    ) {
        Float initProgress = null;
        String newState = null;
        // calculate init progress and task state with RCF total updates
        if (detectorIntervalInMinutes != null && rcfTotalUpdates != null) {
            newState = ADTaskState.INIT.name();
            if (rcfTotalUpdates < NUM_MIN_SAMPLES) {
                initProgress = (float) rcfTotalUpdates / NUM_MIN_SAMPLES;
            } else {
                newState = ADTaskState.RUNNING.name();
                initProgress = 1.0f;
            }
        }
        // Check if new state is not null and override state calculated with rcf total updates
        if (state != null) {
            newState = state;
        }

        error = Optional.ofNullable(error).orElse("");
        if (!adTaskCacheManager.isRealtimeTaskChanged(detectorId, newState, initProgress, error)) {
            // If task not changed, no need to update, just return
            listener.onResponse(null);
            return;
        }
        Map<String, Object> updatedFields = new HashMap<>();
        updatedFields.put(COORDINATING_NODE_FIELD, clusterService.localNode().getId());
        if (initProgress != null) {
            updatedFields.put(INIT_PROGRESS_FIELD, initProgress);
            updatedFields.put(ESTIMATED_MINUTES_LEFT_FIELD, Math.max(0, NUM_MIN_SAMPLES - rcfTotalUpdates) * detectorIntervalInMinutes);
        }
        if (newState != null) {
            updatedFields.put(STATE_FIELD, newState);
        }
        if (error != null) {
            updatedFields.put(ERROR_FIELD, error);
        }
        Float finalInitProgress = initProgress;
        // Variable used in lambda expression should be final or effectively final
        String finalError = error;
        String finalNewState = newState;
        updateLatestADTask(detectorId, ADTaskType.REALTIME_TASK_TYPES, updatedFields, ActionListener.wrap(r -> {
            logger.debug("Updated latest realtime AD task successfully for detector {}", detectorId);
            adTaskCacheManager.updateRealtimeTaskCache(detectorId, finalNewState, finalInitProgress, finalError);
            listener.onResponse(r);
        }, e -> {
            logger.error("Failed to update realtime task for detector " + detectorId, e);
            listener.onFailure(e);
        }));
    }

    /**
     * Init realtime task cache and clean up realtime task cache on old coordinating node. Realtime AD
     * depends on job scheduler to choose node (job coordinating node) to run AD job. Nodes have primary
     * or replica shard of AD job index are candidate to run AD job. Job scheduler will build hash ring
     * on these candidate nodes and choose one to run AD job. If AD job index shard relocated, for example
     * new node added into cluster, then job scheduler will rebuild hash ring and may choose different
     * node to run AD job. So we need to init realtime task cache on new AD job coordinating node and
     * clean up cache on old coordinating node.
     *
     * If realtime task cache inited for the first time on this node, listener will return true; otherwise
     * listener will return false.
     *
     * @param detectorId detector id
     * @param detector anomaly detector
     * @param transportService transport service
     * @param listener listener
     */
    public void initRealtimeTaskCacheAndCleanupStaleCache(
        String detectorId,
        AnomalyDetector detector,
        TransportService transportService,
        ActionListener<Boolean> listener
    ) {
        try {
            if (adTaskCacheManager.getRealtimeTaskCache(detectorId) != null) {
                listener.onResponse(false);
                return;
            }

            getAndExecuteOnLatestDetectorLevelTask(detectorId, REALTIME_TASK_TYPES, (adTaskOptional) -> {
                if (!adTaskOptional.isPresent()) {
                    logger.debug("Can't find realtime task for detector {}, init realtime task cache directly", detectorId);
                    AnomalyDetectorFunction function = () -> createNewADTask(
                        detector,
                        null,
                        detector.getUser(),
                        clusterService.localNode().getId(),
                        ActionListener.wrap(r -> {
                            logger.info("Recreate realtime task successfully for detector {}", detectorId);
                            adTaskCacheManager.initRealtimeTaskCache(detectorId, detector.getDetectorIntervalInMilliseconds());
                            listener.onResponse(true);
                        }, e -> {
                            logger.error("Failed to recreate realtime task for detector " + detectorId, e);
                            listener.onFailure(e);
                        })
                    );
                    recreateRealtimeTask(function, listener);
                    return;
                }

                ADTask adTask = adTaskOptional.get();
                String localNodeId = clusterService.localNode().getId();
                String oldCoordinatingNode = adTask.getCoordinatingNode();
                if (oldCoordinatingNode != null && !localNodeId.equals(oldCoordinatingNode)) {
                    logger
                        .warn(
                            "AD realtime job coordinating node changed from {} to this node {} for detector {}",
                            oldCoordinatingNode,
                            localNodeId,
                            detectorId
                        );
                    cleanDetectorCache(adTask, transportService, () -> {
                        logger
                            .info(
                                "Realtime task cache cleaned on old coordinating node {} for detector {}",
                                oldCoordinatingNode,
                                detectorId
                            );
                        adTaskCacheManager.initRealtimeTaskCache(detectorId, detector.getDetectorIntervalInMilliseconds());
                        listener.onResponse(true);
                    }, listener);
                } else {
                    logger.info("Init realtime task cache for detector {}", detectorId);
                    adTaskCacheManager.initRealtimeTaskCache(detectorId, detector.getDetectorIntervalInMilliseconds());
                    listener.onResponse(true);
                }
            }, transportService, false, listener);
        } catch (Exception e) {
            logger.error("Failed to init realtime task cache for " + detectorId, e);
            listener.onFailure(e);
        }
    }

    private void recreateRealtimeTask(AnomalyDetectorFunction function, ActionListener<Boolean> listener) {
        if (detectionIndices.doesDetectorStateIndexExist()) {
            function.execute();
        } else {
            // If detection index doesn't exist, create index and execute function.
            detectionIndices.initDetectionStateIndex(ActionListener.wrap(r -> {
                if (r.isAcknowledged()) {
                    logger.info("Created {} with mappings.", DETECTION_STATE_INDEX);
                    function.execute();
                } else {
                    String error = String.format(Locale.ROOT, CREATE_INDEX_NOT_ACKNOWLEDGED, DETECTION_STATE_INDEX);
                    logger.warn(error);
                    listener.onFailure(new OpenSearchStatusException(error, RestStatus.INTERNAL_SERVER_ERROR));
                }
            }, e -> {
                if (ExceptionsHelper.unwrapCause(e) instanceof ResourceAlreadyExistsException) {
                    function.execute();
                } else {
                    logger.error("Failed to init anomaly detection state index", e);
                    listener.onFailure(e);
                }
            }));
        }
    }

    public void refreshRealtimeJobRunTime(String detectorId) {
        adTaskCacheManager.refreshRealtimeJobRunTime(detectorId);
    }

    public void removeRealtimeTaskCache(String detectorId) {
        adTaskCacheManager.removeRealtimeTaskCache(detectorId);
    }

    /**
     * Send entity task done message to coordinating node.
     *
     * @param adTask AD task
     * @param exception exception of entity task
     * @param transportService transport service
     */
    protected void entityTaskDone(ADTask adTask, Exception exception, TransportService transportService) {
        entityTaskDone(
            adTask,
            exception,
            transportService,
            ActionListener
                .wrap(
                    r -> logger.debug("AD task forwarded to coordinating node, task id {}", adTask.getTaskId()),
                    e -> logger
                        .error(
                            "AD task failed to forward to coordinating node "
                                + adTask.getCoordinatingNode()
                                + " for task "
                                + adTask.getTaskId(),
                            e
                        )
                )
        );
    }

    private void entityTaskDone(
        ADTask adTask,
        Exception exception,
        TransportService transportService,
        ActionListener<AnomalyDetectorJobResponse> listener
    ) {
        try {
            ADTaskAction action = getAdEntityTaskAction(adTask, exception);
            forwardADTaskToCoordinatingNode(adTask, action, transportService, listener);
        } catch (Exception e) {
            listener.onFailure(e);
        }
    }

    /**
     * Get AD entity task action based on exception.
     * 1. If exception is null, return NEXT_ENTITY action which will poll next
     *    entity to run.
     * 2. If exception is retryable, return PUSH_BACK_ENTITY action which will
     *    push entity back to pendig queue.
     * 3. If exception is task cancelled exception, return CANCEL action which
     *    will stop HC detector run.
     *
     * @param adTask AD task
     * @param exception exception
     * @return AD task action
     */
    private ADTaskAction getAdEntityTaskAction(ADTask adTask, Exception exception) {
        ADTaskAction action = ADTaskAction.NEXT_ENTITY;
        if (exception != null) {
            adTask.setError(getErrorMessage(exception));
            if (exception instanceof LimitExceededException && isRetryableError(exception.getMessage())) {
                action = ADTaskAction.PUSH_BACK_ENTITY;
            } else if (exception instanceof ADTaskCancelledException || exception instanceof EndRunException) {
                action = ADTaskAction.CANCEL;
            }
        }
        return action;
    }

    /**
     * Check if error is retryable.
     *
     * @param error error
     * @return retryable or not
     */
    public boolean isRetryableError(String error) {
        if (error == null) {
            return false;
        }
        return retryableErrors.stream().filter(e -> error.contains(e)).findFirst().isPresent();
    }

    /**
     * Set state for HC detector level task when all entities done.
     *
     * The state could be FINISHED,FAILED or STOPPED.
     * 1. If input task state is FINISHED, will check FINISHED entity task count. If
     * there is no FINISHED entity task, will set HC detector level task as FAILED; otherwise
     * set as FINISHED.
     * 2. If input task state is not FINISHED, will set HC detector level task's state as the same.
     *
     * @param adTask AD task
     * @param state AD task state
     * @param listener action listener
     */
    public void setHCDetectorTaskDone(ADTask adTask, ADTaskState state, ActionListener<AnomalyDetectorJobResponse> listener) {
        String detectorId = adTask.getDetectorId();
        String taskId = adTask.isEntityTask() ? adTask.getParentTaskId() : adTask.getTaskId();
        String detectorTaskId = adTask.getDetectorLevelTaskId();

        ActionListener<UpdateResponse> wrappedListener = ActionListener.wrap(response -> {
            logger.info("Historical HC detector done with state: {}. Remove from cache, detector id:{}", state.name(), detectorId);
            adTaskCacheManager.removeHistoricalTaskCache(detectorId);
        }, e -> {
            // HC detector task may fail to update as FINISHED for some edge case if failed to get updating semaphore.
            // Will reset task state when get detector with task or maintain tasks in hourly cron.
            if (e instanceof LimitExceededException && e.getMessage().contains(HC_DETECTOR_TASK_IS_UPDATING)) {
                logger.warn("HC task is updating, skip this update for task: " + taskId);
            } else {
                logger.error("Failed to update task: " + taskId, e);
            }
            adTaskCacheManager.removeHistoricalTaskCache(detectorId);
        });

        long timeoutInMillis = 2000;// wait for 2 seconds to acquire updating HC detector task semaphore
        if (state == ADTaskState.FINISHED) {
            this.countEntityTasksByState(detectorTaskId, ImmutableList.of(ADTaskState.FINISHED), ActionListener.wrap(r -> {
                logger.info("number of finished entity tasks: {}, for detector {}", r, adTask.getDetectorId());
                // Set task as FAILED if no finished entity task; otherwise set as FINISHED
                ADTaskState hcDetectorTaskState = r == 0 ? ADTaskState.FAILED : ADTaskState.FINISHED;
                // execute in AD batch task thread pool in case waiting for semaphore waste any shared OpenSearch thread pool
                threadPool.executor(AD_BATCH_TASK_THREAD_POOL_NAME).execute(() -> {
                    updateADHCDetectorTask(
                        detectorId,
                        taskId,
                        ImmutableMap
                            .of(
                                STATE_FIELD,
                                hcDetectorTaskState.name(),
                                TASK_PROGRESS_FIELD,
                                1.0,
                                EXECUTION_END_TIME_FIELD,
                                Instant.now().toEpochMilli()
                            ),
                        timeoutInMillis,
                        wrappedListener
                    );
                });

            }, e -> {
                logger.error("Failed to get finished entity tasks", e);
                String errorMessage = getErrorMessage(e);
                threadPool.executor(AD_BATCH_TASK_THREAD_POOL_NAME).execute(() -> {
                    updateADHCDetectorTask(
                        detectorId,
                        taskId,
                        ImmutableMap
                            .of(
                                STATE_FIELD,
                                ADTaskState.FAILED.name(),// set as FAILED if fail to get finished entity tasks.
                                TASK_PROGRESS_FIELD,
                                1.0,
                                ERROR_FIELD,
                                errorMessage,
                                EXECUTION_END_TIME_FIELD,
                                Instant.now().toEpochMilli()
                            ),
                        timeoutInMillis,
                        wrappedListener
                    );
                });
            }));
        } else {
            threadPool.executor(AD_BATCH_TASK_THREAD_POOL_NAME).execute(() -> {
                updateADHCDetectorTask(
                    detectorId,
                    taskId,
                    ImmutableMap
                        .of(
                            STATE_FIELD,
                            state.name(),
                            ERROR_FIELD,
                            adTask.getError(),
                            EXECUTION_END_TIME_FIELD,
                            Instant.now().toEpochMilli()
                        ),
                    timeoutInMillis,
                    wrappedListener
                );
            });

        }

        listener.onResponse(new AnomalyDetectorJobResponse(taskId, 0, 0, 0, RestStatus.OK));
    }

    /**
     * Count entity tasks by state with detector level task id(parent task id).
     *
     * @param detectorTaskId detector level task id
     * @param taskStates task states
     * @param listener action listener
     */
    public void countEntityTasksByState(String detectorTaskId, List<ADTaskState> taskStates, ActionListener<Long> listener) {
        BoolQueryBuilder queryBuilder = new BoolQueryBuilder();
        queryBuilder.filter(new TermQueryBuilder(PARENT_TASK_ID_FIELD, detectorTaskId));
        if (taskStates != null && taskStates.size() > 0) {
            queryBuilder.filter(new TermsQueryBuilder(STATE_FIELD, taskStates.stream().map(s -> s.name()).collect(Collectors.toList())));
        }
        SearchSourceBuilder sourceBuilder = new SearchSourceBuilder();
        sourceBuilder.query(queryBuilder);
        sourceBuilder.size(0);
        sourceBuilder.trackTotalHits(true);
        SearchRequest request = new SearchRequest();
        request.source(sourceBuilder);
        request.indices(DETECTION_STATE_INDEX);
        client.search(request, ActionListener.wrap(r -> {
            TotalHits totalHits = r.getHits().getTotalHits();
            listener.onResponse(totalHits.value);
        }, e -> listener.onFailure(e)));
    }

    /**
     * Update HC detector level task with default action listener. There might be
     * multiple entity tasks update detector task concurrently. So we will check
     * if detector task is updating or not to avoid and can only update if it's
     * not updating now, otherwise it may cause version conflict exception.
     *
     * @param detectorId detector id
     * @param taskId AD task id
     * @param updatedFields updated fields, key: filed name, value: new value
     */
    public void updateADHCDetectorTask(String detectorId, String taskId, Map<String, Object> updatedFields) {
        updateADHCDetectorTask(detectorId, taskId, updatedFields, 0, ActionListener.wrap(response -> {
            if (response == null) {
                logger.debug("Skip updating AD task: {}", taskId);
            } else if (response.status() == RestStatus.OK) {
                logger.debug("Updated AD task successfully: {}, taskId: {}", response.status(), taskId);
            } else {
                logger.error("Failed to update AD task {}, status: {}", taskId, response.status());
            }
        }, e -> {
            if (e instanceof LimitExceededException && e.getMessage().contains(HC_DETECTOR_TASK_IS_UPDATING)) {
                logger.warn("AD HC detector task is updating, skip this update for task: " + taskId);
            } else {
                logger.error("Failed to update AD HC detector task: " + taskId, e);
            }
        }));
    }

    /**
     * Update HC detector level task. There might be multiple entity tasks update
     * detector task concurrently. So we will check if detector task is updating
     * or not to avoid and can only update if it's not updating now, otherwise it
     * may cause version conflict exception.
     *
     * @param detectorId detector id
     * @param taskId AD task id
     * @param updatedFields updated fields, key: filed name, value: new value
     * @param timeoutInMillis the maximum time to wait for task updating semaphore, zero or negative means don't wait at all
     * @param listener action listener
     */
    private void updateADHCDetectorTask(
        String detectorId,
        String taskId,
        Map<String, Object> updatedFields,
        long timeoutInMillis,
        ActionListener<UpdateResponse> listener
    ) {
        try {
            if (adTaskCacheManager.tryAcquireTaskUpdatingSemaphore(detectorId, timeoutInMillis)) {
                try {
                    updateADTask(
                        taskId,
                        updatedFields,
                        ActionListener.runAfter(listener, () -> { adTaskCacheManager.releaseTaskUpdatingSemaphore(detectorId); })
                    );
                } catch (Exception e) {
                    logger.error("Failed to update detector task " + taskId, e);
                    adTaskCacheManager.releaseTaskUpdatingSemaphore(detectorId);
                    listener.onFailure(e);
                }
            } else if (!adTaskCacheManager.isHCTaskCoordinatingNode(detectorId)) {
                // It's possible that AD task cache cleaned up by other task. Return null to avoid too many failure logs.
                logger.info("HC detector task cache does not exist, detectorId:{}, taskId:{}", detectorId, taskId);
                listener.onResponse(null);
            } else {
                logger.info("HC detector task is updating, detectorId:{}, taskId:{}", detectorId, taskId);
                listener.onFailure(new LimitExceededException(HC_DETECTOR_TASK_IS_UPDATING));
            }
        } catch (Exception e) {
            logger.error("Failed to get AD HC detector task updating semaphore " + taskId, e);
            listener.onFailure(e);
        }
    }

    /**
     * Scale task slots and check the scale delta:
     *   1. If scale delta is negative, that means we need to scale down, will not start next entity.
     *   2. If scale delta is positive, will start next entity in current lane.
     *
     * This method will be called by {@link org.opensearch.ad.transport.ForwardADTaskTransportAction}.
     *
     * @param adTask ad entity task
     * @param transportService transport service
     * @param listener action listener
     */
    public void runNextEntityForHCADHistorical(
        ADTask adTask,
        TransportService transportService,
        ActionListener<AnomalyDetectorJobResponse> listener
    ) {
        String detectorId = adTask.getDetectorId();
        int scaleDelta = scaleTaskSlots(
            adTask,
            transportService,
            ActionListener
                .wrap(
                    r -> { logger.debug("Scale up task slots done for detector {}, task {}", detectorId, adTask.getTaskId()); },
                    e -> { logger.error("Failed to scale up task slots for task " + adTask.getTaskId(), e); }
                )
        );
        if (scaleDelta < 0) {
            logger
                .warn(
                    "Have scaled down task slots. Will not poll next entity for detector {}, task {}, task slots: {}",
                    detectorId,
                    adTask.getTaskId(),
                    adTaskCacheManager.getDetectorTaskSlots(detectorId)
                );
            listener.onResponse(new AnomalyDetectorJobResponse(detectorId, 0, 0, 0, RestStatus.ACCEPTED));
            return;
        }
        client.execute(ADBatchAnomalyResultAction.INSTANCE, new ADBatchAnomalyResultRequest(adTask), ActionListener.wrap(r -> {
            String remoteOrLocal = r.isRunTaskRemotely() ? "remote" : "local";
            logger
                .info(
                    "AD entity task {} of detector {} dispatched to {} node {}",
                    adTask.getTaskId(),
                    detectorId,
                    remoteOrLocal,
                    r.getNodeId()
                );
            AnomalyDetectorJobResponse anomalyDetectorJobResponse = new AnomalyDetectorJobResponse(detectorId, 0, 0, 0, RestStatus.OK);
            listener.onResponse(anomalyDetectorJobResponse);
        }, e -> { listener.onFailure(e); }));
    }

    /**
     * Scale task slots and return scale delta.
     *   1. If scale delta is positive, will forward scale task slots request to lead node.
     *   2. If scale delta is negative, will decrease detector task slots in cache directly.
     *
     * @param adTask AD task
     * @param transportService transport service
     * @param scaleUpListener action listener
     * @return task slots scale delta
     */
    protected int scaleTaskSlots(
        ADTask adTask,
        TransportService transportService,
        ActionListener<AnomalyDetectorJobResponse> scaleUpListener
    ) {
        String detectorId = adTask.getDetectorId();
        if (!scaleEntityTaskLane.tryAcquire()) {
            logger.debug("Can't get scaleEntityTaskLane semaphore");
            return 0;
        }
        try {
            int scaleDelta = detectorTaskSlotScaleDelta(detectorId);
            logger.debug("start to scale task slots for detector {} with delta {}", detectorId, scaleDelta);
            if (adTaskCacheManager.getAvailableNewEntityTaskLanes(detectorId) <= 0 && scaleDelta > 0) {
                // scale up to run more entities in parallel
                Instant lastScaleEntityTaskLaneTime = adTaskCacheManager.getLastScaleEntityTaskLaneTime(detectorId);
                if (lastScaleEntityTaskLaneTime == null) {
                    logger.debug("lastScaleEntityTaskLaneTime is null for detector {}", detectorId);
                    scaleEntityTaskLane.release();
                    return 0;
                }
                boolean lastScaleTimeExpired = lastScaleEntityTaskLaneTime
                    .plusMillis(SCALE_ENTITY_TASK_LANE_INTERVAL_IN_MILLIS)
                    .isBefore(Instant.now());
                if (lastScaleTimeExpired) {
                    adTaskCacheManager.refreshLastScaleEntityTaskLaneTime(detectorId);
                    logger.debug("Forward scale entity task lane request to lead node for detector {}", detectorId);
                    forwardScaleTaskSlotRequestToLeadNode(
                        adTask,
                        transportService,
                        ActionListener.runAfter(scaleUpListener, () -> scaleEntityTaskLane.release())
                    );
                } else {
                    logger
                        .debug(
                            "lastScaleEntityTaskLaneTime is not expired yet: {} for detector {}",
                            lastScaleEntityTaskLaneTime,
                            detectorId
                        );
                    scaleEntityTaskLane.release();
                }
            } else {
                if (scaleDelta < 0) { // scale down to release task slots for other detectors
                    int runningEntityCount = adTaskCacheManager.getRunningEntityCount(detectorId) + adTaskCacheManager
                        .getTempEntityCount(detectorId);
                    int assignedTaskSlots = adTaskCacheManager.getDetectorTaskSlots(detectorId);
                    int scaleDownDelta = Math.min(assignedTaskSlots - runningEntityCount, 0 - scaleDelta);
                    logger
                        .debug(
                            "Scale down task slots, scaleDelta: {}, assignedTaskSlots: {}, runningEntityCount: {}, scaleDownDelta: {}",
                            scaleDelta,
                            assignedTaskSlots,
                            runningEntityCount,
                            scaleDownDelta
                        );
                    adTaskCacheManager.scaleDownHCDetectorTaskSlots(detectorId, scaleDownDelta);
                }
                scaleEntityTaskLane.release();
            }
            return scaleDelta;
        } catch (Exception e) {
            logger.error("Failed to forward scale entity task lane request to lead node for detector " + detectorId, e);
            scaleEntityTaskLane.release();
            return 0;
        }
    }

    /**
     * Calculate scale delta for detector task slots.
     * Detector's task lane limit should be less than or equal to:
     *   1. Current unfinished entities: pending + running + temp
     *   2. Total task slots on cluster level: eligible_data_nodes * task_slots_per_node
     *   3. Max running entities per detector which is dynamic setting
     *
     * Task slots scale delta = task lane limit - current assigned task slots
     *
     * If current assigned task slots to this detector is less than task lane limit, we need
     * to scale up(return positive value); otherwise we need to scale down (return negative
     * value).
     *
     * @param detectorId detector id
     * @return detector task slots scale delta
     */
    public int detectorTaskSlotScaleDelta(String detectorId) {
        DiscoveryNode[] eligibleDataNodes = hashRing.getNodesWithSameLocalAdVersion();
        int unfinishedEntities = adTaskCacheManager.getUnfinishedEntityCount(detectorId);
        int totalTaskSlots = eligibleDataNodes.length * maxAdBatchTaskPerNode;
        int taskLaneLimit = Math.min(unfinishedEntities, Math.min(totalTaskSlots, maxRunningEntitiesPerDetector));
        adTaskCacheManager.setDetectorTaskLaneLimit(detectorId, taskLaneLimit);

        int assignedTaskSlots = adTaskCacheManager.getDetectorTaskSlots(detectorId);
        int scaleDelta = taskLaneLimit - assignedTaskSlots;
        logger
            .debug(
                "Calculate task slot scale delta for detector {}, totalTaskSlots: {}, maxRunningEntitiesPerDetector: {}, "
                    + "unfinishedEntities: {}, taskLaneLimit: {}, assignedTaskSlots: {}, scaleDelta: {}",
                detectorId,
                totalTaskSlots,
                maxRunningEntitiesPerDetector,
                unfinishedEntities,
                taskLaneLimit,
                assignedTaskSlots,
                scaleDelta
            );
        return scaleDelta;
    }

    /**
     * Calculate historical analysis task progress of HC detector.
     * task_progress = finished_entity_count / total_entity_count
     * @param detectorId detector id
     * @return task progress
     */
    public float hcDetectorProgress(String detectorId) {
        int entityCount = adTaskCacheManager.getTopEntityCount(detectorId);
        int leftEntities = adTaskCacheManager.getPendingEntityCount(detectorId) + adTaskCacheManager.getRunningEntityCount(detectorId);
        return 1 - (float) leftEntities / entityCount;
    }

    /**
     * Get local task profiles of detector.
     * @param detectorId detector id
     * @return list of AD task profile
     */
    public ADTaskProfile getLocalADTaskProfilesByDetectorId(String detectorId) {
        List<String> tasksOfDetector = adTaskCacheManager.getTasksOfDetector(detectorId);
        ADTaskProfile detectorTaskProfile = null;

        String localNodeId = clusterService.localNode().getId();
        if (adTaskCacheManager.isHCTaskRunning(detectorId)) {
            detectorTaskProfile = new ADTaskProfile();
            if (adTaskCacheManager.isHCTaskCoordinatingNode(detectorId)) {
                detectorTaskProfile.setNodeId(localNodeId);
                detectorTaskProfile.setTaskId(adTaskCacheManager.getDetectorTaskId(detectorId));
                detectorTaskProfile.setDetectorTaskSlots(adTaskCacheManager.getDetectorTaskSlots(detectorId));
                detectorTaskProfile.setTotalEntitiesInited(adTaskCacheManager.topEntityInited(detectorId));
                detectorTaskProfile.setTotalEntitiesCount(adTaskCacheManager.getTopEntityCount(detectorId));
                detectorTaskProfile.setPendingEntitiesCount(adTaskCacheManager.getPendingEntityCount(detectorId));
                detectorTaskProfile.setRunningEntitiesCount(adTaskCacheManager.getRunningEntityCount(detectorId));
                detectorTaskProfile.setRunningEntities(adTaskCacheManager.getRunningEntities(detectorId));
                detectorTaskProfile.setAdTaskType(ADTaskType.HISTORICAL_HC_DETECTOR.name());
                Instant latestHCTaskRunTime = adTaskCacheManager.getLatestHCTaskRunTime(detectorId);
                if (latestHCTaskRunTime != null) {
                    detectorTaskProfile.setLatestHCTaskRunTime(latestHCTaskRunTime.toEpochMilli());
                }
            }
            if (tasksOfDetector.size() > 0) {
                List<ADEntityTaskProfile> entityTaskProfiles = new ArrayList<>();

                tasksOfDetector.forEach(taskId -> {
                    ADEntityTaskProfile entityTaskProfile = new ADEntityTaskProfile(
                        adTaskCacheManager.getShingle(taskId).size(),
                        adTaskCacheManager.getTRcfModel(taskId).getForest().getTotalUpdates(),
                        adTaskCacheManager.isThresholdModelTrained(taskId),
                        adTaskCacheManager.getThresholdModelTrainingDataSize(taskId),
                        adTaskCacheManager.getModelSize(taskId),
                        localNodeId,
                        adTaskCacheManager.getEntity(taskId),
                        taskId,
                        ADTaskType.HISTORICAL_HC_ENTITY.name()
                    );
                    entityTaskProfiles.add(entityTaskProfile);
                });
                detectorTaskProfile.setEntityTaskProfiles(entityTaskProfiles);
            }
        } else {
            if (tasksOfDetector.size() > 1) {
                String error = "Multiple tasks are running for detector: "
                    + detectorId
                    + ". You can stop detector to kill all running tasks.";
                logger.error(error);
                throw new LimitExceededException(error);
            }
            if (tasksOfDetector.size() == 1) {
                String taskId = tasksOfDetector.get(0);
                detectorTaskProfile = new ADTaskProfile(
                    adTaskCacheManager.getDetectorTaskId(detectorId),
                    adTaskCacheManager.getShingle(taskId).size(),
                    adTaskCacheManager.getTRcfModel(taskId).getForest().getTotalUpdates(),
                    adTaskCacheManager.isThresholdModelTrained(taskId),
                    adTaskCacheManager.getThresholdModelTrainingDataSize(taskId),
                    adTaskCacheManager.getModelSize(taskId),
                    localNodeId
                );
                // Single-flow detector only has 1 task slot.
                // Can't use adTaskCacheManager.getDetectorTaskSlots(detectorId) here as task may run on worker node.
                // Detector task slots stored in coordinating node cache.
                detectorTaskProfile.setDetectorTaskSlots(1);
            }
        }
        threadPool
            .executor(AD_BATCH_TASK_THREAD_POOL_NAME)
            .execute(
                () -> {
                    // Clean expired HC batch task run states as it may exists after HC historical analysis done if user cancel
                    // before querying top entities done. We will clean it in hourly cron, check "maintainRunningHistoricalTasks"
                    // method. Clean it up here when get task profile to release memory earlier.
                    adTaskCacheManager.cleanExpiredHCBatchTaskRunStates();
                }
            );
        logger.debug("Local AD task profile of detector {}: {}", detectorId, detectorTaskProfile);
        return detectorTaskProfile;
    }

    /**
     * Remove stale running entity from coordinating node cache. If no more entities, reset task as STOPPED.
     *
     * Explain details with an example.
     *
     * Note:
     *    CN: coordinating mode;
     *    WN1: worker node 1;
     *    WN2: worker node 2.
     *    [x,x] means running entity in cache.
     *    eX like e1: entity.
     *
     * Assume HC detector can run 2 entities at most and current cluster state is:
     *     CN: [e1, e2];
     *     WN1: [e1]
     *     WN2: [e2]
     *
     * If WN1 crashes, then e1 will never removed from CN cache. User can call get detector API with "task=true"
     * to reset task state. Let's say User1 and User2 call get detector API at the same time. Then User1 and User2
     * both know e1 is stale running entity and try to remove from CN cache. If User1 request arrives first, then
     * it will remove e1 from CN, then CN cache will be [e2]. As we can run 2 entities per HC detector, so we can
     * kick off another pending entity. Then CN cache changes to [e2, e3]. Then User2 request arrives, it will find
     * e1 not in CN cache ([e2, e3]) which means e1 has been removed by other request. We can't kick off another
     * pending entity for User2 request, otherwise we will run more than 2 entities for this HC detector.
     *
     * Why we don't put the stale running entity back to pending and retry?
     * The stale entity has been ran on some worker node and the old task run may generate some or all AD results
     * for the stale entity. Just because of the worker node crash or entity task done message not received by
     * coordinating node, the entity will never be deleted from running entity queue. We can check if the stale
     * entity has all AD results generated for the whole date range. If not, we can rerun. This make the design
     * complex as we need to store model checkpoints to resume from last break point and we need to handle kinds
     * of edge cases. Here we just ignore the stale running entity rather than rerun it. We plan to add scheduler
     * on historical analysis, then we will store model checkpoints. Will support resuming failed tasks by then.
     * //TODO: support resuming failed task
     *
     * @param adTask AD task
     * @param entity entity value
     * @param transportService transport service
     * @param listener action listener
     */
    public synchronized void removeStaleRunningEntity(
        ADTask adTask,
        String entity,
        TransportService transportService,
        ActionListener<AnomalyDetectorJobResponse> listener
    ) {
        String detectorId = adTask.getDetectorId();
        boolean removed = adTaskCacheManager.removeRunningEntity(detectorId, entity);
        if (removed && adTaskCacheManager.getPendingEntityCount(detectorId) > 0) {
            logger.debug("kick off next pending entities");
            this.runNextEntityForHCADHistorical(adTask, transportService, listener);
        } else {
            if (!adTaskCacheManager.hasEntity(detectorId)) {
                setHCDetectorTaskDone(adTask, ADTaskState.STOPPED, listener);
            }
        }
    }

    public boolean skipUpdateHCRealtimeTask(String detectorId, String error) {
        ADRealtimeTaskCache realtimeTaskCache = adTaskCacheManager.getRealtimeTaskCache(detectorId);
        return realtimeTaskCache != null
            && realtimeTaskCache.getInitProgress() != null
            && realtimeTaskCache.getInitProgress().floatValue() == 1.0
            && Objects.equals(error, realtimeTaskCache.getError());
    }

    public String convertEntityToString(ADTask adTask) {
        if (adTask == null || !adTask.isEntityTask()) {
            return null;
        }
        AnomalyDetector detector = adTask.getDetector();
        return convertEntityToString(adTask.getEntity(), detector);
    }

    /**
     * Convert {@link Entity} instance to string.
     * @param entity entity
     * @param detector detector
     * @return entity string value
     */
    public String convertEntityToString(Entity entity, AnomalyDetector detector) {
        if (detector.isMultiCategoryDetector()) {
            try {
                XContentBuilder builder = entity.toXContent(XContentFactory.jsonBuilder(), ToXContent.EMPTY_PARAMS);
                return BytesReference.bytes(builder).utf8ToString();
            } catch (IOException e) {
                String error = "Failed to parse entity into string";
                logger.debug(error, e);
                throw new AnomalyDetectionException(error);
            }
        }
        if (detector.isMultientityDetector()) {
            String categoryField = detector.getCategoryField().get(0);
            return entity.getAttributes().get(categoryField);
        }
        return null;
    }

    /**
     * Parse entity string value into Entity {@link Entity} instance.
     * @param entityValue entity value
     * @param adTask AD task
     * @return Entity instance
     */
    public Entity parseEntityFromString(String entityValue, ADTask adTask) {
        AnomalyDetector detector = adTask.getDetector();
        if (detector.isMultiCategoryDetector()) {
            try {
                XContentParser parser = XContentType.JSON
                    .xContent()
                    .createParser(xContentRegistry.getRegistry(), LoggingDeprecationHandler.INSTANCE, entityValue);
                ensureExpectedToken(XContentParser.Token.START_ARRAY, parser.nextToken(), parser);
                return Entity.parse(parser);
            } catch (IOException e) {
                String error = "Failed to parse string into entity";
                logger.debug(error, e);
                throw new AnomalyDetectionException(error);
            }
        } else if (detector.isMultientityDetector()) {
            return Entity.createSingleAttributeEntity(detector.getCategoryField().get(0), entityValue);
        }
        throw new IllegalArgumentException("Fail to parse to Entity for single flow detector");
    }

    /**
     * Get AD task with task id and execute listener.
     * @param taskId task id
     * @param listener action listener
     */
    public void getADTask(String taskId, ActionListener<Optional<ADTask>> listener) {
        GetRequest request = new GetRequest(DETECTION_STATE_INDEX, taskId);
        client.get(request, ActionListener.wrap(r -> {
            if (r != null && r.isExists()) {
                try (XContentParser parser = createXContentParserFromRegistry(xContentRegistry.getRegistry(), r.getSourceAsBytesRef())) {
                    ensureExpectedToken(XContentParser.Token.START_OBJECT, parser.nextToken(), parser);
                    ADTask adTask = ADTask.parse(parser, r.getId());
                    listener.onResponse(Optional.ofNullable(adTask));
                } catch (Exception e) {
                    logger.error("Failed to parse AD task " + r.getId(), e);
                    listener.onFailure(e);
                }
            } else {
                listener.onResponse(Optional.empty());
            }
        }, e -> {
            if (e instanceof IndexNotFoundException) {
                listener.onResponse(Optional.empty());
            } else {
                logger.error("Failed to get AD task " + taskId, e);
                listener.onFailure(e);
            }
        }));
    }

    /**
     * Set old AD task's latest flag as false.
     * @param adTasks list of AD tasks
     */
    public void resetLatestFlagAsFalse(List<ADTask> adTasks) {
        if (adTasks == null || adTasks.size() == 0) {
            return;
        }
        List<BulkOperation> operations = new ArrayList<>();
        adTasks.forEach(task -> {
            try {

                task.setLatest(false);
                task.setLastUpdateTime(Instant.now());

                BulkOperation op = new BulkOperation.Builder()
                    .index(b -> b.index(DETECTION_STATE_INDEX).id(task.getTaskId()).document(task))
                    .build();
                operations.add(op);
            } catch (Exception e) {
                logger.error("Fail to parse task AD task to XContent, task id " + task.getTaskId(), e);
            }
        });

        BulkRequest bulkRequest = new BulkRequest.Builder().operations(operations).refresh(Refresh.True).build();

        try {
            CompletableFuture<BulkResponse> bulkResponse = sdkJavaAsyncClient.bulk(bulkRequest);
            BulkResponse res = bulkResponse.orTimeout(10L, TimeUnit.SECONDS).get();

            List<BulkResponseItem> bulkItemResponses = res.items();
            if (bulkItemResponses != null && bulkItemResponses.size() > 0) {
                for (BulkResponseItem bulkItemResponse : bulkItemResponses) {
                    if (bulkItemResponse.error() == null) {
                        logger.warn("Reset AD tasks latest flag as false Successfully. Task id: {}", bulkItemResponse.id());
                    } else {
                        logger.warn("Failed to reset AD tasks latest flag as false. Task id: " + bulkItemResponse.id());
                    }
                }
            }

        } catch (Exception e) {
            logger.warn("Failed to reset AD tasks latest flag as false", e);
        }
    }

    public int getLocalAdUsedBatchTaskSlot() {
        return adTaskCacheManager.getTotalBatchTaskCount();
    }

    /**
     * In normal case "assigned_task_slots" should always greater than or equals to "used_task_slots". One
     * example may help understand.
     *
     * If a cluster has 3 data nodes, HC detector was assigned 3 task slots. It will start task lane one by one,
     * so the timeline looks like:
     *
     * t1 -- node1: 1 entity running
     * t2 -- node1: 1 entity running ,
     *       node2: 1 entity running
     * t3 -- node1: 1 entity running ,
     *       node2: 1 entity running,
     *       node3: 1 entity running
     *
     * So if we check between t2 and t3, we can see assigned task slots (3) is greater than used task slots (2).
     *
     * Assume node1 is coordinating node, the assigned task slots will be cached on node1. If node1 left cluster,
     * then we don't know how many task slots was assigned to the detector. But the detector will not send out
     * more entity tasks as well due to coordinating node left. So we can calculate how many task slots used on
     * node2 and node3 to calculate how many task slots available for new detector.
     * @return assigned batch task slots
     */
    public int getLocalAdAssignedBatchTaskSlot() {
        return adTaskCacheManager.getTotalDetectorTaskSlots();
    }

    // =========================================================
    // Methods below are maintenance code triggered by hourly cron
    // =========================================================

    /**
     * Maintain running historical tasks.
     * Search current running latest tasks, then maintain tasks one by one.
     * Get task profile to check if task is really running on worker node.
     * 1. If not running, reset task state as STOPPED.
     * 2. If task is running and task for HC detector, check if there is any stale running entities and
     *    clean up.
     *
     * @param transportService transport service
     * @param size return how many tasks
     */
    public void maintainRunningHistoricalTasks(TransportService transportService, int size) {
        // Clean expired HC batch task run state cache.
        adTaskCacheManager.cleanExpiredHCBatchTaskRunStates();

        // Find owning node with highest AD version to make sure we only have 1 node maintain running historical tasks
        // and we use the latest logic.
        Optional<DiscoveryNode> owningNode = hashRing.getOwningNodeWithHighestAdVersion(AD_TASK_MAINTAINENCE_NODE_MODEL_ID);
        if (!owningNode.isPresent() || !clusterService.localNode().getId().equals(owningNode.get().getId())) {
            return;
        }
        logger.info("Start to maintain running historical tasks");

        BoolQueryBuilder query = new BoolQueryBuilder();
        query.filter(new TermQueryBuilder(IS_LATEST_FIELD, true));
        query.filter(new TermsQueryBuilder(TASK_TYPE_FIELD, taskTypeToString(HISTORICAL_DETECTOR_TASK_TYPES)));
        query.filter(new TermsQueryBuilder(STATE_FIELD, NOT_ENDED_STATES));
        SearchSourceBuilder sourceBuilder = new SearchSourceBuilder();
        // default maintain interval is 5 seconds, so maintain 10 tasks will take at least 50 seconds.
        sourceBuilder.query(query).sort(LAST_UPDATE_TIME_FIELD, SortOrder.DESC).size(size);
        SearchRequest searchRequest = new SearchRequest();
        searchRequest.source(sourceBuilder);
        searchRequest.indices(DETECTION_STATE_INDEX);

        client.search(searchRequest, ActionListener.wrap(r -> {
            if (r == null || r.getHits().getTotalHits() == null || r.getHits().getTotalHits().value == 0) {
                return;
            }
            ConcurrentLinkedQueue<ADTask> taskQueue = new ConcurrentLinkedQueue<>();
            Iterator<SearchHit> iterator = r.getHits().iterator();
            while (iterator.hasNext()) {
                SearchHit searchHit = iterator.next();
                try (XContentParser parser = createXContentParserFromRegistry(xContentRegistry.getRegistry(), searchHit.getSourceRef())) {
                    ensureExpectedToken(XContentParser.Token.START_OBJECT, parser.nextToken(), parser);
                    taskQueue.add(ADTask.parse(parser, searchHit.getId()));
                } catch (Exception e) {
                    logger.error("Maintaining running historical task: failed to parse AD task " + searchHit.getId(), e);
                }
            }
            maintainRunningHistoricalTask(taskQueue, transportService);
        }, e -> {
            if (e instanceof IndexNotFoundException) {
                // the method will be called hourly
                // don't log stack trace as most of OpenSearch domains have no AD installed
                logger.debug(STATE_INDEX_NOT_EXIST_MSG);
            } else {
                logger.error("Failed to search historical tasks in maintaining job", e);
            }
        }));
    }

    private void maintainRunningHistoricalTask(ConcurrentLinkedQueue<ADTask> taskQueue, TransportService transportService) {
        ADTask adTask = taskQueue.poll();
        if (adTask == null) {
            return;
        }
        threadPool.schedule(() -> {
            resetHistoricalDetectorTaskState(ImmutableList.of(adTask), () -> {
                logger.debug("Finished maintaining running historical task {}", adTask.getTaskId());
                maintainRunningHistoricalTask(taskQueue, transportService);
            },
                transportService,
                ActionListener
                    .wrap(
                        r -> {
                            logger
                                .debug(
                                    "Reset historical task state done for task {}, detector {}",
                                    adTask.getTaskId(),
                                    adTask.getDetectorId()
                                );
                        },
                        e -> { logger.error("Failed to reset historical task state for task " + adTask.getTaskId(), e); }
                    )
            );
        }, TimeValue.timeValueSeconds(DEFAULT_MAINTAIN_INTERVAL_IN_SECONDS), AD_BATCH_TASK_THREAD_POOL_NAME);
    }

    /**
     * Maintain running realtime tasks. Check if realtime task cache expires or not. Remove realtime
     * task cache directly if expired.
     */
    public void maintainRunningRealtimeTasks() {
        String[] detectorIds = adTaskCacheManager.getDetectorIdsInRealtimeTaskCache();
        if (detectorIds == null || detectorIds.length == 0) {
            return;
        }
        for (int i = 0; i < detectorIds.length; i++) {
            String detectorId = detectorIds[i];
            ADRealtimeTaskCache taskCache = adTaskCacheManager.getRealtimeTaskCache(detectorId);
            if (taskCache != null && taskCache.expired()) {
                adTaskCacheManager.removeRealtimeTaskCache(detectorId);
            }
        }
    }

}<|MERGE_RESOLUTION|>--- conflicted
+++ resolved
@@ -9,3233 +9,3157 @@
  * GitHub history for details.
  */
 
-package org.opensearch.ad.task;
+ package org.opensearch.ad.task;
 
-import static org.opensearch.action.DocWriteResponse.Result.CREATED;
-import static org.opensearch.ad.AnomalyDetectorPlugin.AD_BATCH_TASK_THREAD_POOL_NAME;
-import static org.opensearch.ad.constant.CommonErrorMessages.CAN_NOT_FIND_LATEST_TASK;
-import static org.opensearch.ad.constant.CommonErrorMessages.CREATE_INDEX_NOT_ACKNOWLEDGED;
-import static org.opensearch.ad.constant.CommonErrorMessages.DETECTOR_IS_RUNNING;
-import static org.opensearch.ad.constant.CommonErrorMessages.EXCEED_HISTORICAL_ANALYSIS_LIMIT;
-import static org.opensearch.ad.constant.CommonErrorMessages.FAIL_TO_FIND_DETECTOR_MSG;
-import static org.opensearch.ad.constant.CommonErrorMessages.HC_DETECTOR_TASK_IS_UPDATING;
-import static org.opensearch.ad.constant.CommonErrorMessages.NO_ELIGIBLE_NODE_TO_RUN_DETECTOR;
-import static org.opensearch.ad.constant.CommonName.DETECTION_STATE_INDEX;
-import static org.opensearch.ad.indices.AnomalyDetectionIndices.ALL_AD_RESULTS_INDEX_PATTERN;
-import static org.opensearch.ad.model.ADTask.COORDINATING_NODE_FIELD;
-import static org.opensearch.ad.model.ADTask.DETECTOR_ID_FIELD;
-import static org.opensearch.ad.model.ADTask.ERROR_FIELD;
-import static org.opensearch.ad.model.ADTask.ESTIMATED_MINUTES_LEFT_FIELD;
-import static org.opensearch.ad.model.ADTask.EXECUTION_END_TIME_FIELD;
-import static org.opensearch.ad.model.ADTask.EXECUTION_START_TIME_FIELD;
-import static org.opensearch.ad.model.ADTask.INIT_PROGRESS_FIELD;
-import static org.opensearch.ad.model.ADTask.IS_LATEST_FIELD;
-import static org.opensearch.ad.model.ADTask.LAST_UPDATE_TIME_FIELD;
-import static org.opensearch.ad.model.ADTask.PARENT_TASK_ID_FIELD;
-import static org.opensearch.ad.model.ADTask.STATE_FIELD;
-import static org.opensearch.ad.model.ADTask.STOPPED_BY_FIELD;
-import static org.opensearch.ad.model.ADTask.TASK_PROGRESS_FIELD;
-import static org.opensearch.ad.model.ADTask.TASK_TYPE_FIELD;
-import static org.opensearch.ad.model.ADTaskState.NOT_ENDED_STATES;
-import static org.opensearch.ad.model.ADTaskType.ALL_HISTORICAL_TASK_TYPES;
-import static org.opensearch.ad.model.ADTaskType.HISTORICAL_DETECTOR_TASK_TYPES;
-import static org.opensearch.ad.model.ADTaskType.REALTIME_TASK_TYPES;
-import static org.opensearch.ad.model.ADTaskType.taskTypeToString;
-import static org.opensearch.ad.model.AnomalyDetector.ANOMALY_DETECTORS_INDEX;
-import static org.opensearch.ad.model.AnomalyDetectorJob.ANOMALY_DETECTOR_JOB_INDEX;
-import static org.opensearch.ad.model.AnomalyResult.TASK_ID_FIELD;
-import static org.opensearch.ad.settings.AnomalyDetectorSettings.BATCH_TASK_PIECE_INTERVAL_SECONDS;
-import static org.opensearch.ad.settings.AnomalyDetectorSettings.DELETE_AD_RESULT_WHEN_DELETE_DETECTOR;
-import static org.opensearch.ad.settings.AnomalyDetectorSettings.MAX_BATCH_TASK_PER_NODE;
-import static org.opensearch.ad.settings.AnomalyDetectorSettings.MAX_OLD_AD_TASK_DOCS;
-import static org.opensearch.ad.settings.AnomalyDetectorSettings.MAX_OLD_AD_TASK_DOCS_PER_DETECTOR;
-import static org.opensearch.ad.settings.AnomalyDetectorSettings.MAX_RUNNING_ENTITIES_PER_DETECTOR_FOR_HISTORICAL_ANALYSIS;
-import static org.opensearch.ad.settings.AnomalyDetectorSettings.NUM_MIN_SAMPLES;
-import static org.opensearch.ad.settings.AnomalyDetectorSettings.REQUEST_TIMEOUT;
-import static org.opensearch.ad.stats.InternalStatNames.AD_DETECTOR_ASSIGNED_BATCH_TASK_SLOT_COUNT;
-import static org.opensearch.ad.stats.InternalStatNames.AD_USED_BATCH_TASK_SLOT_COUNT;
-import static org.opensearch.ad.util.ExceptionUtil.getErrorMessage;
-import static org.opensearch.ad.util.ExceptionUtil.getShardsFailure;
-import static org.opensearch.ad.util.ParseUtils.isNullOrEmpty;
-import static org.opensearch.ad.util.RestHandlerUtils.createXContentParserFromRegistry;
-import static org.opensearch.common.xcontent.XContentParserUtils.ensureExpectedToken;
-
-import java.io.IOException;
-import java.time.Instant;
-import java.time.temporal.ChronoUnit;
-import java.util.ArrayList;
-import java.util.Arrays;
-import java.util.HashMap;
-import java.util.Iterator;
-import java.util.List;
-import java.util.Locale;
-import java.util.Map;
-import java.util.Objects;
-import java.util.Optional;
-import java.util.Set;
-import java.util.concurrent.CompletableFuture;
-import java.util.concurrent.ConcurrentLinkedQueue;
-import java.util.concurrent.Semaphore;
-import java.util.concurrent.TimeUnit;
-import java.util.function.BiConsumer;
-import java.util.function.Consumer;
-import java.util.stream.Collectors;
-
-import org.apache.logging.log4j.LogManager;
-import org.apache.logging.log4j.Logger;
-import org.apache.lucene.search.TotalHits;
-import org.apache.lucene.search.join.ScoreMode;
-import org.opensearch.ExceptionsHelper;
-import org.opensearch.OpenSearchStatusException;
-import org.opensearch.ResourceAlreadyExistsException;
-import org.opensearch.Version;
-import org.opensearch.action.ActionListener;
-import org.opensearch.action.ActionListenerResponseHandler;
-import org.opensearch.action.delete.DeleteRequest;
-import org.opensearch.action.delete.DeleteResponse;
-import org.opensearch.action.get.GetRequest;
-import org.opensearch.action.index.IndexRequest;
-import org.opensearch.action.index.IndexResponse;
-import org.opensearch.action.search.SearchRequest;
-import org.opensearch.action.search.SearchResponse;
-import org.opensearch.action.support.WriteRequest;
-import org.opensearch.action.update.UpdateRequest;
-import org.opensearch.action.update.UpdateResponse;
-import org.opensearch.ad.auth.UserIdentity;
-import org.opensearch.ad.cluster.HashRing;
-import org.opensearch.ad.common.exception.ADTaskCancelledException;
-import org.opensearch.ad.common.exception.AnomalyDetectionException;
-import org.opensearch.ad.common.exception.DuplicateTaskException;
-import org.opensearch.ad.common.exception.EndRunException;
-import org.opensearch.ad.common.exception.LimitExceededException;
-import org.opensearch.ad.common.exception.ResourceNotFoundException;
-import org.opensearch.ad.indices.AnomalyDetectionIndices;
-import org.opensearch.ad.model.ADEntityTaskProfile;
-import org.opensearch.ad.model.ADTask;
-import org.opensearch.ad.model.ADTaskAction;
-import org.opensearch.ad.model.ADTaskProfile;
-import org.opensearch.ad.model.ADTaskState;
-import org.opensearch.ad.model.ADTaskType;
-import org.opensearch.ad.model.AnomalyDetector;
-import org.opensearch.ad.model.AnomalyDetectorJob;
-import org.opensearch.ad.model.DetectionDateRange;
-import org.opensearch.ad.model.DetectorProfile;
-import org.opensearch.ad.model.Entity;
-import org.opensearch.ad.rest.handler.AnomalyDetectorFunction;
-import org.opensearch.ad.rest.handler.IndexAnomalyDetectorJobActionHandler;
-import org.opensearch.ad.transport.ADBatchAnomalyResultAction;
-import org.opensearch.ad.transport.ADBatchAnomalyResultRequest;
-import org.opensearch.ad.transport.ADCancelTaskAction;
-import org.opensearch.ad.transport.ADCancelTaskRequest;
-import org.opensearch.ad.transport.ADStatsNodeResponse;
-import org.opensearch.ad.transport.ADStatsNodesAction;
-import org.opensearch.ad.transport.ADStatsRequest;
-import org.opensearch.ad.transport.ADTaskProfileAction;
-import org.opensearch.ad.transport.ADTaskProfileNodeResponse;
-import org.opensearch.ad.transport.ADTaskProfileRequest;
-import org.opensearch.ad.transport.AnomalyDetectorJobResponse;
-import org.opensearch.ad.transport.ForwardADTaskAction;
-import org.opensearch.ad.transport.ForwardADTaskRequest;
-import org.opensearch.ad.util.DiscoveryNodeFilterer;
-import org.opensearch.ad.util.RestHandlerUtils;
-import org.opensearch.client.opensearch.OpenSearchAsyncClient;
-import org.opensearch.client.opensearch._types.BulkIndexByScrollFailure;
-<<<<<<< HEAD
-import org.opensearch.client.opensearch._types.InlineScript;
-import org.opensearch.client.opensearch._types.Refresh;
-import org.opensearch.client.opensearch._types.Script;
-=======
-import org.opensearch.client.opensearch._types.FieldValue;
-import org.opensearch.client.opensearch._types.InlineScript;
-import org.opensearch.client.opensearch._types.Refresh;
-import org.opensearch.client.opensearch._types.Script;
-import org.opensearch.client.opensearch._types.query_dsl.BoolQuery;
-import org.opensearch.client.opensearch._types.query_dsl.TermQuery;
-import org.opensearch.client.opensearch._types.query_dsl.TermsQuery;
->>>>>>> 97789bd1
-import org.opensearch.client.opensearch.core.BulkRequest;
-import org.opensearch.client.opensearch.core.BulkResponse;
-import org.opensearch.client.opensearch.core.DeleteByQueryRequest;
-import org.opensearch.client.opensearch.core.DeleteByQueryResponse;
-import org.opensearch.client.opensearch.core.UpdateByQueryRequest;
-import org.opensearch.client.opensearch.core.UpdateByQueryResponse;
-import org.opensearch.client.opensearch.core.bulk.BulkOperation;
-import org.opensearch.client.opensearch.core.bulk.BulkResponseItem;
-import org.opensearch.cluster.node.DiscoveryNode;
-import org.opensearch.common.bytes.BytesReference;
-import org.opensearch.common.settings.Settings;
-import org.opensearch.common.unit.TimeValue;
-import org.opensearch.common.xcontent.LoggingDeprecationHandler;
-import org.opensearch.common.xcontent.XContentFactory;
-import org.opensearch.common.xcontent.XContentType;
-import org.opensearch.core.xcontent.ToXContent;
-import org.opensearch.core.xcontent.XContentBuilder;
-import org.opensearch.core.xcontent.XContentParser;
-import org.opensearch.index.IndexNotFoundException;
-import org.opensearch.index.query.BoolQueryBuilder;
-import org.opensearch.index.query.NestedQueryBuilder;
-import org.opensearch.index.query.QueryBuilders;
-import org.opensearch.index.query.TermQueryBuilder;
-import org.opensearch.index.query.TermsQueryBuilder;
-import org.opensearch.rest.RestStatus;
-import org.opensearch.sdk.SDKClient.SDKRestClient;
-import org.opensearch.sdk.SDKClusterService;
-import org.opensearch.sdk.SDKNamedXContentRegistry;
-import org.opensearch.search.SearchHit;
-import org.opensearch.search.builder.SearchSourceBuilder;
-import org.opensearch.search.sort.SortOrder;
-import org.opensearch.threadpool.ThreadPool;
-import org.opensearch.transport.TransportRequestOptions;
-import org.opensearch.transport.TransportService;
-
-import com.google.common.collect.ImmutableList;
-import com.google.common.collect.ImmutableMap;
-import com.google.common.collect.ImmutableSet;
-
-/**
- * Manage AD task.
- */
-public class ADTaskManager {
-    public static final String AD_TASK_LEAD_NODE_MODEL_ID = "ad_task_lead_node_model_id";
-    public static final String AD_TASK_MAINTAINENCE_NODE_MODEL_ID = "ad_task_maintainence_node_model_id";
-    // HC batch task timeout after 10 minutes if no update after last known run time.
-    public static final int HC_BATCH_TASK_CACHE_TIMEOUT_IN_MILLIS = 600_000;
-    private final Logger logger = LogManager.getLogger(this.getClass());
-    static final String STATE_INDEX_NOT_EXIST_MSG = "State index does not exist.";
-    private final Set<String> retryableErrors = ImmutableSet.of(EXCEED_HISTORICAL_ANALYSIS_LIMIT, NO_ELIGIBLE_NODE_TO_RUN_DETECTOR);
-    private final SDKRestClient client;
-    private final OpenSearchAsyncClient sdkJavaAsyncClient;
-    private final SDKClusterService clusterService;
-    private final SDKNamedXContentRegistry xContentRegistry;
-    private final AnomalyDetectionIndices detectionIndices;
-    private final DiscoveryNodeFilterer nodeFilter;
-    private final ADTaskCacheManager adTaskCacheManager;
-
-    private final HashRing hashRing;
-    private volatile Integer maxOldAdTaskDocsPerDetector;
-    private volatile Integer pieceIntervalSeconds;
-    private volatile boolean deleteADResultWhenDeleteDetector;
-    private volatile TransportRequestOptions transportRequestOptions;
-    private final ThreadPool threadPool;
-    private static int DEFAULT_MAINTAIN_INTERVAL_IN_SECONDS = 5;
-    private final Semaphore checkingTaskSlot;
-
-    private volatile Integer maxAdBatchTaskPerNode;
-    private volatile Integer maxRunningEntitiesPerDetector;
-
-    private final Semaphore scaleEntityTaskLane;
-    private static final int SCALE_ENTITY_TASK_LANE_INTERVAL_IN_MILLIS = 10_000; // 10 seconds
-
-    public ADTaskManager(
-        Settings settings,
-        SDKClusterService clusterService,
-        SDKRestClient client,
-        OpenSearchAsyncClient sdkJavaAsyncClient,
-        SDKNamedXContentRegistry xContentRegistry,
-        AnomalyDetectionIndices detectionIndices,
-        DiscoveryNodeFilterer nodeFilter,
-        HashRing hashRing,
-        ADTaskCacheManager adTaskCacheManager,
-        ThreadPool threadPool
-    ) {
-        this.client = client;
-        this.sdkJavaAsyncClient = sdkJavaAsyncClient;
-        this.xContentRegistry = xContentRegistry;
-        this.detectionIndices = detectionIndices;
-        this.nodeFilter = nodeFilter;
-        this.clusterService = clusterService;
-        this.adTaskCacheManager = adTaskCacheManager;
-        this.hashRing = hashRing;
-
-        this.maxOldAdTaskDocsPerDetector = MAX_OLD_AD_TASK_DOCS_PER_DETECTOR.get(settings);
-        clusterService
-            .getClusterSettings()
-            .addSettingsUpdateConsumer(MAX_OLD_AD_TASK_DOCS_PER_DETECTOR, it -> maxOldAdTaskDocsPerDetector = it);
-
-        this.pieceIntervalSeconds = BATCH_TASK_PIECE_INTERVAL_SECONDS.get(settings);
-        clusterService.getClusterSettings().addSettingsUpdateConsumer(BATCH_TASK_PIECE_INTERVAL_SECONDS, it -> pieceIntervalSeconds = it);
-
-        this.deleteADResultWhenDeleteDetector = DELETE_AD_RESULT_WHEN_DELETE_DETECTOR.get(settings);
-        clusterService
-            .getClusterSettings()
-            .addSettingsUpdateConsumer(DELETE_AD_RESULT_WHEN_DELETE_DETECTOR, it -> deleteADResultWhenDeleteDetector = it);
-
-        this.maxAdBatchTaskPerNode = MAX_BATCH_TASK_PER_NODE.get(settings);
-        clusterService.getClusterSettings().addSettingsUpdateConsumer(MAX_BATCH_TASK_PER_NODE, it -> maxAdBatchTaskPerNode = it);
-
-        this.maxRunningEntitiesPerDetector = MAX_RUNNING_ENTITIES_PER_DETECTOR_FOR_HISTORICAL_ANALYSIS.get(settings);
-        clusterService
-            .getClusterSettings()
-            .addSettingsUpdateConsumer(MAX_RUNNING_ENTITIES_PER_DETECTOR_FOR_HISTORICAL_ANALYSIS, it -> maxRunningEntitiesPerDetector = it);
-
-        transportRequestOptions = TransportRequestOptions
-            .builder()
-            .withType(TransportRequestOptions.Type.REG)
-            .withTimeout(REQUEST_TIMEOUT.get(settings))
-            .build();
-        clusterService
-            .getClusterSettings()
-            .addSettingsUpdateConsumer(
-                REQUEST_TIMEOUT,
-                it -> {
-                    transportRequestOptions = TransportRequestOptions
-                        .builder()
-                        .withType(TransportRequestOptions.Type.REG)
-                        .withTimeout(it)
-                        .build();
-                }
-            );
-        this.threadPool = threadPool;
-        this.checkingTaskSlot = new Semaphore(1);
-        this.scaleEntityTaskLane = new Semaphore(1);
-    }
-
-    /**
-     * Start detector. Will create schedule job for realtime detector,
-     * and start AD task for historical detector.
-     *
-     * @param detectorId detector id
-     * @param detectionDateRange historical analysis date range
-     * @param handler anomaly detector job action handler
-     * @param user user
-     * @param transportService transport service
-     * @param listener action listener
-     */
-    public void startDetector(
-        String detectorId,
-        DetectionDateRange detectionDateRange,
-        IndexAnomalyDetectorJobActionHandler handler,
-        UserIdentity user,
-        TransportService transportService,
-        ActionListener<AnomalyDetectorJobResponse> listener
-    ) {
-        // upgrade index mapping of AD default indices
-        detectionIndices.update();
-        getDetector(detectorId, (detector) -> {
-            if (!detector.isPresent()) {
-                listener.onFailure(new OpenSearchStatusException(FAIL_TO_FIND_DETECTOR_MSG + detectorId, RestStatus.NOT_FOUND));
-                return;
-            }
-
-            // Validate if detector is ready to start. Will return null if ready to start.
-            String errorMessage = validateDetector(detector.get());
-            if (errorMessage != null) {
-                listener.onFailure(new OpenSearchStatusException(errorMessage, RestStatus.BAD_REQUEST));
-                return;
-            }
-            String resultIndex = detector.get().getResultIndex();
-            if (resultIndex == null) {
-                startRealtimeOrHistoricalDetection(detectionDateRange, handler, user, transportService, listener, detector);
-                return;
-            }
-            detectionIndices
-                .initCustomResultIndexAndExecute(
-                    resultIndex,
-                    () -> startRealtimeOrHistoricalDetection(detectionDateRange, handler, user, transportService, listener, detector),
-                    listener
-                );
-
-        }, listener);
-    }
-
-    private void startRealtimeOrHistoricalDetection(
-        DetectionDateRange detectionDateRange,
-        IndexAnomalyDetectorJobActionHandler handler,
-        UserIdentity user,
-        TransportService transportService,
-        ActionListener<AnomalyDetectorJobResponse> listener,
-        Optional<AnomalyDetector> detector
-    ) {
-        try {
-            if (detectionDateRange == null) {
-                // start realtime job
-                handler.startAnomalyDetectorJob(detector.get());
-            } else {
-                // start historical analysis task
-                forwardApplyForTaskSlotsRequestToLeadNode(detector.get(), detectionDateRange, user, transportService, listener);
-            }
-        } catch (Exception e) {
-            logger.error("Failed to stash context", e);
-            listener.onFailure(e);
-        }
-    }
-
-    /**
-     * When AD receives start historical analysis request for a detector, will
-     * 1. Forward to lead node to check available task slots first.
-     * 2. If available task slots exit, will forward request to coordinating node
-     *    to gather information like top entities.
-     * 3. Then coordinating node will choose one data node with least load as work
-     *    node and dispatch historical analysis to it.
-     *
-     * @param detector detector
-     * @param detectionDateRange detection date range
-     * @param user user
-     * @param transportService transport service
-     * @param listener action listener
-     */
-    protected void forwardApplyForTaskSlotsRequestToLeadNode(
-        AnomalyDetector detector,
-        DetectionDateRange detectionDateRange,
-        UserIdentity user,
-        TransportService transportService,
-        ActionListener<AnomalyDetectorJobResponse> listener
-    ) {
-        ForwardADTaskRequest forwardADTaskRequest = new ForwardADTaskRequest(
-            detector,
-            detectionDateRange,
-            user,
-            ADTaskAction.APPLY_FOR_TASK_SLOTS
-        );
-        forwardRequestToLeadNode(forwardADTaskRequest, transportService, listener);
-    }
-
-    public void forwardScaleTaskSlotRequestToLeadNode(
-        ADTask adTask,
-        TransportService transportService,
-        ActionListener<AnomalyDetectorJobResponse> listener
-    ) {
-        forwardRequestToLeadNode(new ForwardADTaskRequest(adTask, ADTaskAction.CHECK_AVAILABLE_TASK_SLOTS), transportService, listener);
-    }
-
-    public void forwardRequestToLeadNode(
-        ForwardADTaskRequest forwardADTaskRequest,
-        TransportService transportService,
-        ActionListener<AnomalyDetectorJobResponse> listener
-    ) {
-        hashRing.buildAndGetOwningNodeWithSameLocalAdVersion(AD_TASK_LEAD_NODE_MODEL_ID, node -> {
-            if (!node.isPresent()) {
-                listener.onFailure(new ResourceNotFoundException("Can't find AD task lead node"));
-                return;
-            }
-            transportService
-                .sendRequest(
-                    node.get(),
-                    ForwardADTaskAction.NAME,
-                    forwardADTaskRequest,
-                    transportRequestOptions,
-                    new ActionListenerResponseHandler<>(listener, AnomalyDetectorJobResponse::new)
-                );
-        }, listener);
-    }
-
-    /**
-     * Forward historical analysis task to coordinating node.
-     *
-     * @param detector anomaly detector
-     * @param detectionDateRange historical analysis date range
-     * @param user user
-     * @param availableTaskSlots available task slots
-     * @param transportService transport service
-     * @param listener action listener
-     */
-    public void startHistoricalAnalysis(
-        AnomalyDetector detector,
-        DetectionDateRange detectionDateRange,
-        UserIdentity user,
-        int availableTaskSlots,
-        TransportService transportService,
-        ActionListener<AnomalyDetectorJobResponse> listener
-    ) {
-        String detectorId = detector.getDetectorId();
-        hashRing.buildAndGetOwningNodeWithSameLocalAdVersion(detectorId, owningNode -> {
-            if (!owningNode.isPresent()) {
-                logger.debug("Can't find eligible node to run as AD task's coordinating node");
-                listener.onFailure(new OpenSearchStatusException("No eligible node to run detector", RestStatus.INTERNAL_SERVER_ERROR));
-                return;
-            }
-            logger.debug("coordinating node is : {} for detector: {}", owningNode.get().getId(), detectorId);
-            forwardDetectRequestToCoordinatingNode(
-                detector,
-                detectionDateRange,
-                user,
-                availableTaskSlots,
-                ADTaskAction.START,
-                transportService,
-                owningNode.get(),
-                listener
-            );
-        }, listener);
-
-    }
-
-    /**
-     * We have three types of nodes in AD task process.
-     *
-     * 1.Forwarding node which receives external request. The request will \
-     *   be sent to coordinating node first.
-     * 2.Coordinating node which maintains running historical detector set.\
-     *   We use hash ring to find coordinating node with detector id. \
-     *   Coordinating node will find a worker node with least load and \
-     *   dispatch AD task to that worker node.
-     * 3.Worker node which will run AD task.
-     *
-     * This function is to forward the request to coordinating node.
-     *
-     * @param detector anomaly detector
-     * @param detectionDateRange historical analysis date range
-     * @param user user
-     * @param availableTaskSlots available task slots
-     * @param adTaskAction AD task action
-     * @param transportService transport service
-     * @param node ES node
-     * @param listener action listener
-     */
-    protected void forwardDetectRequestToCoordinatingNode(
-        AnomalyDetector detector,
-        DetectionDateRange detectionDateRange,
-        UserIdentity user,
-        Integer availableTaskSlots,
-        ADTaskAction adTaskAction,
-        TransportService transportService,
-        DiscoveryNode node,
-        ActionListener<AnomalyDetectorJobResponse> listener
-    ) {
-        Version adVersion = hashRing.getAdVersion(node.getId());
-        transportService
-            .sendRequest(
-                node,
-                ForwardADTaskAction.NAME,
-                // We need to check AD version of remote node as we may send clean detector cache request to old
-                // node, check ADTaskManager#cleanDetectorCache.
-                new ForwardADTaskRequest(detector, detectionDateRange, user, adTaskAction, availableTaskSlots, adVersion),
-                transportRequestOptions,
-                new ActionListenerResponseHandler<>(listener, AnomalyDetectorJobResponse::new)
-            );
-    }
-
-    /**
-     * Forward AD task to coordinating node
-     *
-     * @param adTask AD task
-     * @param adTaskAction AD task action
-     * @param transportService transport service
-     * @param listener action listener
-     */
-    protected void forwardADTaskToCoordinatingNode(
-        ADTask adTask,
-        ADTaskAction adTaskAction,
-        TransportService transportService,
-        ActionListener<AnomalyDetectorJobResponse> listener
-    ) {
-        logger.debug("Forward AD task to coordinating node, task id: {}, action: {}", adTask.getTaskId(), adTaskAction.name());
-        transportService
-            .sendRequest(
-                getCoordinatingNode(adTask),
-                ForwardADTaskAction.NAME,
-                new ForwardADTaskRequest(adTask, adTaskAction),
-                transportRequestOptions,
-                new ActionListenerResponseHandler<>(listener, AnomalyDetectorJobResponse::new)
-            );
-    }
-
-    /**
-     * Forward stale running entities to coordinating node to clean up.
-     *
-     * @param adTask AD task
-     * @param adTaskAction AD task action
-     * @param transportService transport service
-     * @param staleRunningEntity stale running entities
-     * @param listener action listener
-     */
-    protected void forwardStaleRunningEntitiesToCoordinatingNode(
-        ADTask adTask,
-        ADTaskAction adTaskAction,
-        TransportService transportService,
-        List<String> staleRunningEntity,
-        ActionListener<AnomalyDetectorJobResponse> listener
-    ) {
-        transportService
-            .sendRequest(
-                getCoordinatingNode(adTask),
-                ForwardADTaskAction.NAME,
-                new ForwardADTaskRequest(adTask, adTaskAction, staleRunningEntity),
-                transportRequestOptions,
-                new ActionListenerResponseHandler<>(listener, AnomalyDetectorJobResponse::new)
-            );
-    }
-
-    /**
-     * Check available task slots before start historical analysis and scale task lane.
-     * This check will be done on lead node which will gather detector task slots of all
-     * data nodes and calculate how many task slots available.
-     *
-     * @param adTask AD task
-     * @param detector detector
-     * @param detectionDateRange detection date range
-     * @param user user
-     * @param afterCheckAction target task action to run after task slot checking
-     * @param transportService transport service
-     * @param listener action listener
-     */
-    public void checkTaskSlots(
-        ADTask adTask,
-        AnomalyDetector detector,
-        DetectionDateRange detectionDateRange,
-        UserIdentity user,
-        ADTaskAction afterCheckAction,
-        TransportService transportService,
-        ActionListener<AnomalyDetectorJobResponse> listener
-    ) {
-        String detectorId = detector.getDetectorId();
-        logger.debug("Start checking task slots for detector: {}, task action: {}", detectorId, afterCheckAction);
-        if (!checkingTaskSlot.tryAcquire()) {
-            logger.info("Can't acquire checking task slot semaphore for detector {}", detectorId);
-            listener
-                .onFailure(
-                    new OpenSearchStatusException(
-                        "Too many historical analysis requests in short time. Please retry later.",
-                        RestStatus.FORBIDDEN
-                    )
-                );
-            return;
-        }
-        ActionListener<AnomalyDetectorJobResponse> wrappedActionListener = ActionListener.runAfter(listener, () -> {
-            checkingTaskSlot.release(1);
-            logger.debug("Release checking task slot semaphore on lead node for detector {}", detectorId);
-        });
-        hashRing.getNodesWithSameLocalAdVersion(nodes -> {
-            int maxAdTaskSlots = nodes.length * maxAdBatchTaskPerNode;
-            ADStatsRequest adStatsRequest = new ADStatsRequest(nodes);
-            adStatsRequest
-                .addAll(ImmutableSet.of(AD_USED_BATCH_TASK_SLOT_COUNT.getName(), AD_DETECTOR_ASSIGNED_BATCH_TASK_SLOT_COUNT.getName()));
-            client.execute(ADStatsNodesAction.INSTANCE, adStatsRequest, ActionListener.wrap(adStatsResponse -> {
-                int totalUsedTaskSlots = 0; // Total entity tasks running on worker nodes
-                int totalAssignedTaskSlots = 0; // Total assigned task slots on coordinating nodes
-                for (ADStatsNodeResponse response : adStatsResponse.getNodes()) {
-                    totalUsedTaskSlots += (int) response.getStatsMap().get(AD_USED_BATCH_TASK_SLOT_COUNT.getName());
-                    totalAssignedTaskSlots += (int) response.getStatsMap().get(AD_DETECTOR_ASSIGNED_BATCH_TASK_SLOT_COUNT.getName());
-                }
-                logger
-                    .info(
-                        "Current total used task slots is {}, total detector assigned task slots is {} when start historical "
-                            + "analysis for detector {}",
-                        totalUsedTaskSlots,
-                        totalAssignedTaskSlots,
-                        detectorId
-                    );
-                // In happy case, totalAssignedTaskSlots >= totalUsedTaskSlots. If some coordinating node left, then we can't
-                // get detector task slots cached on it, so it's possible that totalAssignedTaskSlots < totalUsedTaskSlots.
-                int currentUsedTaskSlots = Math.max(totalUsedTaskSlots, totalAssignedTaskSlots);
-                if (currentUsedTaskSlots >= maxAdTaskSlots) {
-                    wrappedActionListener.onFailure(new OpenSearchStatusException("No available task slot", RestStatus.BAD_REQUEST));
-                    return;
-                }
-                int availableAdTaskSlots = maxAdTaskSlots - currentUsedTaskSlots;
-                logger.info("Current available task slots is {} for historical analysis of detector {}", availableAdTaskSlots, detectorId);
-
-                if (ADTaskAction.SCALE_ENTITY_TASK_SLOTS == afterCheckAction) {
-                    forwardToCoordinatingNode(
-                        adTask,
-                        detector,
-                        detectionDateRange,
-                        user,
-                        afterCheckAction,
-                        transportService,
-                        wrappedActionListener,
-                        availableAdTaskSlots
-                    );
-                    return;
-                }
-
-                // It takes long time to check top entities especially for multi-category HC. Tested with
-                // 1.8 billion docs for multi-category HC, it took more than 20 seconds and caused timeout.
-                // By removing top entity check, it took about 200ms to return. So just remove it to make
-                // sure REST API can return quickly.
-                // We may assign more task slots. For example, cluster has 4 data nodes, each node can run 2
-                // batch tasks, so the available task slot number is 8. If max running entities per HC is 4,
-                // then we will assign 4 tasks slots to this HC detector (4 is less than 8). The data index
-                // only has 2 entities. So we assign 2 more task slots than actual need. But it's ok as we
-                // will auto tune task slot when historical analysis task starts.
-                int approvedTaskSlots = detector.isMultientityDetector()
-                    ? Math.min(maxRunningEntitiesPerDetector, availableAdTaskSlots)
-                    : 1;
-                forwardToCoordinatingNode(
-                    adTask,
-                    detector,
-                    detectionDateRange,
-                    user,
-                    afterCheckAction,
-                    transportService,
-                    wrappedActionListener,
-                    approvedTaskSlots
-                );
-            }, exception -> {
-                logger.error("Failed to get node's task stats for detector " + detectorId, exception);
-                wrappedActionListener.onFailure(exception);
-            }));
-        }, wrappedActionListener);
-    }
-
-    private void forwardToCoordinatingNode(
-        ADTask adTask,
-        AnomalyDetector detector,
-        DetectionDateRange detectionDateRange,
-        UserIdentity user,
-        ADTaskAction targetActionOfTaskSlotChecking,
-        TransportService transportService,
-        ActionListener<AnomalyDetectorJobResponse> wrappedActionListener,
-        int approvedTaskSlots
-    ) {
-        switch (targetActionOfTaskSlotChecking) {
-            case START:
-                logger
-                    .info(
-                        "Will assign {} task slots to run historical analysis for detector {}",
-                        approvedTaskSlots,
-                        detector.getDetectorId()
-                    );
-                startHistoricalAnalysis(detector, detectionDateRange, user, approvedTaskSlots, transportService, wrappedActionListener);
-                break;
-            case SCALE_ENTITY_TASK_SLOTS:
-                logger
-                    .info(
-                        "There are {} task slots available now to scale historical analysis task lane for detector {}",
-                        approvedTaskSlots,
-                        adTask.getDetectorId()
-                    );
-                scaleTaskLaneOnCoordinatingNode(adTask, approvedTaskSlots, transportService, wrappedActionListener);
-                break;
-            default:
-                wrappedActionListener.onFailure(new AnomalyDetectionException("Unknown task action " + targetActionOfTaskSlotChecking));
-                break;
-        }
-    }
-
-    protected void scaleTaskLaneOnCoordinatingNode(
-        ADTask adTask,
-        int approvedTaskSlot,
-        TransportService transportService,
-        ActionListener<AnomalyDetectorJobResponse> listener
-    ) {
-        DiscoveryNode coordinatingNode = getCoordinatingNode(adTask);
-        transportService
-            .sendRequest(
-                coordinatingNode,
-                ForwardADTaskAction.NAME,
-                new ForwardADTaskRequest(adTask, approvedTaskSlot, ADTaskAction.SCALE_ENTITY_TASK_SLOTS),
-                transportRequestOptions,
-                new ActionListenerResponseHandler<>(listener, AnomalyDetectorJobResponse::new)
-            );
-    }
-
-    private DiscoveryNode getCoordinatingNode(ADTask adTask) {
-        String coordinatingNode = adTask.getCoordinatingNode();
-        DiscoveryNode[] eligibleDataNodes = nodeFilter.getEligibleDataNodes();
-        DiscoveryNode targetNode = null;
-        for (DiscoveryNode node : eligibleDataNodes) {
-            if (node.getId().equals(coordinatingNode)) {
-                targetNode = node;
-                break;
-            }
-        }
-        if (targetNode == null) {
-            throw new ResourceNotFoundException(adTask.getDetectorId(), "AD task coordinating node not found");
-        }
-        return targetNode;
-    }
-
-    /**
-     * Start anomaly detector.
-     * For historical analysis, this method will be called on coordinating node.
-     * For realtime task, we won't know AD job coordinating node until AD job starts. So
-     * this method will be called on vanilla node.
-     *
-     * Will init task index if not exist and write new AD task to index. If task index
-     * exists, will check if there is task running. If no running task, reset old task
-     * as not latest and clean old tasks which exceeds max old task doc limitation.
-     * Then find out node with least load and dispatch task to that node(worker node).
-     *
-     * @param detector anomaly detector
-     * @param detectionDateRange detection date range
-     * @param user user
-     * @param transportService transport service
-     * @param listener action listener
-     */
-    public void startDetector(
-        AnomalyDetector detector,
-        DetectionDateRange detectionDateRange,
-        UserIdentity user,
-        TransportService transportService,
-        ActionListener<AnomalyDetectorJobResponse> listener
-    ) {
-        try {
-            if (detectionIndices.doesDetectorStateIndexExist()) {
-                // If detection index exist, check if latest AD task is running
-                getAndExecuteOnLatestDetectorLevelTask(detector.getDetectorId(), getADTaskTypes(detectionDateRange), (adTask) -> {
-                    if (!adTask.isPresent() || adTask.get().isDone()) {
-                        updateLatestFlagOfOldTasksAndCreateNewTask(detector, detectionDateRange, user, listener);
-                    } else {
-                        listener.onFailure(new OpenSearchStatusException(DETECTOR_IS_RUNNING, RestStatus.BAD_REQUEST));
-                    }
-                }, transportService, true, listener);
-            } else {
-                // If detection index doesn't exist, create index and execute detector.
-                detectionIndices.initDetectionStateIndex(ActionListener.wrap(r -> {
-                    if (r.isAcknowledged()) {
-                        logger.info("Created {} with mappings.", DETECTION_STATE_INDEX);
-                        updateLatestFlagOfOldTasksAndCreateNewTask(detector, detectionDateRange, user, listener);
-                    } else {
-                        String error = String.format(Locale.ROOT, CREATE_INDEX_NOT_ACKNOWLEDGED, DETECTION_STATE_INDEX);
-                        logger.warn(error);
-                        listener.onFailure(new OpenSearchStatusException(error, RestStatus.INTERNAL_SERVER_ERROR));
-                    }
-                }, e -> {
-                    if (ExceptionsHelper.unwrapCause(e) instanceof ResourceAlreadyExistsException) {
-                        updateLatestFlagOfOldTasksAndCreateNewTask(detector, detectionDateRange, user, listener);
-                    } else {
-                        logger.error("Failed to init anomaly detection state index", e);
-                        listener.onFailure(e);
-                    }
-                }));
-            }
-        } catch (Exception e) {
-            logger.error("Failed to start detector " + detector.getDetectorId(), e);
-            listener.onFailure(e);
-        }
-    }
-
-    private ADTaskType getADTaskType(AnomalyDetector detector, DetectionDateRange detectionDateRange) {
-        if (detectionDateRange == null) {
-            return detector.isMultientityDetector() ? ADTaskType.REALTIME_HC_DETECTOR : ADTaskType.REALTIME_SINGLE_ENTITY;
-        } else {
-            return detector.isMultientityDetector() ? ADTaskType.HISTORICAL_HC_DETECTOR : ADTaskType.HISTORICAL_SINGLE_ENTITY;
-        }
-    }
-
-    private List<ADTaskType> getADTaskTypes(DetectionDateRange detectionDateRange) {
-        return getADTaskTypes(detectionDateRange, false);
-    }
-
-    /**
-     * Get list of task types.
-     * 1. If detection date range is null, will return all realtime task types
-     * 2. If detection date range is not null, will return all historical detector level tasks types
-     *    if resetLatestTaskStateFlag is true; otherwise return all historical tasks types include
-     *    HC entity level task type.
-     * @param detectionDateRange detection date range
-     * @param resetLatestTaskStateFlag reset latest task state or not
-     * @return list of AD task types
-     */
-    private List<ADTaskType> getADTaskTypes(DetectionDateRange detectionDateRange, boolean resetLatestTaskStateFlag) {
-        if (detectionDateRange == null) {
-            return REALTIME_TASK_TYPES;
-        } else {
-            if (resetLatestTaskStateFlag) {
-                // return all task types include HC entity task to make sure we can reset all tasks latest flag
-                return ALL_HISTORICAL_TASK_TYPES;
-            } else {
-                return HISTORICAL_DETECTOR_TASK_TYPES;
-            }
-        }
-    }
-
-    /**
-     * Stop detector.
-     * For realtime detector, will set detector job as disabled.
-     * For historical detector, will set its AD task as cancelled.
-     *
-     * @param detectorId detector id
-     * @param historical stop historical analysis or not
-     * @param handler AD job action handler
-     * @param user user
-     * @param transportService transport service
-     * @param listener action listener
-     */
-    public void stopDetector(
-        String detectorId,
-        boolean historical,
-        IndexAnomalyDetectorJobActionHandler handler,
-        UserIdentity user,
-        TransportService transportService,
-        ActionListener<AnomalyDetectorJobResponse> listener
-    ) {
-        getDetector(detectorId, (detector) -> {
-            if (!detector.isPresent()) {
-                listener.onFailure(new OpenSearchStatusException(FAIL_TO_FIND_DETECTOR_MSG + detectorId, RestStatus.NOT_FOUND));
-                return;
-            }
-            if (historical) {
-                // stop historical analyis
-                getAndExecuteOnLatestDetectorLevelTask(
-                    detectorId,
-                    HISTORICAL_DETECTOR_TASK_TYPES,
-                    (task) -> stopHistoricalAnalysis(detectorId, task, user, listener),
-                    transportService,
-                    false,// don't need to reset task state when stop detector
-                    listener
-                );
-            } else {
-                // stop realtime detector job
-                handler.stopAnomalyDetectorJob(detectorId);
-            }
-        }, listener);
-    }
-
-    /**
-     * Get anomaly detector and execute consumer function.
-     * [Important!] Make sure listener returns in function
-     *
-     * @param detectorId detector id
-     * @param function consumer function
-     * @param listener action listener
-     * @param <T> action listener response type
-     */
-    public <T> void getDetector(String detectorId, Consumer<Optional<AnomalyDetector>> function, ActionListener<T> listener) {
-        GetRequest getRequest = new GetRequest(ANOMALY_DETECTORS_INDEX, detectorId);
-        client.get(getRequest, ActionListener.wrap(response -> {
-            if (!response.isExists()) {
-                function.accept(Optional.empty());
-                return;
-            }
-            try (XContentParser parser = createXContentParserFromRegistry(xContentRegistry.getRegistry(), response.getSourceAsBytesRef())) {
-                ensureExpectedToken(XContentParser.Token.START_OBJECT, parser.nextToken(), parser);
-                AnomalyDetector detector = AnomalyDetector.parse(parser, response.getId(), response.getVersion());
-
-                function.accept(Optional.of(detector));
-            } catch (Exception e) {
-                String message = "Failed to parse anomaly detector " + detectorId;
-                logger.error(message, e);
-                listener.onFailure(new OpenSearchStatusException(message, RestStatus.INTERNAL_SERVER_ERROR));
-            }
-        }, exception -> {
-            logger.error("Failed to get detector " + detectorId, exception);
-            listener.onFailure(exception);
-        }));
-    }
-
-    /**
-     * Get latest AD task and execute consumer function.
-     * [Important!] Make sure listener returns in function
-     *
-     * @param detectorId detector id
-     * @param adTaskTypes AD task types
-     * @param function consumer function
-     * @param transportService transport service
-     * @param resetTaskState reset task state or not
-     * @param listener action listener
-     * @param <T> action listener response type
-     */
-    public <T> void getAndExecuteOnLatestDetectorLevelTask(
-        String detectorId,
-        List<ADTaskType> adTaskTypes,
-        Consumer<Optional<ADTask>> function,
-        TransportService transportService,
-        boolean resetTaskState,
-        ActionListener<T> listener
-    ) {
-        getAndExecuteOnLatestADTask(detectorId, null, null, adTaskTypes, function, transportService, resetTaskState, listener);
-    }
-
-    /**
-     * Get one latest AD task and execute consumer function.
-     * [Important!] Make sure listener returns in function
-     *
-     * @param detectorId detector id
-     * @param parentTaskId parent task id
-     * @param entity entity value
-     * @param adTaskTypes AD task types
-     * @param function consumer function
-     * @param transportService transport service
-     * @param resetTaskState reset task state or not
-     * @param listener action listener
-     * @param <T> action listener response type
-     */
-    public <T> void getAndExecuteOnLatestADTask(
-        String detectorId,
-        String parentTaskId,
-        Entity entity,
-        List<ADTaskType> adTaskTypes,
-        Consumer<Optional<ADTask>> function,
-        TransportService transportService,
-        boolean resetTaskState,
-        ActionListener<T> listener
-    ) {
-        getAndExecuteOnLatestADTasks(detectorId, parentTaskId, entity, adTaskTypes, (taskList) -> {
-            if (taskList != null && taskList.size() > 0) {
-                function.accept(Optional.ofNullable(taskList.get(0)));
-            } else {
-                function.accept(Optional.empty());
-            }
-        }, transportService, resetTaskState, 1, listener);
-    }
-
-    /**
-     * Get latest AD tasks and execute consumer function.
-     * If resetTaskState is true, will collect latest task's profile data from all data nodes. If no data
-     * node running the latest task, will reset the task state as STOPPED; otherwise, check if there is
-     * any stale running entities(entity exists in coordinating node cache but no task running on worker
-     * node) and clean up.
-     * [Important!] Make sure listener returns in function
-     *
-     * @param detectorId detector id
-     * @param parentTaskId parent task id
-     * @param entity entity value
-     * @param adTaskTypes AD task types
-     * @param function consumer function
-     * @param transportService transport service
-     * @param resetTaskState reset task state or not
-     * @param size return how many AD tasks
-     * @param listener action listener
-     * @param <T> response type of action listener
-     */
-    public <T> void getAndExecuteOnLatestADTasks(
-        String detectorId,
-        String parentTaskId,
-        Entity entity,
-        List<ADTaskType> adTaskTypes,
-        Consumer<List<ADTask>> function,
-        TransportService transportService,
-        boolean resetTaskState,
-        int size,
-        ActionListener<T> listener
-    ) {
-        BoolQueryBuilder query = new BoolQueryBuilder();
-        query.filter(new TermQueryBuilder(DETECTOR_ID_FIELD, detectorId));
-        query.filter(new TermQueryBuilder(IS_LATEST_FIELD, true));
-        if (parentTaskId != null) {
-            query.filter(new TermQueryBuilder(PARENT_TASK_ID_FIELD, parentTaskId));
-        }
-        if (adTaskTypes != null && adTaskTypes.size() > 0) {
-            query.filter(new TermsQueryBuilder(TASK_TYPE_FIELD, taskTypeToString(adTaskTypes)));
-        }
-        if (entity != null && !isNullOrEmpty(entity.getAttributes())) {
-            String path = "entity";
-            String entityKeyFieldName = path + ".name";
-            String entityValueFieldName = path + ".value";
-
-            for (Map.Entry<String, String> attribute : entity.getAttributes().entrySet()) {
-                BoolQueryBuilder entityBoolQuery = new BoolQueryBuilder();
-                TermQueryBuilder entityKeyFilterQuery = QueryBuilders.termQuery(entityKeyFieldName, attribute.getKey());
-                TermQueryBuilder entityValueFilterQuery = QueryBuilders.termQuery(entityValueFieldName, attribute.getValue());
-
-                entityBoolQuery.filter(entityKeyFilterQuery).filter(entityValueFilterQuery);
-                NestedQueryBuilder nestedQueryBuilder = new NestedQueryBuilder(path, entityBoolQuery, ScoreMode.None);
-                query.filter(nestedQueryBuilder);
-            }
-        }
-        SearchSourceBuilder sourceBuilder = new SearchSourceBuilder();
-        sourceBuilder.query(query).sort(EXECUTION_START_TIME_FIELD, SortOrder.DESC).size(size);
-        SearchRequest searchRequest = new SearchRequest();
-        searchRequest.source(sourceBuilder);
-        searchRequest.indices(DETECTION_STATE_INDEX);
-
-        client.search(searchRequest, ActionListener.wrap(r -> {
-            // https://github.com/opendistro-for-elasticsearch/anomaly-detection/pull/359#discussion_r558653132
-            // getTotalHits will be null when we track_total_hits is false in the query request.
-            // Add more checking here to cover some unknown cases.
-            List<ADTask> adTasks = new ArrayList<>();
-            if (r == null || r.getHits().getTotalHits() == null || r.getHits().getTotalHits().value == 0) {
-                // don't throw exception here as consumer functions need to handle missing task
-                // in different way.
-                function.accept(adTasks);
-                return;
-            }
-
-            Iterator<SearchHit> iterator = r.getHits().iterator();
-            while (iterator.hasNext()) {
-                SearchHit searchHit = iterator.next();
-                try (XContentParser parser = createXContentParserFromRegistry(xContentRegistry.getRegistry(), searchHit.getSourceRef())) {
-                    ensureExpectedToken(XContentParser.Token.START_OBJECT, parser.nextToken(), parser);
-                    ADTask adTask = ADTask.parse(parser, searchHit.getId());
-                    adTasks.add(adTask);
-                } catch (Exception e) {
-                    String message = "Failed to parse AD task for detector " + detectorId + ", task id " + searchHit.getId();
-                    logger.error(message, e);
-                    listener.onFailure(new OpenSearchStatusException(message, RestStatus.INTERNAL_SERVER_ERROR));
-                }
-            }
-            if (resetTaskState) {
-                resetLatestDetectorTaskState(adTasks, function, transportService, listener);
-            } else {
-                function.accept(adTasks);
-            }
-        }, e -> {
-            if (e instanceof IndexNotFoundException) {
-                function.accept(new ArrayList<>());
-            } else {
-                logger.error("Failed to search AD task for detector " + detectorId, e);
-                listener.onFailure(e);
-            }
-        }));
-    }
-
-    /**
-     * Reset latest detector task state. Will reset both historical and realtime tasks.
-     * [Important!] Make sure listener returns in function
-     *
-     * @param adTasks ad tasks
-     * @param function consumer function
-     * @param transportService transport service
-     * @param listener action listener
-     * @param <T> response type of action listener
-     */
-    private <T> void resetLatestDetectorTaskState(
-        List<ADTask> adTasks,
-        Consumer<List<ADTask>> function,
-        TransportService transportService,
-        ActionListener<T> listener
-    ) {
-        List<ADTask> runningHistoricalTasks = new ArrayList<>();
-        List<ADTask> runningRealtimeTasks = new ArrayList<>();
-        for (ADTask adTask : adTasks) {
-            if (!adTask.isEntityTask() && !adTask.isDone()) {
-                if (!adTask.isHistoricalTask()) {
-                    // try to reset task state if realtime task is not ended
-                    runningRealtimeTasks.add(adTask);
-                } else {
-                    // try to reset task state if historical task not updated for 2 piece intervals
-                    runningHistoricalTasks.add(adTask);
-                }
-            }
-        }
-
-        resetHistoricalDetectorTaskState(
-            runningHistoricalTasks,
-            () -> resetRealtimeDetectorTaskState(runningRealtimeTasks, () -> function.accept(adTasks), transportService, listener),
-            transportService,
-            listener
-        );
-    }
-
-    private <T> void resetRealtimeDetectorTaskState(
-        List<ADTask> runningRealtimeTasks,
-        AnomalyDetectorFunction function,
-        TransportService transportService,
-        ActionListener<T> listener
-    ) {
-        if (isNullOrEmpty(runningRealtimeTasks)) {
-            function.execute();
-            return;
-        }
-        ADTask adTask = runningRealtimeTasks.get(0);
-        String detectorId = adTask.getDetectorId();
-        GetRequest getJobRequest = new GetRequest(ANOMALY_DETECTOR_JOB_INDEX).id(detectorId);
-        client.get(getJobRequest, ActionListener.wrap(r -> {
-            if (r.isExists()) {
-                try (XContentParser parser = createXContentParserFromRegistry(xContentRegistry.getRegistry(), r.getSourceAsBytesRef())) {
-                    ensureExpectedToken(XContentParser.Token.START_OBJECT, parser.nextToken(), parser);
-                    AnomalyDetectorJob job = AnomalyDetectorJob.parse(parser);
-                    if (!job.isEnabled()) {
-                        logger.debug("AD job is disabled, reset realtime task as stopped for detector {}", detectorId);
-                        resetTaskStateAsStopped(adTask, function, transportService, listener);
-                    } else {
-                        function.execute();
-                    }
-                } catch (IOException e) {
-                    logger.error(" Failed to parse AD job " + detectorId, e);
-                    listener.onFailure(e);
-                }
-            } else {
-                logger.debug("AD job is not found, reset realtime task as stopped for detector {}", detectorId);
-                resetTaskStateAsStopped(adTask, function, transportService, listener);
-            }
-        }, e -> {
-            logger.error("Fail to get AD realtime job for detector " + detectorId, e);
-            listener.onFailure(e);
-        }));
-    }
-
-    private <T> void resetHistoricalDetectorTaskState(
-        List<ADTask> runningHistoricalTasks,
-        AnomalyDetectorFunction function,
-        TransportService transportService,
-        ActionListener<T> listener
-    ) {
-        if (isNullOrEmpty(runningHistoricalTasks)) {
-            function.execute();
-            return;
-        }
-        ADTask adTask = runningHistoricalTasks.get(0);
-        // If AD task is still running, but its last updated time not refreshed for 2 piece intervals, we will get
-        // task profile to check if it's really running. If task not running, reset state as STOPPED.
-        // For example, ES process crashes, then all tasks running on it will stay as running. We can reset the task
-        // state when get historical task with get detector API.
-        if (!lastUpdateTimeOfHistoricalTaskExpired(adTask)) {
-            function.execute();
-            return;
-        }
-        String taskId = adTask.getTaskId();
-        AnomalyDetector detector = adTask.getDetector();
-        getADTaskProfile(adTask, ActionListener.wrap(taskProfile -> {
-            boolean taskStopped = isTaskStopped(taskId, detector, taskProfile);
-            if (taskStopped) {
-                logger.debug("Reset task state as stopped, task id: {}", adTask.getTaskId());
-                if (taskProfile.getTaskId() == null // This means coordinating node doesn't have HC detector cache
-                    && detector.isMultientityDetector()
-                    && !isNullOrEmpty(taskProfile.getEntityTaskProfiles())) {
-                    // If coordinating node restarted, HC detector cache on it will be gone. But worker node still
-                    // runs entity tasks, we'd better stop these entity tasks to clean up resource earlier.
-                    stopHistoricalAnalysis(adTask.getDetectorId(), Optional.of(adTask), null, ActionListener.wrap(r -> {
-                        logger.debug("Restop detector successfully");
-                        resetTaskStateAsStopped(adTask, function, transportService, listener);
-                    }, e -> {
-                        logger.error("Failed to restop detector ", e);
-                        listener.onFailure(e);
-                    }));
-                } else {
-                    resetTaskStateAsStopped(adTask, function, transportService, listener);
-                }
-            } else {
-                function.execute();
-                // If still running, check if there is any stale running entities and clean them
-                if (ADTaskType.HISTORICAL_HC_DETECTOR.name().equals(adTask.getTaskType())) {
-                    // Check if any running entity not run on worker node. If yes, we need to remove it
-                    // and poll next entity from pending entity queue and run it.
-                    if (!isNullOrEmpty(taskProfile.getRunningEntities()) && hcBatchTaskExpired(taskProfile.getLatestHCTaskRunTime())) {
-                        List<String> runningTasksInCoordinatingNodeCache = new ArrayList<>(taskProfile.getRunningEntities());
-                        List<String> runningTasksOnWorkerNode = new ArrayList<>();
-                        if (taskProfile.getEntityTaskProfiles() != null && taskProfile.getEntityTaskProfiles().size() > 0) {
-                            taskProfile
-                                .getEntityTaskProfiles()
-                                .forEach(entryTask -> runningTasksOnWorkerNode.add(convertEntityToString(entryTask.getEntity(), detector)));
-                        }
-
-                        if (runningTasksInCoordinatingNodeCache.size() > runningTasksOnWorkerNode.size()) {
-                            runningTasksInCoordinatingNodeCache.removeAll(runningTasksOnWorkerNode);
-                            forwardStaleRunningEntitiesToCoordinatingNode(
-                                adTask,
-                                ADTaskAction.CLEAN_STALE_RUNNING_ENTITIES,
-                                transportService,
-                                runningTasksInCoordinatingNodeCache,
-                                ActionListener
-                                    .wrap(
-                                        res -> logger.debug("Forwarded task to clean stale running entity, task id {}", taskId),
-                                        ex -> logger.error("Failed to forward clean stale running entity for task " + taskId, ex)
-                                    )
-                            );
-                        }
-                    }
-                }
-            }
-        }, e -> {
-            logger.error("Failed to get AD task profile for task " + adTask.getTaskId(), e);
-            function.execute();
-        }));
-    }
-
-    private boolean isTaskStopped(String taskId, AnomalyDetector detector, ADTaskProfile taskProfile) {
-        String detectorId = detector.getDetectorId();
-        if (taskProfile == null || !Objects.equals(taskId, taskProfile.getTaskId())) {
-            logger.debug("AD task not found for task {} detector {}", taskId, detectorId);
-            // If no node is running this task, reset it as STOPPED.
-            return true;
-        }
-        if (!detector.isMultientityDetector() && taskProfile.getNodeId() == null) {
-            logger.debug("AD task not running for single entity detector {}, task {}", detectorId, taskId);
-            return true;
-        }
-        if (detector.isMultientityDetector()
-            && taskProfile.getTotalEntitiesInited()
-            && isNullOrEmpty(taskProfile.getRunningEntities())
-            && isNullOrEmpty(taskProfile.getEntityTaskProfiles())
-            && hcBatchTaskExpired(taskProfile.getLatestHCTaskRunTime())) {
-            logger.debug("AD task not running for HC detector {}, task {}", detectorId, taskId);
-            return true;
-        }
-        return false;
-    }
-
-    public boolean hcBatchTaskExpired(Long latestHCTaskRunTime) {
-        if (latestHCTaskRunTime == null) {
-            return true;
-        }
-        return latestHCTaskRunTime + HC_BATCH_TASK_CACHE_TIMEOUT_IN_MILLIS < Instant.now().toEpochMilli();
-    }
-
-    private void stopHistoricalAnalysis(
-        String detectorId,
-        Optional<ADTask> adTask,
-        UserIdentity user,
-        ActionListener<AnomalyDetectorJobResponse> listener
-    ) {
-        if (!adTask.isPresent()) {
-            listener.onFailure(new ResourceNotFoundException(detectorId, "Detector not started"));
-            return;
-        }
-
-        if (adTask.get().isDone()) {
-            listener.onFailure(new ResourceNotFoundException(detectorId, "No running task found"));
-            return;
-        }
-
-        String taskId = adTask.get().getTaskId();
-        DiscoveryNode[] dataNodes = hashRing.getNodesWithSameLocalAdVersion();
-        String userName = user == null ? null : user.getName();
-
-        ADCancelTaskRequest cancelTaskRequest = new ADCancelTaskRequest(detectorId, taskId, userName, dataNodes);
-        client
-            .execute(
-                ADCancelTaskAction.INSTANCE,
-                cancelTaskRequest,
-                ActionListener
-                    .wrap(response -> { listener.onResponse(new AnomalyDetectorJobResponse(taskId, 0, 0, 0, RestStatus.OK)); }, e -> {
-                        logger.error("Failed to cancel AD task " + taskId + ", detector id: " + detectorId, e);
-                        listener.onFailure(e);
-                    })
-            );
-    }
-
-    private boolean lastUpdateTimeOfHistoricalTaskExpired(ADTask adTask) {
-        // Wait at least 10 seconds. Piece interval seconds is dynamic setting, user could change it to a smaller value.
-        int waitingTime = Math.max(2 * pieceIntervalSeconds, 10);
-        return adTask.getLastUpdateTime().plus(waitingTime, ChronoUnit.SECONDS).isBefore(Instant.now());
-    }
-
-    private <T> void resetTaskStateAsStopped(
-        ADTask adTask,
-        AnomalyDetectorFunction function,
-        TransportService transportService,
-        ActionListener<T> listener
-    ) {
-        cleanDetectorCache(adTask, transportService, () -> {
-            String taskId = adTask.getTaskId();
-            Map<String, Object> updatedFields = ImmutableMap.of(STATE_FIELD, ADTaskState.STOPPED.name());
-            updateADTask(taskId, updatedFields, ActionListener.wrap(r -> {
-                adTask.setState(ADTaskState.STOPPED.name());
-                if (function != null) {
-                    function.execute();
-                }
-                // For realtime anomaly detection, we only create detector level task, no entity level realtime task.
-                if (ADTaskType.HISTORICAL_HC_DETECTOR.name().equals(adTask.getTaskType())) {
-                    // Reset running entity tasks as STOPPED
-                    resetEntityTasksAsStopped(taskId);
-                }
-            }, e -> {
-                logger.error("Failed to update task state as STOPPED for task " + taskId, e);
-                listener.onFailure(e);
-            }));
-        }, listener);
-    }
-
-    private void resetEntityTasksAsStopped(String detectorTaskId) {
-
-        String script = String.format(Locale.ROOT, "ctx._source.%s='%s';", STATE_FIELD, ADTaskState.STOPPED.name());
-<<<<<<< HEAD
-        UpdateByQueryRequest updateByQueryRequest = new UpdateByQueryRequest.Builder().index(DETECTION_STATE_INDEX).query(queryBuilder -> {
-            queryBuilder.match(mb -> mb.field(PARENT_TASK_ID_FIELD).query(vb -> vb.stringValue(detectorTaskId)));
-            queryBuilder.match(mb -> mb.field(TASK_TYPE_FIELD).query(vb -> vb.stringValue(ADTaskType.HISTORICAL_HC_ENTITY.name())));
-            for (String notEndedStates : NOT_ENDED_STATES) {
-                queryBuilder.match(mb -> mb.field(STATE_FIELD).query(vb -> vb.stringValue(notEndedStates)));
-            }
-            return queryBuilder;
-        }).refresh(true).script(Script.of(s -> s.inline(new InlineScript.Builder().source(script).build()))).build();
-
-        try {
-            CompletableFuture<UpdateByQueryResponse> updateByQueryResponse = sdkJavaAsyncClient.updateByQuery(updateByQueryRequest);
-=======
-
-        List<FieldValue> notEndedStates = NOT_ENDED_STATES.stream().map(v -> FieldValue.of(v)).collect(Collectors.toList());
-
-        UpdateByQueryRequest.Builder updateByQueryRequest = new UpdateByQueryRequest.Builder();
-        updateByQueryRequest.index(DETECTION_STATE_INDEX);
-        BoolQuery.Builder query = new BoolQuery.Builder();
-        query.filter(bq -> bq.term(new TermQuery.Builder().field(PARENT_TASK_ID_FIELD).value(FieldValue.of(detectorTaskId)).build()));
-        query
-            .filter(
-                bq -> bq
-                    .term(
-                        new TermQuery.Builder().field(TASK_TYPE_FIELD).value(FieldValue.of(ADTaskType.HISTORICAL_HC_ENTITY.name())).build()
-                    )
-            );
-        query.filter(bq -> bq.terms(new TermsQuery.Builder().field(STATE_FIELD).terms(t -> t.value(notEndedStates)).build()));
-        updateByQueryRequest.query(q -> q.bool(query.build()));
-        updateByQueryRequest.refresh(true);
-        updateByQueryRequest.script(Script.of(s -> s.inline(new InlineScript.Builder().source(script).build())));
-
-        try {
-            CompletableFuture<UpdateByQueryResponse> updateByQueryResponse = sdkJavaAsyncClient.updateByQuery(updateByQueryRequest.build());
->>>>>>> 97789bd1
-            UpdateByQueryResponse queryResponse = updateByQueryResponse.orTimeout(10L, TimeUnit.SECONDS).get();
-            List<BulkIndexByScrollFailure> bulkFailures = queryResponse.failures();
-            if (isNullOrEmpty(bulkFailures)) {
-                logger.debug("Updated {} child entity tasks state for detector task {}", queryResponse.updated(), detectorTaskId);
-            } else {
-                logger.error("Failed to update child entity task's state for detector task {} ", detectorTaskId);
-            }
-        } catch (Exception e) {
-            logger.error("Exception happened when update child entity task's state for detector task " + detectorTaskId, e);
-        }
-    }
-
-    /**
-     * Clean detector cache on coordinating node.
-     * If task's coordinating node is still in cluster, will forward stop
-     * task request to coordinating node, then coordinating node will
-     * remove detector from cache.
-     * If task's coordinating node is not in cluster, we don't need to
-     * forward stop task request to coordinating node.
-     * [Important!] Make sure listener returns in function
-     *
-     * @param adTask AD task
-     * @param transportService transport service
-     * @param function will execute it when detector cache cleaned successfully or coordinating node left cluster
-     * @param listener action listener
-     * @param <T> response type of listener
-     */
-    public <T> void cleanDetectorCache(
-        ADTask adTask,
-        TransportService transportService,
-        AnomalyDetectorFunction function,
-        ActionListener<T> listener
-    ) {
-        String coordinatingNode = adTask.getCoordinatingNode();
-        String detectorId = adTask.getDetectorId();
-        String taskId = adTask.getTaskId();
-        try {
-            forwardADTaskToCoordinatingNode(
-                adTask,
-                ADTaskAction.CLEAN_CACHE,
-                transportService,
-                ActionListener.wrap(r -> { function.execute(); }, e -> {
-                    logger.error("Failed to clear detector cache on coordinating node " + coordinatingNode, e);
-                    listener.onFailure(e);
-                })
-            );
-        } catch (ResourceNotFoundException e) {
-            logger
-                .warn(
-                    "Task coordinating node left cluster, taskId: {}, detectorId: {}, coordinatingNode: {}",
-                    taskId,
-                    detectorId,
-                    coordinatingNode
-                );
-            function.execute();
-        } catch (Exception e) {
-            logger.error("Failed to forward clean cache event for detector " + detectorId + ", task " + taskId, e);
-            listener.onFailure(e);
-        }
-    }
-
-    protected void cleanDetectorCache(ADTask adTask, TransportService transportService, AnomalyDetectorFunction function) {
-        String detectorId = adTask.getDetectorId();
-        String taskId = adTask.getTaskId();
-        cleanDetectorCache(
-            adTask,
-            transportService,
-            function,
-            ActionListener
-                .wrap(
-                    r -> { logger.debug("Successfully cleaned cache for detector {}, task {}", detectorId, taskId); },
-                    e -> { logger.error("Failed to clean cache for detector " + detectorId + ", task " + taskId, e); }
-                )
-        );
-    }
-
-    /**
-     * Get latest historical AD task profile.
-     * Will not reset task state in this method.
-     *
-     * @param detectorId detector id
-     * @param transportService transport service
-     * @param profile detector profile
-     * @param listener action listener
-     */
-    public void getLatestHistoricalTaskProfile(
-        String detectorId,
-        TransportService transportService,
-        DetectorProfile profile,
-        ActionListener<DetectorProfile> listener
-    ) {
-        getAndExecuteOnLatestADTask(detectorId, null, null, HISTORICAL_DETECTOR_TASK_TYPES, adTask -> {
-            if (adTask.isPresent()) {
-                getADTaskProfile(adTask.get(), ActionListener.wrap(adTaskProfile -> {
-                    DetectorProfile.Builder profileBuilder = new DetectorProfile.Builder();
-                    profileBuilder.adTaskProfile(adTaskProfile);
-                    DetectorProfile detectorProfile = profileBuilder.build();
-                    detectorProfile.merge(profile);
-                    listener.onResponse(detectorProfile);
-                }, e -> {
-                    logger.error("Failed to get AD task profile for task " + adTask.get().getTaskId(), e);
-                    listener.onFailure(e);
-                }));
-            } else {
-                DetectorProfile.Builder profileBuilder = new DetectorProfile.Builder();
-                listener.onResponse(profileBuilder.build());
-            }
-        }, transportService, false, listener);
-    }
-
-    /**
-     * Get AD task profile.
-     * @param adDetectorLevelTask detector level task
-     * @param listener action listener
-     */
-    private void getADTaskProfile(ADTask adDetectorLevelTask, ActionListener<ADTaskProfile> listener) {
-        String detectorId = adDetectorLevelTask.getDetectorId();
-
-        hashRing.getAllEligibleDataNodesWithKnownAdVersion(dataNodes -> {
-            ADTaskProfileRequest adTaskProfileRequest = new ADTaskProfileRequest(detectorId, dataNodes);
-            client.execute(ADTaskProfileAction.INSTANCE, adTaskProfileRequest, ActionListener.wrap(response -> {
-                if (response.hasFailures()) {
-                    listener.onFailure(response.failures().get(0));
-                    return;
-                }
-
-                List<ADEntityTaskProfile> adEntityTaskProfiles = new ArrayList<>();
-                ADTaskProfile detectorTaskProfile = new ADTaskProfile(adDetectorLevelTask);
-                for (ADTaskProfileNodeResponse node : response.getNodes()) {
-                    ADTaskProfile taskProfile = node.getAdTaskProfile();
-                    if (taskProfile != null) {
-                        if (taskProfile.getNodeId() != null) {
-                            // HC detector: task profile from coordinating node
-                            // Single entity detector: task profile from worker node
-                            detectorTaskProfile.setTaskId(taskProfile.getTaskId());
-                            detectorTaskProfile.setShingleSize(taskProfile.getShingleSize());
-                            detectorTaskProfile.setRcfTotalUpdates(taskProfile.getRcfTotalUpdates());
-                            detectorTaskProfile.setThresholdModelTrained(taskProfile.getThresholdModelTrained());
-                            detectorTaskProfile.setThresholdModelTrainingDataSize(taskProfile.getThresholdModelTrainingDataSize());
-                            detectorTaskProfile.setModelSizeInBytes(taskProfile.getModelSizeInBytes());
-                            detectorTaskProfile.setNodeId(taskProfile.getNodeId());
-                            detectorTaskProfile.setTotalEntitiesCount(taskProfile.getTotalEntitiesCount());
-                            detectorTaskProfile.setDetectorTaskSlots(taskProfile.getDetectorTaskSlots());
-                            detectorTaskProfile.setPendingEntitiesCount(taskProfile.getPendingEntitiesCount());
-                            detectorTaskProfile.setRunningEntitiesCount(taskProfile.getRunningEntitiesCount());
-                            detectorTaskProfile.setRunningEntities(taskProfile.getRunningEntities());
-                            detectorTaskProfile.setAdTaskType(taskProfile.getAdTaskType());
-                        }
-                        if (taskProfile.getEntityTaskProfiles() != null) {
-                            adEntityTaskProfiles.addAll(taskProfile.getEntityTaskProfiles());
-                        }
-                    }
-                }
-                if (adEntityTaskProfiles != null && adEntityTaskProfiles.size() > 0) {
-                    detectorTaskProfile.setEntityTaskProfiles(adEntityTaskProfiles);
-                }
-                listener.onResponse(detectorTaskProfile);
-            }, e -> {
-                logger.error("Failed to get task profile for task " + adDetectorLevelTask.getTaskId(), e);
-                listener.onFailure(e);
-            }));
-        }, listener);
-
-    }
-
-    private String validateDetector(AnomalyDetector detector) {
-        String error = null;
-        if (detector.getFeatureAttributes().size() == 0) {
-            error = "Can't start detector job as no features configured";
-        } else if (detector.getEnabledFeatureIds().size() == 0) {
-            error = "Can't start detector job as no enabled features configured";
-        }
-        return error;
-    }
-
-    private void updateLatestFlagOfOldTasksAndCreateNewTask(
-        AnomalyDetector detector,
-        DetectionDateRange detectionDateRange,
-        UserIdentity user,
-        ActionListener<AnomalyDetectorJobResponse> listener
-    ) {
-        String script = String.format(Locale.ROOT, "ctx._source.%s=%s;", IS_LATEST_FIELD, false);
-<<<<<<< HEAD
-        UpdateByQueryRequest updateByQueryRequest = new UpdateByQueryRequest.Builder().index(DETECTION_STATE_INDEX).query(queryBuilder -> {
-            queryBuilder.match(mb -> mb.field(DETECTOR_ID_FIELD).query(vb -> vb.stringValue(detector.getDetectorId())));
-            queryBuilder.match(mb -> mb.field(IS_LATEST_FIELD).query(vb -> vb.booleanValue(true)));
-            // make sure we reset all latest task as false when user switch from single entity to HC, vice versa.
-            for (String taskTypes : taskTypeToString(getADTaskTypes(detectionDateRange, true))) {
-                queryBuilder.match(mb -> mb.field(TASK_TYPE_FIELD).query(vb -> vb.stringValue(taskTypes)));
-            }
-            return queryBuilder;
-        }).refresh(true).script(Script.of(s -> s.inline(new InlineScript.Builder().source(script).build()))).build();
-
-        try {
-            CompletableFuture<UpdateByQueryResponse> updateByQueryResponse = sdkJavaAsyncClient.updateByQuery(updateByQueryRequest);
-=======
-
-        List<FieldValue> taskTypes = taskTypeToString(getADTaskTypes(detectionDateRange, true))
-            .stream()
-            .map(v -> FieldValue.of(v))
-            .collect(Collectors.toList());
-
-        UpdateByQueryRequest.Builder updateByQueryRequest = new UpdateByQueryRequest.Builder();
-        updateByQueryRequest.index(DETECTION_STATE_INDEX);
-        BoolQuery.Builder query = new BoolQuery.Builder();
-        query
-            .filter(bq -> bq.term(new TermQuery.Builder().field(DETECTOR_ID_FIELD).value(FieldValue.of(detector.getDetectorId())).build()));
-        query.filter(bq -> bq.term(new TermQuery.Builder().field(IS_LATEST_FIELD).value(FieldValue.of(true)).build()));
-        query.filter(bq -> bq.terms(new TermsQuery.Builder().field(TASK_TYPE_FIELD).terms(t -> t.value(taskTypes)).build()));
-        updateByQueryRequest.query(q -> q.bool(query.build()));
-        updateByQueryRequest.refresh(true);
-        updateByQueryRequest.script(Script.of(s -> s.inline(new InlineScript.Builder().source(script).build())));
-
-        try {
-            CompletableFuture<UpdateByQueryResponse> updateByQueryResponse = sdkJavaAsyncClient.updateByQuery(updateByQueryRequest.build());
->>>>>>> 97789bd1
-            UpdateByQueryResponse queryResponse = updateByQueryResponse.orTimeout(10L, TimeUnit.SECONDS).get();
-
-            List<BulkIndexByScrollFailure> bulkFailures = queryResponse.failures();
-            if (isNullOrEmpty(bulkFailures)) {
-                // Realtime AD coordinating node is chosen by job scheduler, we won't know it until realtime AD job
-                // runs. Just set realtime AD coordinating node as null here, and AD job runner will reset correct
-                // coordinating node once realtime job starts.
-                // For historical analysis, this method will be called on coordinating node, so we can set coordinating
-                // node as local node.
-                String coordinatingNode = detectionDateRange == null ? null : clusterService.localNode().getId();
-                createNewADTask(detector, detectionDateRange, user, coordinatingNode, listener);
-            } else {
-                logger
-                    .error(
-                        "Failed to update old task's state for detector: {}, response: {} ",
-                        detector.getDetectorId(),
-                        queryResponse.toString()
-                    );
-                listener.onFailure(new Exception(bulkFailures.get(0).cause().toString()));
-            }
-        } catch (Exception e) {
-            logger.error("Failed to reset old tasks as not latest for detector " + detector.getDetectorId(), e);
-            listener.onFailure(e);
-        }
-    }
-
-    private void createNewADTask(
-        AnomalyDetector detector,
-        DetectionDateRange detectionDateRange,
-        UserIdentity user,
-        String coordinatingNode,
-        ActionListener<AnomalyDetectorJobResponse> listener
-    ) {
-        String userName = user == null ? null : user.getName();
-        Instant now = Instant.now();
-        String taskType = getADTaskType(detector, detectionDateRange).name();
-        ADTask adTask = new ADTask.Builder()
-            .detectorId(detector.getDetectorId())
-            .detector(detector)
-            .isLatest(true)
-            .taskType(taskType)
-            .executionStartTime(now)
-            .taskProgress(0.0f)
-            .initProgress(0.0f)
-            .state(ADTaskState.CREATED.name())
-            .lastUpdateTime(now)
-            .startedBy(userName)
-            .coordinatingNode(coordinatingNode)
-            .detectionDateRange(detectionDateRange)
-            .user(user)
-            .build();
-
-        createADTaskDirectly(
-            adTask,
-            r -> onIndexADTaskResponse(
-                r,
-                adTask,
-                (response, delegatedListener) -> cleanOldAdTaskDocs(response, adTask, delegatedListener),
-                listener
-            ),
-            listener
-        );
-    }
-
-    /**
-     * Create AD task directly without checking index exists of not.
-     * [Important!] Make sure listener returns in function
-     *
-     * @param adTask AD task
-     * @param function consumer function
-     * @param listener action listener
-     * @param <T> action listener response type
-     */
-    public <T> void createADTaskDirectly(ADTask adTask, Consumer<IndexResponse> function, ActionListener<T> listener) {
-        logger.info("TESTING : END OF START DETECTOR CREATING AD TASK DIRECTLY");
-        IndexRequest request = new IndexRequest(DETECTION_STATE_INDEX);
-        try (XContentBuilder builder = XContentFactory.jsonBuilder()) {
-            request
-                .source(adTask.toXContent(builder, RestHandlerUtils.XCONTENT_WITH_TYPE))
-                .setRefreshPolicy(WriteRequest.RefreshPolicy.IMMEDIATE);
-            client.index(request, ActionListener.wrap(r -> function.accept(r), e -> {
-                logger.error("Failed to create AD task for detector " + adTask.getDetectorId(), e);
-                listener.onFailure(e);
-            }));
-        } catch (Exception e) {
-            logger.error("Failed to create AD task for detector " + adTask.getDetectorId(), e);
-            listener.onFailure(e);
-        }
-    }
-
-    private void onIndexADTaskResponse(
-        IndexResponse response,
-        ADTask adTask,
-        BiConsumer<IndexResponse, ActionListener<AnomalyDetectorJobResponse>> function,
-        ActionListener<AnomalyDetectorJobResponse> listener
-    ) {
-        if (response == null || response.getResult() != CREATED) {
-            String errorMsg = getShardsFailure(response);
-            listener.onFailure(new OpenSearchStatusException(errorMsg, response.status()));
-            return;
-        }
-        adTask.setTaskId(response.getId());
-        ActionListener<AnomalyDetectorJobResponse> delegatedListener = ActionListener.wrap(r -> { listener.onResponse(r); }, e -> {
-            handleADTaskException(adTask, e);
-            if (e instanceof DuplicateTaskException) {
-                listener.onFailure(new OpenSearchStatusException(DETECTOR_IS_RUNNING, RestStatus.BAD_REQUEST));
-            } else {
-                // For historical AD task, clear historical task if any other exception happened.
-                // For realtime AD, task cache will be inited when realtime job starts, check
-                // ADTaskManager#initRealtimeTaskCacheAndCleanupStaleCache for details. Here the
-                // realtime task cache not inited yet when create AD task, so no need to cleanup.
-                if (adTask.isHistoricalTask()) {
-                    adTaskCacheManager.removeHistoricalTaskCache(adTask.getDetectorId());
-                }
-                listener.onFailure(e);
-            }
-        });
-        try {
-            // Put detector id in cache. If detector id already in cache, will throw
-            // DuplicateTaskException. This is to solve race condition when user send
-            // multiple start request for one historical detector.
-            if (adTask.isHistoricalTask()) {
-                adTaskCacheManager.add(adTask.getDetectorId(), adTask);
-            }
-        } catch (Exception e) {
-            delegatedListener.onFailure(e);
-            return;
-        }
-        if (function != null) {
-            function.accept(response, delegatedListener);
-        }
-    }
-
-    private void cleanOldAdTaskDocs(IndexResponse response, ADTask adTask, ActionListener<AnomalyDetectorJobResponse> delegatedListener) {
-        BoolQueryBuilder query = new BoolQueryBuilder();
-        query.filter(new TermQueryBuilder(DETECTOR_ID_FIELD, adTask.getDetectorId()));
-        query.filter(new TermQueryBuilder(IS_LATEST_FIELD, false));
-
-        if (adTask.isHistoricalTask()) {
-            // If historical task, only delete detector level task. It may take longer time to delete entity tasks.
-            // We will delete child task (entity task) of detector level task in hourly cron job.
-            query.filter(new TermsQueryBuilder(TASK_TYPE_FIELD, taskTypeToString(HISTORICAL_DETECTOR_TASK_TYPES)));
-        } else {
-            // We don't have entity level task for realtime detection, so will delete all tasks.
-            query.filter(new TermsQueryBuilder(TASK_TYPE_FIELD, taskTypeToString(REALTIME_TASK_TYPES)));
-        }
-
-        SearchRequest searchRequest = new SearchRequest();
-        SearchSourceBuilder sourceBuilder = new SearchSourceBuilder();
-        sourceBuilder
-            .query(query)
-            .sort(EXECUTION_START_TIME_FIELD, SortOrder.DESC)
-            // Search query "from" starts from 0.
-            .from(maxOldAdTaskDocsPerDetector)
-            .size(MAX_OLD_AD_TASK_DOCS);
-        searchRequest.source(sourceBuilder).indices(DETECTION_STATE_INDEX);
-        String detectorId = adTask.getDetectorId();
-
-        deleteTaskDocs(detectorId, searchRequest, () -> {
-            if (adTask.isHistoricalTask()) {
-                // run batch result action for historical detection
-                runBatchResultAction(response, adTask, delegatedListener);
-            } else {
-                // return response directly for realtime detection
-                AnomalyDetectorJobResponse anomalyDetectorJobResponse = new AnomalyDetectorJobResponse(
-                    response.getId(),
-                    response.getVersion(),
-                    response.getSeqNo(),
-                    response.getPrimaryTerm(),
-                    RestStatus.OK
-                );
-                delegatedListener.onResponse(anomalyDetectorJobResponse);
-            }
-        }, delegatedListener);
-    }
-
-    protected <T> void deleteTaskDocs(
-        String detectorId,
-        SearchRequest searchRequest,
-        AnomalyDetectorFunction function,
-        ActionListener<T> listener
-    ) {
-        ActionListener<SearchResponse> searchListener = ActionListener.wrap(r -> {
-            Iterator<SearchHit> iterator = r.getHits().iterator();
-            if (iterator.hasNext()) {
-                List<BulkOperation> operations = new ArrayList<>();
-                while (iterator.hasNext()) {
-                    SearchHit searchHit = iterator.next();
-                    try (
-                        XContentParser parser = createXContentParserFromRegistry(xContentRegistry.getRegistry(), searchHit.getSourceRef())
-                    ) {
-                        ensureExpectedToken(XContentParser.Token.START_OBJECT, parser.nextToken(), parser);
-                        ADTask adTask = ADTask.parse(parser, searchHit.getId());
-                        logger.debug("Delete old task: {} of detector: {}", adTask.getTaskId(), adTask.getDetectorId());
-                        operations
-                            .add(new BulkOperation.Builder().delete(d -> d.index(DETECTION_STATE_INDEX).id(adTask.getTaskId())).build());
-                    } catch (Exception e) {
-                        listener.onFailure(e);
-                    }
-                }
-
-                BulkRequest bulkRequest = new BulkRequest.Builder().operations(operations).build();
-                try {
-                    CompletableFuture<BulkResponse> bulkResponse = sdkJavaAsyncClient.bulk(bulkRequest);
-                    BulkResponse res = bulkResponse.orTimeout(10L, TimeUnit.SECONDS).get();
-
-                    logger.info("Old AD tasks deleted for detector {}", detectorId);
-                    List<BulkResponseItem> bulkItemResponses = res.items();
-                    if (bulkItemResponses != null && bulkItemResponses.size() > 0) {
-                        for (BulkResponseItem bulkItemResponse : bulkItemResponses) {
-<<<<<<< HEAD
-                            if (bulkItemResponse.error() == null) {
-=======
-                            if (bulkItemResponse.error() != null) {
->>>>>>> 97789bd1
-                                logger.debug("Add detector task into cache. Task id: {}", bulkItemResponse.id());
-                                // add deleted task in cache and delete its child tasks and AD results
-                                adTaskCacheManager.addDeletedDetectorTask(bulkItemResponse.id());
-                            }
-                        }
-                    }
-                    // delete child tasks and AD results of this task
-                    cleanChildTasksAndADResultsOfDeletedTask();
-
-                    function.execute();
-
-                } catch (Exception e) {
-                    logger.warn("Failed to clean AD tasks for detector " + detectorId, e);
-                    listener.onFailure(e);
-                }
-            } else {
-                function.execute();
-            }
-        }, e -> {
-            if (e instanceof IndexNotFoundException) {
-                function.execute();
-            } else {
-                listener.onFailure(e);
-            }
-        });
-
-        client.search(searchRequest, searchListener);
-    }
-
-    /**
-     * Poll deleted detector task from cache and delete its child tasks and AD results.
-     */
-    public void cleanChildTasksAndADResultsOfDeletedTask() {
-        if (!adTaskCacheManager.hasDeletedDetectorTask()) {
-            return;
-        }
-        threadPool.schedule(() -> {
-            String taskId = adTaskCacheManager.pollDeletedDetectorTask();
-            if (taskId == null) {
-                return;
-            }
-<<<<<<< HEAD
-            DeleteByQueryRequest deleteADResultsRequest = new DeleteByQueryRequest.Builder()
-                .index(ALL_AD_RESULTS_INDEX_PATTERN)
-                .query(queryBuilder -> queryBuilder.match(mb -> mb.field(TASK_ID_FIELD).query(vb -> vb.stringValue(taskId))))
-=======
-
-            List<FieldValue> taskIdFieldValue = Arrays.asList(FieldValue.of(taskId));
-
-            DeleteByQueryRequest deleteADResultsRequest = new DeleteByQueryRequest.Builder()
-                .index(ALL_AD_RESULTS_INDEX_PATTERN)
-                .query(qb -> qb.terms(new TermsQuery.Builder().field(TASK_ID_FIELD).terms(t -> t.value(taskIdFieldValue)).build()))
->>>>>>> 97789bd1
-                .build();
-            try {
-                CompletableFuture<DeleteByQueryResponse> deleteADResultsResponse = sdkJavaAsyncClient.deleteByQuery(deleteADResultsRequest);
-                DeleteByQueryResponse res = deleteADResultsResponse.orTimeout(10L, TimeUnit.SECONDS).get();
-
-                logger.debug("Successfully deleted AD results of task " + taskId);
-                DeleteByQueryRequest deleteChildTasksRequest = new DeleteByQueryRequest.Builder()
-                    .index(DETECTION_STATE_INDEX)
-<<<<<<< HEAD
-                    .query(queryBuilder -> queryBuilder.match(mb -> mb.field(PARENT_TASK_ID_FIELD).query(vb -> vb.stringValue(taskId))))
-=======
-                    .query(
-                        qb -> qb.terms(new TermsQuery.Builder().field(PARENT_TASK_ID_FIELD).terms(t -> t.value(taskIdFieldValue)).build())
-                    )
->>>>>>> 97789bd1
-                    .build();
-                try {
-                    CompletableFuture<DeleteByQueryResponse> deleteChildTasksResponse = sdkJavaAsyncClient
-                        .deleteByQuery(deleteChildTasksRequest);
-<<<<<<< HEAD
-                    DeleteByQueryResponse r = deleteChildTasksResponse.orTimeout(10L, TimeUnit.SECONDS).get();
-=======
-                    DeleteByQueryResponse deleteByQueryResponse = deleteChildTasksResponse.orTimeout(10L, TimeUnit.SECONDS).get();
->>>>>>> 97789bd1
-
-                    logger.debug("Successfully deleted child tasks of task " + taskId);
-                    cleanChildTasksAndADResultsOfDeletedTask();
-
-                } catch (Exception e) {
-                    logger.error("Failed to delete child tasks of task " + taskId, e);
-                }
-            } catch (Exception ex) {
-                logger.error("Failed to delete AD results for task " + taskId, ex);
-            }
-        }, TimeValue.timeValueSeconds(DEFAULT_MAINTAIN_INTERVAL_IN_SECONDS), AD_BATCH_TASK_THREAD_POOL_NAME);
-    }
-
-    private void runBatchResultAction(IndexResponse response, ADTask adTask, ActionListener<AnomalyDetectorJobResponse> listener) {
-        client.execute(ADBatchAnomalyResultAction.INSTANCE, new ADBatchAnomalyResultRequest(adTask), ActionListener.wrap(r -> {
-            String remoteOrLocal = r.isRunTaskRemotely() ? "remote" : "local";
-            logger
-                .info(
-                    "AD task {} of detector {} dispatched to {} node {}",
-                    adTask.getTaskId(),
-                    adTask.getDetectorId(),
-                    remoteOrLocal,
-                    r.getNodeId()
-                );
-            AnomalyDetectorJobResponse anomalyDetectorJobResponse = new AnomalyDetectorJobResponse(
-                response.getId(),
-                response.getVersion(),
-                response.getSeqNo(),
-                response.getPrimaryTerm(),
-                RestStatus.OK
-            );
-            listener.onResponse(anomalyDetectorJobResponse);
-        }, e -> listener.onFailure(e)));
-    }
-
-    /**
-     * Handle exceptions for AD task. Update task state and record error message.
-     *
-     * @param adTask AD task
-     * @param e exception
-     */
-    public void handleADTaskException(ADTask adTask, Exception e) {
-        // TODO: handle timeout exception
-        String state = ADTaskState.FAILED.name();
-        Map<String, Object> updatedFields = new HashMap<>();
-        if (e instanceof DuplicateTaskException) {
-            // If user send multiple start detector request, we will meet race condition.
-            // Cache manager will put first request in cache and throw DuplicateTaskException
-            // for the second request. We will delete the second task.
-            logger
-                .warn(
-                    "There is already one running task for detector, detectorId:"
-                        + adTask.getDetectorId()
-                        + ". Will delete task "
-                        + adTask.getTaskId()
-                );
-            deleteADTask(adTask.getTaskId());
-            return;
-        }
-        if (e instanceof ADTaskCancelledException) {
-            logger.info("AD task cancelled, taskId: {}, detectorId: {}", adTask.getTaskId(), adTask.getDetectorId());
-            state = ADTaskState.STOPPED.name();
-            String stoppedBy = ((ADTaskCancelledException) e).getCancelledBy();
-            if (stoppedBy != null) {
-                updatedFields.put(STOPPED_BY_FIELD, stoppedBy);
-            }
-        } else {
-            logger.error("Failed to execute AD batch task, task id: " + adTask.getTaskId() + ", detector id: " + adTask.getDetectorId(), e);
-        }
-        updatedFields.put(ERROR_FIELD, getErrorMessage(e));
-        updatedFields.put(STATE_FIELD, state);
-        updatedFields.put(EXECUTION_END_TIME_FIELD, Instant.now().toEpochMilli());
-        updateADTask(adTask.getTaskId(), updatedFields);
-    }
-
-    /**
-     * Update AD task with specific fields.
-     *
-     * @param taskId AD task id
-     * @param updatedFields updated fields, key: filed name, value: new value
-     */
-    public void updateADTask(String taskId, Map<String, Object> updatedFields) {
-        updateADTask(taskId, updatedFields, ActionListener.wrap(response -> {
-            if (response.status() == RestStatus.OK) {
-                logger.debug("Updated AD task successfully: {}, task id: {}", response.status(), taskId);
-            } else {
-                logger.error("Failed to update AD task {}, status: {}", taskId, response.status());
-            }
-        }, e -> { logger.error("Failed to update task: " + taskId, e); }));
-    }
-
-    /**
-     * Update AD task for specific fields.
-     *
-     * @param taskId task id
-     * @param updatedFields updated fields, key: filed name, value: new value
-     * @param listener action listener
-     */
-    public void updateADTask(String taskId, Map<String, Object> updatedFields, ActionListener<UpdateResponse> listener) {
-        UpdateRequest updateRequest = new UpdateRequest(DETECTION_STATE_INDEX, taskId);
-        Map<String, Object> updatedContent = new HashMap<>();
-        updatedContent.putAll(updatedFields);
-        updatedContent.put(LAST_UPDATE_TIME_FIELD, Instant.now().toEpochMilli());
-        updateRequest.doc(updatedContent);
-        updateRequest.setRefreshPolicy(WriteRequest.RefreshPolicy.IMMEDIATE);
-        client.update(updateRequest, listener);
-    }
-
-    /**
-     * Delete AD task with task id.
-     *
-     * @param taskId AD task id
-     */
-    public void deleteADTask(String taskId) {
-        deleteADTask(
-            taskId,
-            ActionListener
-                .wrap(
-                    r -> { logger.info("Deleted AD task {} with status: {}", taskId, r.status()); },
-                    e -> { logger.error("Failed to delete AD task " + taskId, e); }
-                )
-        );
-    }
-
-    /**
-     * Delete AD task with task id.
-     *
-     * @param taskId AD task id
-     * @param listener action listener
-     */
-    public void deleteADTask(String taskId, ActionListener<DeleteResponse> listener) {
-        DeleteRequest deleteRequest = new DeleteRequest(DETECTION_STATE_INDEX, taskId);
-        client.delete(deleteRequest, listener);
-    }
-
-    /**
-     * Cancel running task by detector id.
-     *
-     * @param detectorId detector id
-     * @param detectorTaskId detector level task id
-     * @param reason reason to cancel AD task
-     * @param userName which user cancel the AD task
-     * @return AD task cancellation state
-     */
-    public ADTaskCancellationState cancelLocalTaskByDetectorId(String detectorId, String detectorTaskId, String reason, String userName) {
-        ADTaskCancellationState cancellationState = adTaskCacheManager.cancelByDetectorId(detectorId, detectorTaskId, reason, userName);
-        logger
-            .debug(
-                "Cancelled AD task for detector: {}, state: {}, cancelled by: {}, reason: {}",
-                detectorId,
-                cancellationState,
-                userName,
-                reason
-            );
-        return cancellationState;
-    }
-
-    /**
-     * Delete AD tasks docs.
-     * [Important!] Make sure listener returns in function
-     *
-     * @param detectorId detector id
-     * @param function AD function
-     * @param listener action listener
-     */
-    public void deleteADTasks(String detectorId, AnomalyDetectorFunction function, ActionListener<DeleteResponse> listener) {
-<<<<<<< HEAD
-        DeleteByQueryRequest request = new DeleteByQueryRequest.Builder()
-            .index(DETECTION_STATE_INDEX)
-            .query(queryBuilder -> queryBuilder.match(mb -> mb.field(DETECTOR_ID_FIELD).query(vb -> vb.stringValue(detectorId))))
-            .build();
-        try {
-            CompletableFuture<DeleteByQueryResponse> deleteByQueryResponse = sdkJavaAsyncClient.deleteByQuery(request);
-            DeleteByQueryResponse r = deleteByQueryResponse.orTimeout(10L, TimeUnit.SECONDS).get();
-
-            if (r.failures() == null || r.failures().size() == 0) {
-=======
-        DeleteByQueryRequest.Builder request = new DeleteByQueryRequest.Builder();
-        request.index(DETECTION_STATE_INDEX);
-        BoolQuery.Builder query = new BoolQuery.Builder();
-        query.filter(bq -> bq.term(new TermQuery.Builder().field(DETECTOR_ID_FIELD).value(FieldValue.of(detectorId)).build()));
-        request.query(q -> q.bool(query.build()));
-        try {
-            CompletableFuture<DeleteByQueryResponse> deleteByQueryResponse = sdkJavaAsyncClient.deleteByQuery(request.build());
-            DeleteByQueryResponse response = deleteByQueryResponse.orTimeout(10L, TimeUnit.SECONDS).get();
-
-            if (response.failures() == null || response.failures().size() == 0) {
->>>>>>> 97789bd1
-                logger.info("AD tasks deleted for detector {}", detectorId);
-                deleteADResultOfDetector(detectorId);
-                function.execute();
-            } else {
-                listener.onFailure(new OpenSearchStatusException("Failed to delete all AD tasks", RestStatus.INTERNAL_SERVER_ERROR));
-            }
-        } catch (IndexNotFoundException e) {
-            deleteADResultOfDetector(detectorId);
-            function.execute();
-        } catch (Exception e) {
-            listener.onFailure(e);
-        }
-    }
-
-    private void deleteADResultOfDetector(String detectorId) {
-        if (!deleteADResultWhenDeleteDetector) {
-            logger.info("Won't delete ad result for {} as delete AD result setting is disabled", detectorId);
-            return;
-        }
-        logger.info("Start to delete AD results of detector {}", detectorId);
-<<<<<<< HEAD
-        DeleteByQueryRequest deleteADResultsRequest = new DeleteByQueryRequest.Builder()
-            .index(ALL_AD_RESULTS_INDEX_PATTERN)
-            .query(queryBuilder -> queryBuilder.match(mb -> mb.field(DETECTOR_ID_FIELD).query(vb -> vb.stringValue(detectorId))))
-            .build();
-
-        try {
-            CompletableFuture<DeleteByQueryResponse> deleteADResultsResponse = sdkJavaAsyncClient.deleteByQuery(deleteADResultsRequest);
-            DeleteByQueryResponse r = deleteADResultsResponse.orTimeout(10L, TimeUnit.SECONDS).get();
-=======
-        DeleteByQueryRequest.Builder deleteADResultsRequest = new DeleteByQueryRequest.Builder();
-        deleteADResultsRequest.index(ALL_AD_RESULTS_INDEX_PATTERN);
-        deleteADResultsRequest
-            .query(q -> q.term(new TermQuery.Builder().field(DETECTOR_ID_FIELD).value(FieldValue.of(detectorId)).build()));
-
-        try {
-            CompletableFuture<DeleteByQueryResponse> deleteADResultsResponse = sdkJavaAsyncClient
-                .deleteByQuery(deleteADResultsRequest.build());
-            DeleteByQueryResponse deleteByQueryResponse = deleteADResultsResponse.orTimeout(10L, TimeUnit.SECONDS).get();
->>>>>>> 97789bd1
-            logger.debug("Successfully deleted AD results of detector " + detectorId);
-        } catch (Exception exception) {
-            logger.error("Failed to delete AD results of detector " + detectorId, exception);
-            adTaskCacheManager.addDeletedDetector(detectorId);
-        }
-    }
-
-    /**
-     * Clean AD results of deleted detector.
-     */
-    public void cleanADResultOfDeletedDetector() {
-        String detectorId = adTaskCacheManager.pollDeletedDetector();
-        if (detectorId != null) {
-            deleteADResultOfDetector(detectorId);
-        }
-    }
-
-    /**
-     * Update latest AD task of detector.
-     *
-     * @param detectorId detector id
-     * @param taskTypes task types
-     * @param updatedFields updated fields, key: filed name, value: new value
-     * @param listener action listener
-     */
-    public void updateLatestADTask(
-        String detectorId,
-        List<ADTaskType> taskTypes,
-        Map<String, Object> updatedFields,
-        ActionListener<UpdateResponse> listener
-    ) {
-        getAndExecuteOnLatestDetectorLevelTask(detectorId, taskTypes, (adTask) -> {
-            if (adTask.isPresent()) {
-                updateADTask(adTask.get().getTaskId(), updatedFields, listener);
-            } else {
-                listener.onFailure(new ResourceNotFoundException(detectorId, CAN_NOT_FIND_LATEST_TASK));
-            }
-        }, null, false, listener);
-    }
-
-    /**
-     * Update latest realtime task.
-     *
-     * @param detectorId detector id
-     * @param state task state
-     * @param error error
-     * @param transportService transport service
-     * @param listener action listener
-     */
-    public void stopLatestRealtimeTask(
-        String detectorId,
-        ADTaskState state,
-        Exception error,
-        TransportService transportService,
-        ActionListener<AnomalyDetectorJobResponse> listener
-    ) {
-        getAndExecuteOnLatestDetectorLevelTask(detectorId, REALTIME_TASK_TYPES, (adTask) -> {
-            if (adTask.isPresent() && !adTask.get().isDone()) {
-                Map<String, Object> updatedFields = new HashMap<>();
-                updatedFields.put(ADTask.STATE_FIELD, state.name());
-                if (error != null) {
-                    updatedFields.put(ADTask.ERROR_FIELD, error.getMessage());
-                }
-                AnomalyDetectorFunction function = () -> updateADTask(adTask.get().getTaskId(), updatedFields, ActionListener.wrap(r -> {
-                    if (error == null) {
-                        listener.onResponse(new AnomalyDetectorJobResponse(detectorId, 0, 0, 0, RestStatus.OK));
-                    } else {
-                        listener.onFailure(error);
-                    }
-                }, e -> { listener.onFailure(e); }));
-
-                String coordinatingNode = adTask.get().getCoordinatingNode();
-                if (coordinatingNode != null && transportService != null) {
-                    cleanDetectorCache(adTask.get(), transportService, function, listener);
-                } else {
-                    function.execute();
-                }
-            } else {
-                listener.onFailure(new OpenSearchStatusException("Anomaly detector job is already stopped: " + detectorId, RestStatus.OK));
-            }
-        }, null, false, listener);
-    }
-
-    /**
-     * Update realtime task cache on realtime detector's coordinating node.
-     *
-     * @param detectorId detector id
-     * @param state new state
-     * @param rcfTotalUpdates rcf total updates
-     * @param detectorIntervalInMinutes detector interval in minutes
-     * @param error error
-     * @param listener action listener
-     */
-    public void updateLatestRealtimeTaskOnCoordinatingNode(
-        String detectorId,
-        String state,
-        Long rcfTotalUpdates,
-        Long detectorIntervalInMinutes,
-        String error,
-        ActionListener<UpdateResponse> listener
-    ) {
-        Float initProgress = null;
-        String newState = null;
-        // calculate init progress and task state with RCF total updates
-        if (detectorIntervalInMinutes != null && rcfTotalUpdates != null) {
-            newState = ADTaskState.INIT.name();
-            if (rcfTotalUpdates < NUM_MIN_SAMPLES) {
-                initProgress = (float) rcfTotalUpdates / NUM_MIN_SAMPLES;
-            } else {
-                newState = ADTaskState.RUNNING.name();
-                initProgress = 1.0f;
-            }
-        }
-        // Check if new state is not null and override state calculated with rcf total updates
-        if (state != null) {
-            newState = state;
-        }
-
-        error = Optional.ofNullable(error).orElse("");
-        if (!adTaskCacheManager.isRealtimeTaskChanged(detectorId, newState, initProgress, error)) {
-            // If task not changed, no need to update, just return
-            listener.onResponse(null);
-            return;
-        }
-        Map<String, Object> updatedFields = new HashMap<>();
-        updatedFields.put(COORDINATING_NODE_FIELD, clusterService.localNode().getId());
-        if (initProgress != null) {
-            updatedFields.put(INIT_PROGRESS_FIELD, initProgress);
-            updatedFields.put(ESTIMATED_MINUTES_LEFT_FIELD, Math.max(0, NUM_MIN_SAMPLES - rcfTotalUpdates) * detectorIntervalInMinutes);
-        }
-        if (newState != null) {
-            updatedFields.put(STATE_FIELD, newState);
-        }
-        if (error != null) {
-            updatedFields.put(ERROR_FIELD, error);
-        }
-        Float finalInitProgress = initProgress;
-        // Variable used in lambda expression should be final or effectively final
-        String finalError = error;
-        String finalNewState = newState;
-        updateLatestADTask(detectorId, ADTaskType.REALTIME_TASK_TYPES, updatedFields, ActionListener.wrap(r -> {
-            logger.debug("Updated latest realtime AD task successfully for detector {}", detectorId);
-            adTaskCacheManager.updateRealtimeTaskCache(detectorId, finalNewState, finalInitProgress, finalError);
-            listener.onResponse(r);
-        }, e -> {
-            logger.error("Failed to update realtime task for detector " + detectorId, e);
-            listener.onFailure(e);
-        }));
-    }
-
-    /**
-     * Init realtime task cache and clean up realtime task cache on old coordinating node. Realtime AD
-     * depends on job scheduler to choose node (job coordinating node) to run AD job. Nodes have primary
-     * or replica shard of AD job index are candidate to run AD job. Job scheduler will build hash ring
-     * on these candidate nodes and choose one to run AD job. If AD job index shard relocated, for example
-     * new node added into cluster, then job scheduler will rebuild hash ring and may choose different
-     * node to run AD job. So we need to init realtime task cache on new AD job coordinating node and
-     * clean up cache on old coordinating node.
-     *
-     * If realtime task cache inited for the first time on this node, listener will return true; otherwise
-     * listener will return false.
-     *
-     * @param detectorId detector id
-     * @param detector anomaly detector
-     * @param transportService transport service
-     * @param listener listener
-     */
-    public void initRealtimeTaskCacheAndCleanupStaleCache(
-        String detectorId,
-        AnomalyDetector detector,
-        TransportService transportService,
-        ActionListener<Boolean> listener
-    ) {
-        try {
-            if (adTaskCacheManager.getRealtimeTaskCache(detectorId) != null) {
-                listener.onResponse(false);
-                return;
-            }
-
-            getAndExecuteOnLatestDetectorLevelTask(detectorId, REALTIME_TASK_TYPES, (adTaskOptional) -> {
-                if (!adTaskOptional.isPresent()) {
-                    logger.debug("Can't find realtime task for detector {}, init realtime task cache directly", detectorId);
-                    AnomalyDetectorFunction function = () -> createNewADTask(
-                        detector,
-                        null,
-                        detector.getUser(),
-                        clusterService.localNode().getId(),
-                        ActionListener.wrap(r -> {
-                            logger.info("Recreate realtime task successfully for detector {}", detectorId);
-                            adTaskCacheManager.initRealtimeTaskCache(detectorId, detector.getDetectorIntervalInMilliseconds());
-                            listener.onResponse(true);
-                        }, e -> {
-                            logger.error("Failed to recreate realtime task for detector " + detectorId, e);
-                            listener.onFailure(e);
-                        })
-                    );
-                    recreateRealtimeTask(function, listener);
-                    return;
-                }
-
-                ADTask adTask = adTaskOptional.get();
-                String localNodeId = clusterService.localNode().getId();
-                String oldCoordinatingNode = adTask.getCoordinatingNode();
-                if (oldCoordinatingNode != null && !localNodeId.equals(oldCoordinatingNode)) {
-                    logger
-                        .warn(
-                            "AD realtime job coordinating node changed from {} to this node {} for detector {}",
-                            oldCoordinatingNode,
-                            localNodeId,
-                            detectorId
-                        );
-                    cleanDetectorCache(adTask, transportService, () -> {
-                        logger
-                            .info(
-                                "Realtime task cache cleaned on old coordinating node {} for detector {}",
-                                oldCoordinatingNode,
-                                detectorId
-                            );
-                        adTaskCacheManager.initRealtimeTaskCache(detectorId, detector.getDetectorIntervalInMilliseconds());
-                        listener.onResponse(true);
-                    }, listener);
-                } else {
-                    logger.info("Init realtime task cache for detector {}", detectorId);
-                    adTaskCacheManager.initRealtimeTaskCache(detectorId, detector.getDetectorIntervalInMilliseconds());
-                    listener.onResponse(true);
-                }
-            }, transportService, false, listener);
-        } catch (Exception e) {
-            logger.error("Failed to init realtime task cache for " + detectorId, e);
-            listener.onFailure(e);
-        }
-    }
-
-    private void recreateRealtimeTask(AnomalyDetectorFunction function, ActionListener<Boolean> listener) {
-        if (detectionIndices.doesDetectorStateIndexExist()) {
-            function.execute();
-        } else {
-            // If detection index doesn't exist, create index and execute function.
-            detectionIndices.initDetectionStateIndex(ActionListener.wrap(r -> {
-                if (r.isAcknowledged()) {
-                    logger.info("Created {} with mappings.", DETECTION_STATE_INDEX);
-                    function.execute();
-                } else {
-                    String error = String.format(Locale.ROOT, CREATE_INDEX_NOT_ACKNOWLEDGED, DETECTION_STATE_INDEX);
-                    logger.warn(error);
-                    listener.onFailure(new OpenSearchStatusException(error, RestStatus.INTERNAL_SERVER_ERROR));
-                }
-            }, e -> {
-                if (ExceptionsHelper.unwrapCause(e) instanceof ResourceAlreadyExistsException) {
-                    function.execute();
-                } else {
-                    logger.error("Failed to init anomaly detection state index", e);
-                    listener.onFailure(e);
-                }
-            }));
-        }
-    }
-
-    public void refreshRealtimeJobRunTime(String detectorId) {
-        adTaskCacheManager.refreshRealtimeJobRunTime(detectorId);
-    }
-
-    public void removeRealtimeTaskCache(String detectorId) {
-        adTaskCacheManager.removeRealtimeTaskCache(detectorId);
-    }
-
-    /**
-     * Send entity task done message to coordinating node.
-     *
-     * @param adTask AD task
-     * @param exception exception of entity task
-     * @param transportService transport service
-     */
-    protected void entityTaskDone(ADTask adTask, Exception exception, TransportService transportService) {
-        entityTaskDone(
-            adTask,
-            exception,
-            transportService,
-            ActionListener
-                .wrap(
-                    r -> logger.debug("AD task forwarded to coordinating node, task id {}", adTask.getTaskId()),
-                    e -> logger
-                        .error(
-                            "AD task failed to forward to coordinating node "
-                                + adTask.getCoordinatingNode()
-                                + " for task "
-                                + adTask.getTaskId(),
-                            e
-                        )
-                )
-        );
-    }
-
-    private void entityTaskDone(
-        ADTask adTask,
-        Exception exception,
-        TransportService transportService,
-        ActionListener<AnomalyDetectorJobResponse> listener
-    ) {
-        try {
-            ADTaskAction action = getAdEntityTaskAction(adTask, exception);
-            forwardADTaskToCoordinatingNode(adTask, action, transportService, listener);
-        } catch (Exception e) {
-            listener.onFailure(e);
-        }
-    }
-
-    /**
-     * Get AD entity task action based on exception.
-     * 1. If exception is null, return NEXT_ENTITY action which will poll next
-     *    entity to run.
-     * 2. If exception is retryable, return PUSH_BACK_ENTITY action which will
-     *    push entity back to pendig queue.
-     * 3. If exception is task cancelled exception, return CANCEL action which
-     *    will stop HC detector run.
-     *
-     * @param adTask AD task
-     * @param exception exception
-     * @return AD task action
-     */
-    private ADTaskAction getAdEntityTaskAction(ADTask adTask, Exception exception) {
-        ADTaskAction action = ADTaskAction.NEXT_ENTITY;
-        if (exception != null) {
-            adTask.setError(getErrorMessage(exception));
-            if (exception instanceof LimitExceededException && isRetryableError(exception.getMessage())) {
-                action = ADTaskAction.PUSH_BACK_ENTITY;
-            } else if (exception instanceof ADTaskCancelledException || exception instanceof EndRunException) {
-                action = ADTaskAction.CANCEL;
-            }
-        }
-        return action;
-    }
-
-    /**
-     * Check if error is retryable.
-     *
-     * @param error error
-     * @return retryable or not
-     */
-    public boolean isRetryableError(String error) {
-        if (error == null) {
-            return false;
-        }
-        return retryableErrors.stream().filter(e -> error.contains(e)).findFirst().isPresent();
-    }
-
-    /**
-     * Set state for HC detector level task when all entities done.
-     *
-     * The state could be FINISHED,FAILED or STOPPED.
-     * 1. If input task state is FINISHED, will check FINISHED entity task count. If
-     * there is no FINISHED entity task, will set HC detector level task as FAILED; otherwise
-     * set as FINISHED.
-     * 2. If input task state is not FINISHED, will set HC detector level task's state as the same.
-     *
-     * @param adTask AD task
-     * @param state AD task state
-     * @param listener action listener
-     */
-    public void setHCDetectorTaskDone(ADTask adTask, ADTaskState state, ActionListener<AnomalyDetectorJobResponse> listener) {
-        String detectorId = adTask.getDetectorId();
-        String taskId = adTask.isEntityTask() ? adTask.getParentTaskId() : adTask.getTaskId();
-        String detectorTaskId = adTask.getDetectorLevelTaskId();
-
-        ActionListener<UpdateResponse> wrappedListener = ActionListener.wrap(response -> {
-            logger.info("Historical HC detector done with state: {}. Remove from cache, detector id:{}", state.name(), detectorId);
-            adTaskCacheManager.removeHistoricalTaskCache(detectorId);
-        }, e -> {
-            // HC detector task may fail to update as FINISHED for some edge case if failed to get updating semaphore.
-            // Will reset task state when get detector with task or maintain tasks in hourly cron.
-            if (e instanceof LimitExceededException && e.getMessage().contains(HC_DETECTOR_TASK_IS_UPDATING)) {
-                logger.warn("HC task is updating, skip this update for task: " + taskId);
-            } else {
-                logger.error("Failed to update task: " + taskId, e);
-            }
-            adTaskCacheManager.removeHistoricalTaskCache(detectorId);
-        });
-
-        long timeoutInMillis = 2000;// wait for 2 seconds to acquire updating HC detector task semaphore
-        if (state == ADTaskState.FINISHED) {
-            this.countEntityTasksByState(detectorTaskId, ImmutableList.of(ADTaskState.FINISHED), ActionListener.wrap(r -> {
-                logger.info("number of finished entity tasks: {}, for detector {}", r, adTask.getDetectorId());
-                // Set task as FAILED if no finished entity task; otherwise set as FINISHED
-                ADTaskState hcDetectorTaskState = r == 0 ? ADTaskState.FAILED : ADTaskState.FINISHED;
-                // execute in AD batch task thread pool in case waiting for semaphore waste any shared OpenSearch thread pool
-                threadPool.executor(AD_BATCH_TASK_THREAD_POOL_NAME).execute(() -> {
-                    updateADHCDetectorTask(
-                        detectorId,
-                        taskId,
-                        ImmutableMap
-                            .of(
-                                STATE_FIELD,
-                                hcDetectorTaskState.name(),
-                                TASK_PROGRESS_FIELD,
-                                1.0,
-                                EXECUTION_END_TIME_FIELD,
-                                Instant.now().toEpochMilli()
-                            ),
-                        timeoutInMillis,
-                        wrappedListener
-                    );
-                });
-
-            }, e -> {
-                logger.error("Failed to get finished entity tasks", e);
-                String errorMessage = getErrorMessage(e);
-                threadPool.executor(AD_BATCH_TASK_THREAD_POOL_NAME).execute(() -> {
-                    updateADHCDetectorTask(
-                        detectorId,
-                        taskId,
-                        ImmutableMap
-                            .of(
-                                STATE_FIELD,
-                                ADTaskState.FAILED.name(),// set as FAILED if fail to get finished entity tasks.
-                                TASK_PROGRESS_FIELD,
-                                1.0,
-                                ERROR_FIELD,
-                                errorMessage,
-                                EXECUTION_END_TIME_FIELD,
-                                Instant.now().toEpochMilli()
-                            ),
-                        timeoutInMillis,
-                        wrappedListener
-                    );
-                });
-            }));
-        } else {
-            threadPool.executor(AD_BATCH_TASK_THREAD_POOL_NAME).execute(() -> {
-                updateADHCDetectorTask(
-                    detectorId,
-                    taskId,
-                    ImmutableMap
-                        .of(
-                            STATE_FIELD,
-                            state.name(),
-                            ERROR_FIELD,
-                            adTask.getError(),
-                            EXECUTION_END_TIME_FIELD,
-                            Instant.now().toEpochMilli()
-                        ),
-                    timeoutInMillis,
-                    wrappedListener
-                );
-            });
-
-        }
-
-        listener.onResponse(new AnomalyDetectorJobResponse(taskId, 0, 0, 0, RestStatus.OK));
-    }
-
-    /**
-     * Count entity tasks by state with detector level task id(parent task id).
-     *
-     * @param detectorTaskId detector level task id
-     * @param taskStates task states
-     * @param listener action listener
-     */
-    public void countEntityTasksByState(String detectorTaskId, List<ADTaskState> taskStates, ActionListener<Long> listener) {
-        BoolQueryBuilder queryBuilder = new BoolQueryBuilder();
-        queryBuilder.filter(new TermQueryBuilder(PARENT_TASK_ID_FIELD, detectorTaskId));
-        if (taskStates != null && taskStates.size() > 0) {
-            queryBuilder.filter(new TermsQueryBuilder(STATE_FIELD, taskStates.stream().map(s -> s.name()).collect(Collectors.toList())));
-        }
-        SearchSourceBuilder sourceBuilder = new SearchSourceBuilder();
-        sourceBuilder.query(queryBuilder);
-        sourceBuilder.size(0);
-        sourceBuilder.trackTotalHits(true);
-        SearchRequest request = new SearchRequest();
-        request.source(sourceBuilder);
-        request.indices(DETECTION_STATE_INDEX);
-        client.search(request, ActionListener.wrap(r -> {
-            TotalHits totalHits = r.getHits().getTotalHits();
-            listener.onResponse(totalHits.value);
-        }, e -> listener.onFailure(e)));
-    }
-
-    /**
-     * Update HC detector level task with default action listener. There might be
-     * multiple entity tasks update detector task concurrently. So we will check
-     * if detector task is updating or not to avoid and can only update if it's
-     * not updating now, otherwise it may cause version conflict exception.
-     *
-     * @param detectorId detector id
-     * @param taskId AD task id
-     * @param updatedFields updated fields, key: filed name, value: new value
-     */
-    public void updateADHCDetectorTask(String detectorId, String taskId, Map<String, Object> updatedFields) {
-        updateADHCDetectorTask(detectorId, taskId, updatedFields, 0, ActionListener.wrap(response -> {
-            if (response == null) {
-                logger.debug("Skip updating AD task: {}", taskId);
-            } else if (response.status() == RestStatus.OK) {
-                logger.debug("Updated AD task successfully: {}, taskId: {}", response.status(), taskId);
-            } else {
-                logger.error("Failed to update AD task {}, status: {}", taskId, response.status());
-            }
-        }, e -> {
-            if (e instanceof LimitExceededException && e.getMessage().contains(HC_DETECTOR_TASK_IS_UPDATING)) {
-                logger.warn("AD HC detector task is updating, skip this update for task: " + taskId);
-            } else {
-                logger.error("Failed to update AD HC detector task: " + taskId, e);
-            }
-        }));
-    }
-
-    /**
-     * Update HC detector level task. There might be multiple entity tasks update
-     * detector task concurrently. So we will check if detector task is updating
-     * or not to avoid and can only update if it's not updating now, otherwise it
-     * may cause version conflict exception.
-     *
-     * @param detectorId detector id
-     * @param taskId AD task id
-     * @param updatedFields updated fields, key: filed name, value: new value
-     * @param timeoutInMillis the maximum time to wait for task updating semaphore, zero or negative means don't wait at all
-     * @param listener action listener
-     */
-    private void updateADHCDetectorTask(
-        String detectorId,
-        String taskId,
-        Map<String, Object> updatedFields,
-        long timeoutInMillis,
-        ActionListener<UpdateResponse> listener
-    ) {
-        try {
-            if (adTaskCacheManager.tryAcquireTaskUpdatingSemaphore(detectorId, timeoutInMillis)) {
-                try {
-                    updateADTask(
-                        taskId,
-                        updatedFields,
-                        ActionListener.runAfter(listener, () -> { adTaskCacheManager.releaseTaskUpdatingSemaphore(detectorId); })
-                    );
-                } catch (Exception e) {
-                    logger.error("Failed to update detector task " + taskId, e);
-                    adTaskCacheManager.releaseTaskUpdatingSemaphore(detectorId);
-                    listener.onFailure(e);
-                }
-            } else if (!adTaskCacheManager.isHCTaskCoordinatingNode(detectorId)) {
-                // It's possible that AD task cache cleaned up by other task. Return null to avoid too many failure logs.
-                logger.info("HC detector task cache does not exist, detectorId:{}, taskId:{}", detectorId, taskId);
-                listener.onResponse(null);
-            } else {
-                logger.info("HC detector task is updating, detectorId:{}, taskId:{}", detectorId, taskId);
-                listener.onFailure(new LimitExceededException(HC_DETECTOR_TASK_IS_UPDATING));
-            }
-        } catch (Exception e) {
-            logger.error("Failed to get AD HC detector task updating semaphore " + taskId, e);
-            listener.onFailure(e);
-        }
-    }
-
-    /**
-     * Scale task slots and check the scale delta:
-     *   1. If scale delta is negative, that means we need to scale down, will not start next entity.
-     *   2. If scale delta is positive, will start next entity in current lane.
-     *
-     * This method will be called by {@link org.opensearch.ad.transport.ForwardADTaskTransportAction}.
-     *
-     * @param adTask ad entity task
-     * @param transportService transport service
-     * @param listener action listener
-     */
-    public void runNextEntityForHCADHistorical(
-        ADTask adTask,
-        TransportService transportService,
-        ActionListener<AnomalyDetectorJobResponse> listener
-    ) {
-        String detectorId = adTask.getDetectorId();
-        int scaleDelta = scaleTaskSlots(
-            adTask,
-            transportService,
-            ActionListener
-                .wrap(
-                    r -> { logger.debug("Scale up task slots done for detector {}, task {}", detectorId, adTask.getTaskId()); },
-                    e -> { logger.error("Failed to scale up task slots for task " + adTask.getTaskId(), e); }
-                )
-        );
-        if (scaleDelta < 0) {
-            logger
-                .warn(
-                    "Have scaled down task slots. Will not poll next entity for detector {}, task {}, task slots: {}",
-                    detectorId,
-                    adTask.getTaskId(),
-                    adTaskCacheManager.getDetectorTaskSlots(detectorId)
-                );
-            listener.onResponse(new AnomalyDetectorJobResponse(detectorId, 0, 0, 0, RestStatus.ACCEPTED));
-            return;
-        }
-        client.execute(ADBatchAnomalyResultAction.INSTANCE, new ADBatchAnomalyResultRequest(adTask), ActionListener.wrap(r -> {
-            String remoteOrLocal = r.isRunTaskRemotely() ? "remote" : "local";
-            logger
-                .info(
-                    "AD entity task {} of detector {} dispatched to {} node {}",
-                    adTask.getTaskId(),
-                    detectorId,
-                    remoteOrLocal,
-                    r.getNodeId()
-                );
-            AnomalyDetectorJobResponse anomalyDetectorJobResponse = new AnomalyDetectorJobResponse(detectorId, 0, 0, 0, RestStatus.OK);
-            listener.onResponse(anomalyDetectorJobResponse);
-        }, e -> { listener.onFailure(e); }));
-    }
-
-    /**
-     * Scale task slots and return scale delta.
-     *   1. If scale delta is positive, will forward scale task slots request to lead node.
-     *   2. If scale delta is negative, will decrease detector task slots in cache directly.
-     *
-     * @param adTask AD task
-     * @param transportService transport service
-     * @param scaleUpListener action listener
-     * @return task slots scale delta
-     */
-    protected int scaleTaskSlots(
-        ADTask adTask,
-        TransportService transportService,
-        ActionListener<AnomalyDetectorJobResponse> scaleUpListener
-    ) {
-        String detectorId = adTask.getDetectorId();
-        if (!scaleEntityTaskLane.tryAcquire()) {
-            logger.debug("Can't get scaleEntityTaskLane semaphore");
-            return 0;
-        }
-        try {
-            int scaleDelta = detectorTaskSlotScaleDelta(detectorId);
-            logger.debug("start to scale task slots for detector {} with delta {}", detectorId, scaleDelta);
-            if (adTaskCacheManager.getAvailableNewEntityTaskLanes(detectorId) <= 0 && scaleDelta > 0) {
-                // scale up to run more entities in parallel
-                Instant lastScaleEntityTaskLaneTime = adTaskCacheManager.getLastScaleEntityTaskLaneTime(detectorId);
-                if (lastScaleEntityTaskLaneTime == null) {
-                    logger.debug("lastScaleEntityTaskLaneTime is null for detector {}", detectorId);
-                    scaleEntityTaskLane.release();
-                    return 0;
-                }
-                boolean lastScaleTimeExpired = lastScaleEntityTaskLaneTime
-                    .plusMillis(SCALE_ENTITY_TASK_LANE_INTERVAL_IN_MILLIS)
-                    .isBefore(Instant.now());
-                if (lastScaleTimeExpired) {
-                    adTaskCacheManager.refreshLastScaleEntityTaskLaneTime(detectorId);
-                    logger.debug("Forward scale entity task lane request to lead node for detector {}", detectorId);
-                    forwardScaleTaskSlotRequestToLeadNode(
-                        adTask,
-                        transportService,
-                        ActionListener.runAfter(scaleUpListener, () -> scaleEntityTaskLane.release())
-                    );
-                } else {
-                    logger
-                        .debug(
-                            "lastScaleEntityTaskLaneTime is not expired yet: {} for detector {}",
-                            lastScaleEntityTaskLaneTime,
-                            detectorId
-                        );
-                    scaleEntityTaskLane.release();
-                }
-            } else {
-                if (scaleDelta < 0) { // scale down to release task slots for other detectors
-                    int runningEntityCount = adTaskCacheManager.getRunningEntityCount(detectorId) + adTaskCacheManager
-                        .getTempEntityCount(detectorId);
-                    int assignedTaskSlots = adTaskCacheManager.getDetectorTaskSlots(detectorId);
-                    int scaleDownDelta = Math.min(assignedTaskSlots - runningEntityCount, 0 - scaleDelta);
-                    logger
-                        .debug(
-                            "Scale down task slots, scaleDelta: {}, assignedTaskSlots: {}, runningEntityCount: {}, scaleDownDelta: {}",
-                            scaleDelta,
-                            assignedTaskSlots,
-                            runningEntityCount,
-                            scaleDownDelta
-                        );
-                    adTaskCacheManager.scaleDownHCDetectorTaskSlots(detectorId, scaleDownDelta);
-                }
-                scaleEntityTaskLane.release();
-            }
-            return scaleDelta;
-        } catch (Exception e) {
-            logger.error("Failed to forward scale entity task lane request to lead node for detector " + detectorId, e);
-            scaleEntityTaskLane.release();
-            return 0;
-        }
-    }
-
-    /**
-     * Calculate scale delta for detector task slots.
-     * Detector's task lane limit should be less than or equal to:
-     *   1. Current unfinished entities: pending + running + temp
-     *   2. Total task slots on cluster level: eligible_data_nodes * task_slots_per_node
-     *   3. Max running entities per detector which is dynamic setting
-     *
-     * Task slots scale delta = task lane limit - current assigned task slots
-     *
-     * If current assigned task slots to this detector is less than task lane limit, we need
-     * to scale up(return positive value); otherwise we need to scale down (return negative
-     * value).
-     *
-     * @param detectorId detector id
-     * @return detector task slots scale delta
-     */
-    public int detectorTaskSlotScaleDelta(String detectorId) {
-        DiscoveryNode[] eligibleDataNodes = hashRing.getNodesWithSameLocalAdVersion();
-        int unfinishedEntities = adTaskCacheManager.getUnfinishedEntityCount(detectorId);
-        int totalTaskSlots = eligibleDataNodes.length * maxAdBatchTaskPerNode;
-        int taskLaneLimit = Math.min(unfinishedEntities, Math.min(totalTaskSlots, maxRunningEntitiesPerDetector));
-        adTaskCacheManager.setDetectorTaskLaneLimit(detectorId, taskLaneLimit);
-
-        int assignedTaskSlots = adTaskCacheManager.getDetectorTaskSlots(detectorId);
-        int scaleDelta = taskLaneLimit - assignedTaskSlots;
-        logger
-            .debug(
-                "Calculate task slot scale delta for detector {}, totalTaskSlots: {}, maxRunningEntitiesPerDetector: {}, "
-                    + "unfinishedEntities: {}, taskLaneLimit: {}, assignedTaskSlots: {}, scaleDelta: {}",
-                detectorId,
-                totalTaskSlots,
-                maxRunningEntitiesPerDetector,
-                unfinishedEntities,
-                taskLaneLimit,
-                assignedTaskSlots,
-                scaleDelta
-            );
-        return scaleDelta;
-    }
-
-    /**
-     * Calculate historical analysis task progress of HC detector.
-     * task_progress = finished_entity_count / total_entity_count
-     * @param detectorId detector id
-     * @return task progress
-     */
-    public float hcDetectorProgress(String detectorId) {
-        int entityCount = adTaskCacheManager.getTopEntityCount(detectorId);
-        int leftEntities = adTaskCacheManager.getPendingEntityCount(detectorId) + adTaskCacheManager.getRunningEntityCount(detectorId);
-        return 1 - (float) leftEntities / entityCount;
-    }
-
-    /**
-     * Get local task profiles of detector.
-     * @param detectorId detector id
-     * @return list of AD task profile
-     */
-    public ADTaskProfile getLocalADTaskProfilesByDetectorId(String detectorId) {
-        List<String> tasksOfDetector = adTaskCacheManager.getTasksOfDetector(detectorId);
-        ADTaskProfile detectorTaskProfile = null;
-
-        String localNodeId = clusterService.localNode().getId();
-        if (adTaskCacheManager.isHCTaskRunning(detectorId)) {
-            detectorTaskProfile = new ADTaskProfile();
-            if (adTaskCacheManager.isHCTaskCoordinatingNode(detectorId)) {
-                detectorTaskProfile.setNodeId(localNodeId);
-                detectorTaskProfile.setTaskId(adTaskCacheManager.getDetectorTaskId(detectorId));
-                detectorTaskProfile.setDetectorTaskSlots(adTaskCacheManager.getDetectorTaskSlots(detectorId));
-                detectorTaskProfile.setTotalEntitiesInited(adTaskCacheManager.topEntityInited(detectorId));
-                detectorTaskProfile.setTotalEntitiesCount(adTaskCacheManager.getTopEntityCount(detectorId));
-                detectorTaskProfile.setPendingEntitiesCount(adTaskCacheManager.getPendingEntityCount(detectorId));
-                detectorTaskProfile.setRunningEntitiesCount(adTaskCacheManager.getRunningEntityCount(detectorId));
-                detectorTaskProfile.setRunningEntities(adTaskCacheManager.getRunningEntities(detectorId));
-                detectorTaskProfile.setAdTaskType(ADTaskType.HISTORICAL_HC_DETECTOR.name());
-                Instant latestHCTaskRunTime = adTaskCacheManager.getLatestHCTaskRunTime(detectorId);
-                if (latestHCTaskRunTime != null) {
-                    detectorTaskProfile.setLatestHCTaskRunTime(latestHCTaskRunTime.toEpochMilli());
-                }
-            }
-            if (tasksOfDetector.size() > 0) {
-                List<ADEntityTaskProfile> entityTaskProfiles = new ArrayList<>();
-
-                tasksOfDetector.forEach(taskId -> {
-                    ADEntityTaskProfile entityTaskProfile = new ADEntityTaskProfile(
-                        adTaskCacheManager.getShingle(taskId).size(),
-                        adTaskCacheManager.getTRcfModel(taskId).getForest().getTotalUpdates(),
-                        adTaskCacheManager.isThresholdModelTrained(taskId),
-                        adTaskCacheManager.getThresholdModelTrainingDataSize(taskId),
-                        adTaskCacheManager.getModelSize(taskId),
-                        localNodeId,
-                        adTaskCacheManager.getEntity(taskId),
-                        taskId,
-                        ADTaskType.HISTORICAL_HC_ENTITY.name()
-                    );
-                    entityTaskProfiles.add(entityTaskProfile);
-                });
-                detectorTaskProfile.setEntityTaskProfiles(entityTaskProfiles);
-            }
-        } else {
-            if (tasksOfDetector.size() > 1) {
-                String error = "Multiple tasks are running for detector: "
-                    + detectorId
-                    + ". You can stop detector to kill all running tasks.";
-                logger.error(error);
-                throw new LimitExceededException(error);
-            }
-            if (tasksOfDetector.size() == 1) {
-                String taskId = tasksOfDetector.get(0);
-                detectorTaskProfile = new ADTaskProfile(
-                    adTaskCacheManager.getDetectorTaskId(detectorId),
-                    adTaskCacheManager.getShingle(taskId).size(),
-                    adTaskCacheManager.getTRcfModel(taskId).getForest().getTotalUpdates(),
-                    adTaskCacheManager.isThresholdModelTrained(taskId),
-                    adTaskCacheManager.getThresholdModelTrainingDataSize(taskId),
-                    adTaskCacheManager.getModelSize(taskId),
-                    localNodeId
-                );
-                // Single-flow detector only has 1 task slot.
-                // Can't use adTaskCacheManager.getDetectorTaskSlots(detectorId) here as task may run on worker node.
-                // Detector task slots stored in coordinating node cache.
-                detectorTaskProfile.setDetectorTaskSlots(1);
-            }
-        }
-        threadPool
-            .executor(AD_BATCH_TASK_THREAD_POOL_NAME)
-            .execute(
-                () -> {
-                    // Clean expired HC batch task run states as it may exists after HC historical analysis done if user cancel
-                    // before querying top entities done. We will clean it in hourly cron, check "maintainRunningHistoricalTasks"
-                    // method. Clean it up here when get task profile to release memory earlier.
-                    adTaskCacheManager.cleanExpiredHCBatchTaskRunStates();
-                }
-            );
-        logger.debug("Local AD task profile of detector {}: {}", detectorId, detectorTaskProfile);
-        return detectorTaskProfile;
-    }
-
-    /**
-     * Remove stale running entity from coordinating node cache. If no more entities, reset task as STOPPED.
-     *
-     * Explain details with an example.
-     *
-     * Note:
-     *    CN: coordinating mode;
-     *    WN1: worker node 1;
-     *    WN2: worker node 2.
-     *    [x,x] means running entity in cache.
-     *    eX like e1: entity.
-     *
-     * Assume HC detector can run 2 entities at most and current cluster state is:
-     *     CN: [e1, e2];
-     *     WN1: [e1]
-     *     WN2: [e2]
-     *
-     * If WN1 crashes, then e1 will never removed from CN cache. User can call get detector API with "task=true"
-     * to reset task state. Let's say User1 and User2 call get detector API at the same time. Then User1 and User2
-     * both know e1 is stale running entity and try to remove from CN cache. If User1 request arrives first, then
-     * it will remove e1 from CN, then CN cache will be [e2]. As we can run 2 entities per HC detector, so we can
-     * kick off another pending entity. Then CN cache changes to [e2, e3]. Then User2 request arrives, it will find
-     * e1 not in CN cache ([e2, e3]) which means e1 has been removed by other request. We can't kick off another
-     * pending entity for User2 request, otherwise we will run more than 2 entities for this HC detector.
-     *
-     * Why we don't put the stale running entity back to pending and retry?
-     * The stale entity has been ran on some worker node and the old task run may generate some or all AD results
-     * for the stale entity. Just because of the worker node crash or entity task done message not received by
-     * coordinating node, the entity will never be deleted from running entity queue. We can check if the stale
-     * entity has all AD results generated for the whole date range. If not, we can rerun. This make the design
-     * complex as we need to store model checkpoints to resume from last break point and we need to handle kinds
-     * of edge cases. Here we just ignore the stale running entity rather than rerun it. We plan to add scheduler
-     * on historical analysis, then we will store model checkpoints. Will support resuming failed tasks by then.
-     * //TODO: support resuming failed task
-     *
-     * @param adTask AD task
-     * @param entity entity value
-     * @param transportService transport service
-     * @param listener action listener
-     */
-    public synchronized void removeStaleRunningEntity(
-        ADTask adTask,
-        String entity,
-        TransportService transportService,
-        ActionListener<AnomalyDetectorJobResponse> listener
-    ) {
-        String detectorId = adTask.getDetectorId();
-        boolean removed = adTaskCacheManager.removeRunningEntity(detectorId, entity);
-        if (removed && adTaskCacheManager.getPendingEntityCount(detectorId) > 0) {
-            logger.debug("kick off next pending entities");
-            this.runNextEntityForHCADHistorical(adTask, transportService, listener);
-        } else {
-            if (!adTaskCacheManager.hasEntity(detectorId)) {
-                setHCDetectorTaskDone(adTask, ADTaskState.STOPPED, listener);
-            }
-        }
-    }
-
-    public boolean skipUpdateHCRealtimeTask(String detectorId, String error) {
-        ADRealtimeTaskCache realtimeTaskCache = adTaskCacheManager.getRealtimeTaskCache(detectorId);
-        return realtimeTaskCache != null
-            && realtimeTaskCache.getInitProgress() != null
-            && realtimeTaskCache.getInitProgress().floatValue() == 1.0
-            && Objects.equals(error, realtimeTaskCache.getError());
-    }
-
-    public String convertEntityToString(ADTask adTask) {
-        if (adTask == null || !adTask.isEntityTask()) {
-            return null;
-        }
-        AnomalyDetector detector = adTask.getDetector();
-        return convertEntityToString(adTask.getEntity(), detector);
-    }
-
-    /**
-     * Convert {@link Entity} instance to string.
-     * @param entity entity
-     * @param detector detector
-     * @return entity string value
-     */
-    public String convertEntityToString(Entity entity, AnomalyDetector detector) {
-        if (detector.isMultiCategoryDetector()) {
-            try {
-                XContentBuilder builder = entity.toXContent(XContentFactory.jsonBuilder(), ToXContent.EMPTY_PARAMS);
-                return BytesReference.bytes(builder).utf8ToString();
-            } catch (IOException e) {
-                String error = "Failed to parse entity into string";
-                logger.debug(error, e);
-                throw new AnomalyDetectionException(error);
-            }
-        }
-        if (detector.isMultientityDetector()) {
-            String categoryField = detector.getCategoryField().get(0);
-            return entity.getAttributes().get(categoryField);
-        }
-        return null;
-    }
-
-    /**
-     * Parse entity string value into Entity {@link Entity} instance.
-     * @param entityValue entity value
-     * @param adTask AD task
-     * @return Entity instance
-     */
-    public Entity parseEntityFromString(String entityValue, ADTask adTask) {
-        AnomalyDetector detector = adTask.getDetector();
-        if (detector.isMultiCategoryDetector()) {
-            try {
-                XContentParser parser = XContentType.JSON
-                    .xContent()
-                    .createParser(xContentRegistry.getRegistry(), LoggingDeprecationHandler.INSTANCE, entityValue);
-                ensureExpectedToken(XContentParser.Token.START_ARRAY, parser.nextToken(), parser);
-                return Entity.parse(parser);
-            } catch (IOException e) {
-                String error = "Failed to parse string into entity";
-                logger.debug(error, e);
-                throw new AnomalyDetectionException(error);
-            }
-        } else if (detector.isMultientityDetector()) {
-            return Entity.createSingleAttributeEntity(detector.getCategoryField().get(0), entityValue);
-        }
-        throw new IllegalArgumentException("Fail to parse to Entity for single flow detector");
-    }
-
-    /**
-     * Get AD task with task id and execute listener.
-     * @param taskId task id
-     * @param listener action listener
-     */
-    public void getADTask(String taskId, ActionListener<Optional<ADTask>> listener) {
-        GetRequest request = new GetRequest(DETECTION_STATE_INDEX, taskId);
-        client.get(request, ActionListener.wrap(r -> {
-            if (r != null && r.isExists()) {
-                try (XContentParser parser = createXContentParserFromRegistry(xContentRegistry.getRegistry(), r.getSourceAsBytesRef())) {
-                    ensureExpectedToken(XContentParser.Token.START_OBJECT, parser.nextToken(), parser);
-                    ADTask adTask = ADTask.parse(parser, r.getId());
-                    listener.onResponse(Optional.ofNullable(adTask));
-                } catch (Exception e) {
-                    logger.error("Failed to parse AD task " + r.getId(), e);
-                    listener.onFailure(e);
-                }
-            } else {
-                listener.onResponse(Optional.empty());
-            }
-        }, e -> {
-            if (e instanceof IndexNotFoundException) {
-                listener.onResponse(Optional.empty());
-            } else {
-                logger.error("Failed to get AD task " + taskId, e);
-                listener.onFailure(e);
-            }
-        }));
-    }
-
-    /**
-     * Set old AD task's latest flag as false.
-     * @param adTasks list of AD tasks
-     */
-    public void resetLatestFlagAsFalse(List<ADTask> adTasks) {
-        if (adTasks == null || adTasks.size() == 0) {
-            return;
-        }
-        List<BulkOperation> operations = new ArrayList<>();
-        adTasks.forEach(task -> {
-            try {
-
-                task.setLatest(false);
-                task.setLastUpdateTime(Instant.now());
-
-                BulkOperation op = new BulkOperation.Builder()
-                    .index(b -> b.index(DETECTION_STATE_INDEX).id(task.getTaskId()).document(task))
-                    .build();
-                operations.add(op);
-            } catch (Exception e) {
-                logger.error("Fail to parse task AD task to XContent, task id " + task.getTaskId(), e);
-            }
-        });
-
-        BulkRequest bulkRequest = new BulkRequest.Builder().operations(operations).refresh(Refresh.True).build();
-
-        try {
-            CompletableFuture<BulkResponse> bulkResponse = sdkJavaAsyncClient.bulk(bulkRequest);
-            BulkResponse res = bulkResponse.orTimeout(10L, TimeUnit.SECONDS).get();
-
-            List<BulkResponseItem> bulkItemResponses = res.items();
-            if (bulkItemResponses != null && bulkItemResponses.size() > 0) {
-                for (BulkResponseItem bulkItemResponse : bulkItemResponses) {
-                    if (bulkItemResponse.error() == null) {
-                        logger.warn("Reset AD tasks latest flag as false Successfully. Task id: {}", bulkItemResponse.id());
-                    } else {
-                        logger.warn("Failed to reset AD tasks latest flag as false. Task id: " + bulkItemResponse.id());
-                    }
-                }
-            }
-
-        } catch (Exception e) {
-            logger.warn("Failed to reset AD tasks latest flag as false", e);
-        }
-    }
-
-    public int getLocalAdUsedBatchTaskSlot() {
-        return adTaskCacheManager.getTotalBatchTaskCount();
-    }
-
-    /**
-     * In normal case "assigned_task_slots" should always greater than or equals to "used_task_slots". One
-     * example may help understand.
-     *
-     * If a cluster has 3 data nodes, HC detector was assigned 3 task slots. It will start task lane one by one,
-     * so the timeline looks like:
-     *
-     * t1 -- node1: 1 entity running
-     * t2 -- node1: 1 entity running ,
-     *       node2: 1 entity running
-     * t3 -- node1: 1 entity running ,
-     *       node2: 1 entity running,
-     *       node3: 1 entity running
-     *
-     * So if we check between t2 and t3, we can see assigned task slots (3) is greater than used task slots (2).
-     *
-     * Assume node1 is coordinating node, the assigned task slots will be cached on node1. If node1 left cluster,
-     * then we don't know how many task slots was assigned to the detector. But the detector will not send out
-     * more entity tasks as well due to coordinating node left. So we can calculate how many task slots used on
-     * node2 and node3 to calculate how many task slots available for new detector.
-     * @return assigned batch task slots
-     */
-    public int getLocalAdAssignedBatchTaskSlot() {
-        return adTaskCacheManager.getTotalDetectorTaskSlots();
-    }
-
-    // =========================================================
-    // Methods below are maintenance code triggered by hourly cron
-    // =========================================================
-
-    /**
-     * Maintain running historical tasks.
-     * Search current running latest tasks, then maintain tasks one by one.
-     * Get task profile to check if task is really running on worker node.
-     * 1. If not running, reset task state as STOPPED.
-     * 2. If task is running and task for HC detector, check if there is any stale running entities and
-     *    clean up.
-     *
-     * @param transportService transport service
-     * @param size return how many tasks
-     */
-    public void maintainRunningHistoricalTasks(TransportService transportService, int size) {
-        // Clean expired HC batch task run state cache.
-        adTaskCacheManager.cleanExpiredHCBatchTaskRunStates();
-
-        // Find owning node with highest AD version to make sure we only have 1 node maintain running historical tasks
-        // and we use the latest logic.
-        Optional<DiscoveryNode> owningNode = hashRing.getOwningNodeWithHighestAdVersion(AD_TASK_MAINTAINENCE_NODE_MODEL_ID);
-        if (!owningNode.isPresent() || !clusterService.localNode().getId().equals(owningNode.get().getId())) {
-            return;
-        }
-        logger.info("Start to maintain running historical tasks");
-
-        BoolQueryBuilder query = new BoolQueryBuilder();
-        query.filter(new TermQueryBuilder(IS_LATEST_FIELD, true));
-        query.filter(new TermsQueryBuilder(TASK_TYPE_FIELD, taskTypeToString(HISTORICAL_DETECTOR_TASK_TYPES)));
-        query.filter(new TermsQueryBuilder(STATE_FIELD, NOT_ENDED_STATES));
-        SearchSourceBuilder sourceBuilder = new SearchSourceBuilder();
-        // default maintain interval is 5 seconds, so maintain 10 tasks will take at least 50 seconds.
-        sourceBuilder.query(query).sort(LAST_UPDATE_TIME_FIELD, SortOrder.DESC).size(size);
-        SearchRequest searchRequest = new SearchRequest();
-        searchRequest.source(sourceBuilder);
-        searchRequest.indices(DETECTION_STATE_INDEX);
-
-        client.search(searchRequest, ActionListener.wrap(r -> {
-            if (r == null || r.getHits().getTotalHits() == null || r.getHits().getTotalHits().value == 0) {
-                return;
-            }
-            ConcurrentLinkedQueue<ADTask> taskQueue = new ConcurrentLinkedQueue<>();
-            Iterator<SearchHit> iterator = r.getHits().iterator();
-            while (iterator.hasNext()) {
-                SearchHit searchHit = iterator.next();
-                try (XContentParser parser = createXContentParserFromRegistry(xContentRegistry.getRegistry(), searchHit.getSourceRef())) {
-                    ensureExpectedToken(XContentParser.Token.START_OBJECT, parser.nextToken(), parser);
-                    taskQueue.add(ADTask.parse(parser, searchHit.getId()));
-                } catch (Exception e) {
-                    logger.error("Maintaining running historical task: failed to parse AD task " + searchHit.getId(), e);
-                }
-            }
-            maintainRunningHistoricalTask(taskQueue, transportService);
-        }, e -> {
-            if (e instanceof IndexNotFoundException) {
-                // the method will be called hourly
-                // don't log stack trace as most of OpenSearch domains have no AD installed
-                logger.debug(STATE_INDEX_NOT_EXIST_MSG);
-            } else {
-                logger.error("Failed to search historical tasks in maintaining job", e);
-            }
-        }));
-    }
-
-    private void maintainRunningHistoricalTask(ConcurrentLinkedQueue<ADTask> taskQueue, TransportService transportService) {
-        ADTask adTask = taskQueue.poll();
-        if (adTask == null) {
-            return;
-        }
-        threadPool.schedule(() -> {
-            resetHistoricalDetectorTaskState(ImmutableList.of(adTask), () -> {
-                logger.debug("Finished maintaining running historical task {}", adTask.getTaskId());
-                maintainRunningHistoricalTask(taskQueue, transportService);
-            },
-                transportService,
-                ActionListener
-                    .wrap(
-                        r -> {
-                            logger
-                                .debug(
-                                    "Reset historical task state done for task {}, detector {}",
-                                    adTask.getTaskId(),
-                                    adTask.getDetectorId()
-                                );
-                        },
-                        e -> { logger.error("Failed to reset historical task state for task " + adTask.getTaskId(), e); }
-                    )
-            );
-        }, TimeValue.timeValueSeconds(DEFAULT_MAINTAIN_INTERVAL_IN_SECONDS), AD_BATCH_TASK_THREAD_POOL_NAME);
-    }
-
-    /**
-     * Maintain running realtime tasks. Check if realtime task cache expires or not. Remove realtime
-     * task cache directly if expired.
-     */
-    public void maintainRunningRealtimeTasks() {
-        String[] detectorIds = adTaskCacheManager.getDetectorIdsInRealtimeTaskCache();
-        if (detectorIds == null || detectorIds.length == 0) {
-            return;
-        }
-        for (int i = 0; i < detectorIds.length; i++) {
-            String detectorId = detectorIds[i];
-            ADRealtimeTaskCache taskCache = adTaskCacheManager.getRealtimeTaskCache(detectorId);
-            if (taskCache != null && taskCache.expired()) {
-                adTaskCacheManager.removeRealtimeTaskCache(detectorId);
-            }
-        }
-    }
-
-}+ import static org.opensearch.action.DocWriteResponse.Result.CREATED;
+ import static org.opensearch.ad.AnomalyDetectorPlugin.AD_BATCH_TASK_THREAD_POOL_NAME;
+ import static org.opensearch.ad.constant.CommonErrorMessages.CAN_NOT_FIND_LATEST_TASK;
+ import static org.opensearch.ad.constant.CommonErrorMessages.CREATE_INDEX_NOT_ACKNOWLEDGED;
+ import static org.opensearch.ad.constant.CommonErrorMessages.DETECTOR_IS_RUNNING;
+ import static org.opensearch.ad.constant.CommonErrorMessages.EXCEED_HISTORICAL_ANALYSIS_LIMIT;
+ import static org.opensearch.ad.constant.CommonErrorMessages.FAIL_TO_FIND_DETECTOR_MSG;
+ import static org.opensearch.ad.constant.CommonErrorMessages.HC_DETECTOR_TASK_IS_UPDATING;
+ import static org.opensearch.ad.constant.CommonErrorMessages.NO_ELIGIBLE_NODE_TO_RUN_DETECTOR;
+ import static org.opensearch.ad.constant.CommonName.DETECTION_STATE_INDEX;
+ import static org.opensearch.ad.indices.AnomalyDetectionIndices.ALL_AD_RESULTS_INDEX_PATTERN;
+ import static org.opensearch.ad.model.ADTask.COORDINATING_NODE_FIELD;
+ import static org.opensearch.ad.model.ADTask.DETECTOR_ID_FIELD;
+ import static org.opensearch.ad.model.ADTask.ERROR_FIELD;
+ import static org.opensearch.ad.model.ADTask.ESTIMATED_MINUTES_LEFT_FIELD;
+ import static org.opensearch.ad.model.ADTask.EXECUTION_END_TIME_FIELD;
+ import static org.opensearch.ad.model.ADTask.EXECUTION_START_TIME_FIELD;
+ import static org.opensearch.ad.model.ADTask.INIT_PROGRESS_FIELD;
+ import static org.opensearch.ad.model.ADTask.IS_LATEST_FIELD;
+ import static org.opensearch.ad.model.ADTask.LAST_UPDATE_TIME_FIELD;
+ import static org.opensearch.ad.model.ADTask.PARENT_TASK_ID_FIELD;
+ import static org.opensearch.ad.model.ADTask.STATE_FIELD;
+ import static org.opensearch.ad.model.ADTask.STOPPED_BY_FIELD;
+ import static org.opensearch.ad.model.ADTask.TASK_PROGRESS_FIELD;
+ import static org.opensearch.ad.model.ADTask.TASK_TYPE_FIELD;
+ import static org.opensearch.ad.model.ADTaskState.NOT_ENDED_STATES;
+ import static org.opensearch.ad.model.ADTaskType.ALL_HISTORICAL_TASK_TYPES;
+ import static org.opensearch.ad.model.ADTaskType.HISTORICAL_DETECTOR_TASK_TYPES;
+ import static org.opensearch.ad.model.ADTaskType.REALTIME_TASK_TYPES;
+ import static org.opensearch.ad.model.ADTaskType.taskTypeToString;
+ import static org.opensearch.ad.model.AnomalyDetector.ANOMALY_DETECTORS_INDEX;
+ import static org.opensearch.ad.model.AnomalyDetectorJob.ANOMALY_DETECTOR_JOB_INDEX;
+ import static org.opensearch.ad.model.AnomalyResult.TASK_ID_FIELD;
+ import static org.opensearch.ad.settings.AnomalyDetectorSettings.BATCH_TASK_PIECE_INTERVAL_SECONDS;
+ import static org.opensearch.ad.settings.AnomalyDetectorSettings.DELETE_AD_RESULT_WHEN_DELETE_DETECTOR;
+ import static org.opensearch.ad.settings.AnomalyDetectorSettings.MAX_BATCH_TASK_PER_NODE;
+ import static org.opensearch.ad.settings.AnomalyDetectorSettings.MAX_OLD_AD_TASK_DOCS;
+ import static org.opensearch.ad.settings.AnomalyDetectorSettings.MAX_OLD_AD_TASK_DOCS_PER_DETECTOR;
+ import static org.opensearch.ad.settings.AnomalyDetectorSettings.MAX_RUNNING_ENTITIES_PER_DETECTOR_FOR_HISTORICAL_ANALYSIS;
+ import static org.opensearch.ad.settings.AnomalyDetectorSettings.NUM_MIN_SAMPLES;
+ import static org.opensearch.ad.settings.AnomalyDetectorSettings.REQUEST_TIMEOUT;
+ import static org.opensearch.ad.stats.InternalStatNames.AD_DETECTOR_ASSIGNED_BATCH_TASK_SLOT_COUNT;
+ import static org.opensearch.ad.stats.InternalStatNames.AD_USED_BATCH_TASK_SLOT_COUNT;
+ import static org.opensearch.ad.util.ExceptionUtil.getErrorMessage;
+ import static org.opensearch.ad.util.ExceptionUtil.getShardsFailure;
+ import static org.opensearch.ad.util.ParseUtils.isNullOrEmpty;
+ import static org.opensearch.ad.util.RestHandlerUtils.createXContentParserFromRegistry;
+ import static org.opensearch.common.xcontent.XContentParserUtils.ensureExpectedToken;
+ 
+ import java.io.IOException;
+ import java.time.Instant;
+ import java.time.temporal.ChronoUnit;
+ import java.util.ArrayList;
+ import java.util.Arrays;
+ import java.util.HashMap;
+ import java.util.Iterator;
+ import java.util.List;
+ import java.util.Locale;
+ import java.util.Map;
+ import java.util.Objects;
+ import java.util.Optional;
+ import java.util.Set;
+ import java.util.concurrent.CompletableFuture;
+ import java.util.concurrent.ConcurrentLinkedQueue;
+ import java.util.concurrent.Semaphore;
+ import java.util.concurrent.TimeUnit;
+ import java.util.function.BiConsumer;
+ import java.util.function.Consumer;
+ import java.util.stream.Collectors;
+ 
+ import org.apache.logging.log4j.LogManager;
+ import org.apache.logging.log4j.Logger;
+ import org.apache.lucene.search.TotalHits;
+ import org.apache.lucene.search.join.ScoreMode;
+ import org.opensearch.ExceptionsHelper;
+ import org.opensearch.OpenSearchStatusException;
+ import org.opensearch.ResourceAlreadyExistsException;
+ import org.opensearch.Version;
+ import org.opensearch.action.ActionListener;
+ import org.opensearch.action.ActionListenerResponseHandler;
+ import org.opensearch.action.delete.DeleteRequest;
+ import org.opensearch.action.delete.DeleteResponse;
+ import org.opensearch.action.get.GetRequest;
+ import org.opensearch.action.index.IndexRequest;
+ import org.opensearch.action.index.IndexResponse;
+ import org.opensearch.action.search.SearchRequest;
+ import org.opensearch.action.search.SearchResponse;
+ import org.opensearch.action.support.WriteRequest;
+ import org.opensearch.action.update.UpdateRequest;
+ import org.opensearch.action.update.UpdateResponse;
+ import org.opensearch.ad.auth.UserIdentity;
+ import org.opensearch.ad.cluster.HashRing;
+ import org.opensearch.ad.common.exception.ADTaskCancelledException;
+ import org.opensearch.ad.common.exception.AnomalyDetectionException;
+ import org.opensearch.ad.common.exception.DuplicateTaskException;
+ import org.opensearch.ad.common.exception.EndRunException;
+ import org.opensearch.ad.common.exception.LimitExceededException;
+ import org.opensearch.ad.common.exception.ResourceNotFoundException;
+ import org.opensearch.ad.indices.AnomalyDetectionIndices;
+ import org.opensearch.ad.model.ADEntityTaskProfile;
+ import org.opensearch.ad.model.ADTask;
+ import org.opensearch.ad.model.ADTaskAction;
+ import org.opensearch.ad.model.ADTaskProfile;
+ import org.opensearch.ad.model.ADTaskState;
+ import org.opensearch.ad.model.ADTaskType;
+ import org.opensearch.ad.model.AnomalyDetector;
+ import org.opensearch.ad.model.AnomalyDetectorJob;
+ import org.opensearch.ad.model.DetectionDateRange;
+ import org.opensearch.ad.model.DetectorProfile;
+ import org.opensearch.ad.model.Entity;
+ import org.opensearch.ad.rest.handler.AnomalyDetectorFunction;
+ import org.opensearch.ad.rest.handler.IndexAnomalyDetectorJobActionHandler;
+ import org.opensearch.ad.transport.ADBatchAnomalyResultAction;
+ import org.opensearch.ad.transport.ADBatchAnomalyResultRequest;
+ import org.opensearch.ad.transport.ADCancelTaskAction;
+ import org.opensearch.ad.transport.ADCancelTaskRequest;
+ import org.opensearch.ad.transport.ADStatsNodeResponse;
+ import org.opensearch.ad.transport.ADStatsNodesAction;
+ import org.opensearch.ad.transport.ADStatsRequest;
+ import org.opensearch.ad.transport.ADTaskProfileAction;
+ import org.opensearch.ad.transport.ADTaskProfileNodeResponse;
+ import org.opensearch.ad.transport.ADTaskProfileRequest;
+ import org.opensearch.ad.transport.AnomalyDetectorJobResponse;
+ import org.opensearch.ad.transport.ForwardADTaskAction;
+ import org.opensearch.ad.transport.ForwardADTaskRequest;
+ import org.opensearch.ad.util.DiscoveryNodeFilterer;
+ import org.opensearch.ad.util.RestHandlerUtils;
+ import org.opensearch.client.opensearch.OpenSearchAsyncClient;
+ import org.opensearch.client.opensearch._types.BulkIndexByScrollFailure;
+ import org.opensearch.client.opensearch._types.FieldValue;
+ import org.opensearch.client.opensearch._types.InlineScript;
+ import org.opensearch.client.opensearch._types.Refresh;
+ import org.opensearch.client.opensearch._types.Script;
+ import org.opensearch.client.opensearch._types.query_dsl.BoolQuery;
+ import org.opensearch.client.opensearch._types.query_dsl.TermQuery;
+ import org.opensearch.client.opensearch._types.query_dsl.TermsQuery;
+ import org.opensearch.client.opensearch.core.BulkRequest;
+ import org.opensearch.client.opensearch.core.BulkResponse;
+ import org.opensearch.client.opensearch.core.DeleteByQueryRequest;
+ import org.opensearch.client.opensearch.core.DeleteByQueryResponse;
+ import org.opensearch.client.opensearch.core.UpdateByQueryRequest;
+ import org.opensearch.client.opensearch.core.UpdateByQueryResponse;
+ import org.opensearch.client.opensearch.core.bulk.BulkOperation;
+ import org.opensearch.client.opensearch.core.bulk.BulkResponseItem;
+ import org.opensearch.cluster.node.DiscoveryNode;
+ import org.opensearch.common.bytes.BytesReference;
+ import org.opensearch.common.settings.Settings;
+ import org.opensearch.common.unit.TimeValue;
+ import org.opensearch.common.xcontent.LoggingDeprecationHandler;
+ import org.opensearch.common.xcontent.XContentFactory;
+ import org.opensearch.common.xcontent.XContentType;
+ import org.opensearch.core.xcontent.ToXContent;
+ import org.opensearch.core.xcontent.XContentBuilder;
+ import org.opensearch.core.xcontent.XContentParser;
+ import org.opensearch.index.IndexNotFoundException;
+ import org.opensearch.index.query.BoolQueryBuilder;
+ import org.opensearch.index.query.NestedQueryBuilder;
+ import org.opensearch.index.query.QueryBuilders;
+ import org.opensearch.index.query.TermQueryBuilder;
+ import org.opensearch.index.query.TermsQueryBuilder;
+ import org.opensearch.rest.RestStatus;
+ import org.opensearch.sdk.SDKClient.SDKRestClient;
+ import org.opensearch.sdk.SDKClusterService;
+ import org.opensearch.sdk.SDKNamedXContentRegistry;
+ import org.opensearch.search.SearchHit;
+ import org.opensearch.search.builder.SearchSourceBuilder;
+ import org.opensearch.search.sort.SortOrder;
+ import org.opensearch.threadpool.ThreadPool;
+ import org.opensearch.transport.TransportRequestOptions;
+ import org.opensearch.transport.TransportService;
+ 
+ import com.google.common.collect.ImmutableList;
+ import com.google.common.collect.ImmutableMap;
+ import com.google.common.collect.ImmutableSet;
+ 
+ /**
+  * Manage AD task.
+  */
+ public class ADTaskManager {
+     public static final String AD_TASK_LEAD_NODE_MODEL_ID = "ad_task_lead_node_model_id";
+     public static final String AD_TASK_MAINTAINENCE_NODE_MODEL_ID = "ad_task_maintainence_node_model_id";
+     // HC batch task timeout after 10 minutes if no update after last known run time.
+     public static final int HC_BATCH_TASK_CACHE_TIMEOUT_IN_MILLIS = 600_000;
+     private final Logger logger = LogManager.getLogger(this.getClass());
+     static final String STATE_INDEX_NOT_EXIST_MSG = "State index does not exist.";
+     private final Set<String> retryableErrors = ImmutableSet.of(EXCEED_HISTORICAL_ANALYSIS_LIMIT, NO_ELIGIBLE_NODE_TO_RUN_DETECTOR);
+     private final SDKRestClient client;
+     private final OpenSearchAsyncClient sdkJavaAsyncClient;
+     private final SDKClusterService clusterService;
+     private final SDKNamedXContentRegistry xContentRegistry;
+     private final AnomalyDetectionIndices detectionIndices;
+     private final DiscoveryNodeFilterer nodeFilter;
+     private final ADTaskCacheManager adTaskCacheManager;
+ 
+     private final HashRing hashRing;
+     private volatile Integer maxOldAdTaskDocsPerDetector;
+     private volatile Integer pieceIntervalSeconds;
+     private volatile boolean deleteADResultWhenDeleteDetector;
+     private volatile TransportRequestOptions transportRequestOptions;
+     private final ThreadPool threadPool;
+     private static int DEFAULT_MAINTAIN_INTERVAL_IN_SECONDS = 5;
+     private final Semaphore checkingTaskSlot;
+ 
+     private volatile Integer maxAdBatchTaskPerNode;
+     private volatile Integer maxRunningEntitiesPerDetector;
+ 
+     private final Semaphore scaleEntityTaskLane;
+     private static final int SCALE_ENTITY_TASK_LANE_INTERVAL_IN_MILLIS = 10_000; // 10 seconds
+ 
+     public ADTaskManager(
+         Settings settings,
+         SDKClusterService clusterService,
+         SDKRestClient client,
+         OpenSearchAsyncClient sdkJavaAsyncClient,
+         SDKNamedXContentRegistry xContentRegistry,
+         AnomalyDetectionIndices detectionIndices,
+         DiscoveryNodeFilterer nodeFilter,
+         HashRing hashRing,
+         ADTaskCacheManager adTaskCacheManager,
+         ThreadPool threadPool
+     ) {
+         this.client = client;
+         this.sdkJavaAsyncClient = sdkJavaAsyncClient;
+         this.xContentRegistry = xContentRegistry;
+         this.detectionIndices = detectionIndices;
+         this.nodeFilter = nodeFilter;
+         this.clusterService = clusterService;
+         this.adTaskCacheManager = adTaskCacheManager;
+         this.hashRing = hashRing;
+ 
+         this.maxOldAdTaskDocsPerDetector = MAX_OLD_AD_TASK_DOCS_PER_DETECTOR.get(settings);
+         clusterService
+             .getClusterSettings()
+             .addSettingsUpdateConsumer(MAX_OLD_AD_TASK_DOCS_PER_DETECTOR, it -> maxOldAdTaskDocsPerDetector = it);
+ 
+         this.pieceIntervalSeconds = BATCH_TASK_PIECE_INTERVAL_SECONDS.get(settings);
+         clusterService.getClusterSettings().addSettingsUpdateConsumer(BATCH_TASK_PIECE_INTERVAL_SECONDS, it -> pieceIntervalSeconds = it);
+ 
+         this.deleteADResultWhenDeleteDetector = DELETE_AD_RESULT_WHEN_DELETE_DETECTOR.get(settings);
+         clusterService
+             .getClusterSettings()
+             .addSettingsUpdateConsumer(DELETE_AD_RESULT_WHEN_DELETE_DETECTOR, it -> deleteADResultWhenDeleteDetector = it);
+ 
+         this.maxAdBatchTaskPerNode = MAX_BATCH_TASK_PER_NODE.get(settings);
+         clusterService.getClusterSettings().addSettingsUpdateConsumer(MAX_BATCH_TASK_PER_NODE, it -> maxAdBatchTaskPerNode = it);
+ 
+         this.maxRunningEntitiesPerDetector = MAX_RUNNING_ENTITIES_PER_DETECTOR_FOR_HISTORICAL_ANALYSIS.get(settings);
+         clusterService
+             .getClusterSettings()
+             .addSettingsUpdateConsumer(MAX_RUNNING_ENTITIES_PER_DETECTOR_FOR_HISTORICAL_ANALYSIS, it -> maxRunningEntitiesPerDetector = it);
+ 
+         transportRequestOptions = TransportRequestOptions
+             .builder()
+             .withType(TransportRequestOptions.Type.REG)
+             .withTimeout(REQUEST_TIMEOUT.get(settings))
+             .build();
+         clusterService
+             .getClusterSettings()
+             .addSettingsUpdateConsumer(
+                 REQUEST_TIMEOUT,
+                 it -> {
+                     transportRequestOptions = TransportRequestOptions
+                         .builder()
+                         .withType(TransportRequestOptions.Type.REG)
+                         .withTimeout(it)
+                         .build();
+                 }
+             );
+         this.threadPool = threadPool;
+         this.checkingTaskSlot = new Semaphore(1);
+         this.scaleEntityTaskLane = new Semaphore(1);
+     }
+ 
+     /**
+      * Start detector. Will create schedule job for realtime detector,
+      * and start AD task for historical detector.
+      *
+      * @param detectorId detector id
+      * @param detectionDateRange historical analysis date range
+      * @param handler anomaly detector job action handler
+      * @param user user
+      * @param transportService transport service
+      * @param listener action listener
+      */
+     public void startDetector(
+         String detectorId,
+         DetectionDateRange detectionDateRange,
+         IndexAnomalyDetectorJobActionHandler handler,
+         UserIdentity user,
+         TransportService transportService,
+         ActionListener<AnomalyDetectorJobResponse> listener
+     ) {
+         // upgrade index mapping of AD default indices
+         detectionIndices.update();
+         getDetector(detectorId, (detector) -> {
+             if (!detector.isPresent()) {
+                 listener.onFailure(new OpenSearchStatusException(FAIL_TO_FIND_DETECTOR_MSG + detectorId, RestStatus.NOT_FOUND));
+                 return;
+             }
+ 
+             // Validate if detector is ready to start. Will return null if ready to start.
+             String errorMessage = validateDetector(detector.get());
+             if (errorMessage != null) {
+                 listener.onFailure(new OpenSearchStatusException(errorMessage, RestStatus.BAD_REQUEST));
+                 return;
+             }
+             String resultIndex = detector.get().getResultIndex();
+             if (resultIndex == null) {
+                 startRealtimeOrHistoricalDetection(detectionDateRange, handler, user, transportService, listener, detector);
+                 return;
+             }
+             detectionIndices
+                 .initCustomResultIndexAndExecute(
+                     resultIndex,
+                     () -> startRealtimeOrHistoricalDetection(detectionDateRange, handler, user, transportService, listener, detector),
+                     listener
+                 );
+ 
+         }, listener);
+     }
+ 
+     private void startRealtimeOrHistoricalDetection(
+         DetectionDateRange detectionDateRange,
+         IndexAnomalyDetectorJobActionHandler handler,
+         UserIdentity user,
+         TransportService transportService,
+         ActionListener<AnomalyDetectorJobResponse> listener,
+         Optional<AnomalyDetector> detector
+     ) {
+         try {
+             if (detectionDateRange == null) {
+                 // start realtime job
+                 handler.startAnomalyDetectorJob(detector.get());
+             } else {
+                 // start historical analysis task
+                 forwardApplyForTaskSlotsRequestToLeadNode(detector.get(), detectionDateRange, user, transportService, listener);
+             }
+         } catch (Exception e) {
+             logger.error("Failed to stash context", e);
+             listener.onFailure(e);
+         }
+     }
+ 
+     /**
+      * When AD receives start historical analysis request for a detector, will
+      * 1. Forward to lead node to check available task slots first.
+      * 2. If available task slots exit, will forward request to coordinating node
+      *    to gather information like top entities.
+      * 3. Then coordinating node will choose one data node with least load as work
+      *    node and dispatch historical analysis to it.
+      *
+      * @param detector detector
+      * @param detectionDateRange detection date range
+      * @param user user
+      * @param transportService transport service
+      * @param listener action listener
+      */
+     protected void forwardApplyForTaskSlotsRequestToLeadNode(
+         AnomalyDetector detector,
+         DetectionDateRange detectionDateRange,
+         UserIdentity user,
+         TransportService transportService,
+         ActionListener<AnomalyDetectorJobResponse> listener
+     ) {
+         ForwardADTaskRequest forwardADTaskRequest = new ForwardADTaskRequest(
+             detector,
+             detectionDateRange,
+             user,
+             ADTaskAction.APPLY_FOR_TASK_SLOTS
+         );
+         forwardRequestToLeadNode(forwardADTaskRequest, transportService, listener);
+     }
+ 
+     public void forwardScaleTaskSlotRequestToLeadNode(
+         ADTask adTask,
+         TransportService transportService,
+         ActionListener<AnomalyDetectorJobResponse> listener
+     ) {
+         forwardRequestToLeadNode(new ForwardADTaskRequest(adTask, ADTaskAction.CHECK_AVAILABLE_TASK_SLOTS), transportService, listener);
+     }
+ 
+     public void forwardRequestToLeadNode(
+         ForwardADTaskRequest forwardADTaskRequest,
+         TransportService transportService,
+         ActionListener<AnomalyDetectorJobResponse> listener
+     ) {
+         hashRing.buildAndGetOwningNodeWithSameLocalAdVersion(AD_TASK_LEAD_NODE_MODEL_ID, node -> {
+             if (!node.isPresent()) {
+                 listener.onFailure(new ResourceNotFoundException("Can't find AD task lead node"));
+                 return;
+             }
+             transportService
+                 .sendRequest(
+                     node.get(),
+                     ForwardADTaskAction.NAME,
+                     forwardADTaskRequest,
+                     transportRequestOptions,
+                     new ActionListenerResponseHandler<>(listener, AnomalyDetectorJobResponse::new)
+                 );
+         }, listener);
+     }
+ 
+     /**
+      * Forward historical analysis task to coordinating node.
+      *
+      * @param detector anomaly detector
+      * @param detectionDateRange historical analysis date range
+      * @param user user
+      * @param availableTaskSlots available task slots
+      * @param transportService transport service
+      * @param listener action listener
+      */
+     public void startHistoricalAnalysis(
+         AnomalyDetector detector,
+         DetectionDateRange detectionDateRange,
+         UserIdentity user,
+         int availableTaskSlots,
+         TransportService transportService,
+         ActionListener<AnomalyDetectorJobResponse> listener
+     ) {
+         String detectorId = detector.getDetectorId();
+         hashRing.buildAndGetOwningNodeWithSameLocalAdVersion(detectorId, owningNode -> {
+             if (!owningNode.isPresent()) {
+                 logger.debug("Can't find eligible node to run as AD task's coordinating node");
+                 listener.onFailure(new OpenSearchStatusException("No eligible node to run detector", RestStatus.INTERNAL_SERVER_ERROR));
+                 return;
+             }
+             logger.debug("coordinating node is : {} for detector: {}", owningNode.get().getId(), detectorId);
+             forwardDetectRequestToCoordinatingNode(
+                 detector,
+                 detectionDateRange,
+                 user,
+                 availableTaskSlots,
+                 ADTaskAction.START,
+                 transportService,
+                 owningNode.get(),
+                 listener
+             );
+         }, listener);
+ 
+     }
+ 
+     /**
+      * We have three types of nodes in AD task process.
+      *
+      * 1.Forwarding node which receives external request. The request will \
+      *   be sent to coordinating node first.
+      * 2.Coordinating node which maintains running historical detector set.\
+      *   We use hash ring to find coordinating node with detector id. \
+      *   Coordinating node will find a worker node with least load and \
+      *   dispatch AD task to that worker node.
+      * 3.Worker node which will run AD task.
+      *
+      * This function is to forward the request to coordinating node.
+      *
+      * @param detector anomaly detector
+      * @param detectionDateRange historical analysis date range
+      * @param user user
+      * @param availableTaskSlots available task slots
+      * @param adTaskAction AD task action
+      * @param transportService transport service
+      * @param node ES node
+      * @param listener action listener
+      */
+     protected void forwardDetectRequestToCoordinatingNode(
+         AnomalyDetector detector,
+         DetectionDateRange detectionDateRange,
+         UserIdentity user,
+         Integer availableTaskSlots,
+         ADTaskAction adTaskAction,
+         TransportService transportService,
+         DiscoveryNode node,
+         ActionListener<AnomalyDetectorJobResponse> listener
+     ) {
+         Version adVersion = hashRing.getAdVersion(node.getId());
+         transportService
+             .sendRequest(
+                 node,
+                 ForwardADTaskAction.NAME,
+                 // We need to check AD version of remote node as we may send clean detector cache request to old
+                 // node, check ADTaskManager#cleanDetectorCache.
+                 new ForwardADTaskRequest(detector, detectionDateRange, user, adTaskAction, availableTaskSlots, adVersion),
+                 transportRequestOptions,
+                 new ActionListenerResponseHandler<>(listener, AnomalyDetectorJobResponse::new)
+             );
+     }
+ 
+     /**
+      * Forward AD task to coordinating node
+      *
+      * @param adTask AD task
+      * @param adTaskAction AD task action
+      * @param transportService transport service
+      * @param listener action listener
+      */
+     protected void forwardADTaskToCoordinatingNode(
+         ADTask adTask,
+         ADTaskAction adTaskAction,
+         TransportService transportService,
+         ActionListener<AnomalyDetectorJobResponse> listener
+     ) {
+         logger.debug("Forward AD task to coordinating node, task id: {}, action: {}", adTask.getTaskId(), adTaskAction.name());
+         transportService
+             .sendRequest(
+                 getCoordinatingNode(adTask),
+                 ForwardADTaskAction.NAME,
+                 new ForwardADTaskRequest(adTask, adTaskAction),
+                 transportRequestOptions,
+                 new ActionListenerResponseHandler<>(listener, AnomalyDetectorJobResponse::new)
+             );
+     }
+ 
+     /**
+      * Forward stale running entities to coordinating node to clean up.
+      *
+      * @param adTask AD task
+      * @param adTaskAction AD task action
+      * @param transportService transport service
+      * @param staleRunningEntity stale running entities
+      * @param listener action listener
+      */
+     protected void forwardStaleRunningEntitiesToCoordinatingNode(
+         ADTask adTask,
+         ADTaskAction adTaskAction,
+         TransportService transportService,
+         List<String> staleRunningEntity,
+         ActionListener<AnomalyDetectorJobResponse> listener
+     ) {
+         transportService
+             .sendRequest(
+                 getCoordinatingNode(adTask),
+                 ForwardADTaskAction.NAME,
+                 new ForwardADTaskRequest(adTask, adTaskAction, staleRunningEntity),
+                 transportRequestOptions,
+                 new ActionListenerResponseHandler<>(listener, AnomalyDetectorJobResponse::new)
+             );
+     }
+ 
+     /**
+      * Check available task slots before start historical analysis and scale task lane.
+      * This check will be done on lead node which will gather detector task slots of all
+      * data nodes and calculate how many task slots available.
+      *
+      * @param adTask AD task
+      * @param detector detector
+      * @param detectionDateRange detection date range
+      * @param user user
+      * @param afterCheckAction target task action to run after task slot checking
+      * @param transportService transport service
+      * @param listener action listener
+      */
+     public void checkTaskSlots(
+         ADTask adTask,
+         AnomalyDetector detector,
+         DetectionDateRange detectionDateRange,
+         UserIdentity user,
+         ADTaskAction afterCheckAction,
+         TransportService transportService,
+         ActionListener<AnomalyDetectorJobResponse> listener
+     ) {
+         String detectorId = detector.getDetectorId();
+         logger.debug("Start checking task slots for detector: {}, task action: {}", detectorId, afterCheckAction);
+         if (!checkingTaskSlot.tryAcquire()) {
+             logger.info("Can't acquire checking task slot semaphore for detector {}", detectorId);
+             listener
+                 .onFailure(
+                     new OpenSearchStatusException(
+                         "Too many historical analysis requests in short time. Please retry later.",
+                         RestStatus.FORBIDDEN
+                     )
+                 );
+             return;
+         }
+         ActionListener<AnomalyDetectorJobResponse> wrappedActionListener = ActionListener.runAfter(listener, () -> {
+             checkingTaskSlot.release(1);
+             logger.debug("Release checking task slot semaphore on lead node for detector {}", detectorId);
+         });
+         hashRing.getNodesWithSameLocalAdVersion(nodes -> {
+             int maxAdTaskSlots = nodes.length * maxAdBatchTaskPerNode;
+             ADStatsRequest adStatsRequest = new ADStatsRequest(nodes);
+             adStatsRequest
+                 .addAll(ImmutableSet.of(AD_USED_BATCH_TASK_SLOT_COUNT.getName(), AD_DETECTOR_ASSIGNED_BATCH_TASK_SLOT_COUNT.getName()));
+             client.execute(ADStatsNodesAction.INSTANCE, adStatsRequest, ActionListener.wrap(adStatsResponse -> {
+                 int totalUsedTaskSlots = 0; // Total entity tasks running on worker nodes
+                 int totalAssignedTaskSlots = 0; // Total assigned task slots on coordinating nodes
+                 for (ADStatsNodeResponse response : adStatsResponse.getNodes()) {
+                     totalUsedTaskSlots += (int) response.getStatsMap().get(AD_USED_BATCH_TASK_SLOT_COUNT.getName());
+                     totalAssignedTaskSlots += (int) response.getStatsMap().get(AD_DETECTOR_ASSIGNED_BATCH_TASK_SLOT_COUNT.getName());
+                 }
+                 logger
+                     .info(
+                         "Current total used task slots is {}, total detector assigned task slots is {} when start historical "
+                             + "analysis for detector {}",
+                         totalUsedTaskSlots,
+                         totalAssignedTaskSlots,
+                         detectorId
+                     );
+                 // In happy case, totalAssignedTaskSlots >= totalUsedTaskSlots. If some coordinating node left, then we can't
+                 // get detector task slots cached on it, so it's possible that totalAssignedTaskSlots < totalUsedTaskSlots.
+                 int currentUsedTaskSlots = Math.max(totalUsedTaskSlots, totalAssignedTaskSlots);
+                 if (currentUsedTaskSlots >= maxAdTaskSlots) {
+                     wrappedActionListener.onFailure(new OpenSearchStatusException("No available task slot", RestStatus.BAD_REQUEST));
+                     return;
+                 }
+                 int availableAdTaskSlots = maxAdTaskSlots - currentUsedTaskSlots;
+                 logger.info("Current available task slots is {} for historical analysis of detector {}", availableAdTaskSlots, detectorId);
+ 
+                 if (ADTaskAction.SCALE_ENTITY_TASK_SLOTS == afterCheckAction) {
+                     forwardToCoordinatingNode(
+                         adTask,
+                         detector,
+                         detectionDateRange,
+                         user,
+                         afterCheckAction,
+                         transportService,
+                         wrappedActionListener,
+                         availableAdTaskSlots
+                     );
+                     return;
+                 }
+ 
+                 // It takes long time to check top entities especially for multi-category HC. Tested with
+                 // 1.8 billion docs for multi-category HC, it took more than 20 seconds and caused timeout.
+                 // By removing top entity check, it took about 200ms to return. So just remove it to make
+                 // sure REST API can return quickly.
+                 // We may assign more task slots. For example, cluster has 4 data nodes, each node can run 2
+                 // batch tasks, so the available task slot number is 8. If max running entities per HC is 4,
+                 // then we will assign 4 tasks slots to this HC detector (4 is less than 8). The data index
+                 // only has 2 entities. So we assign 2 more task slots than actual need. But it's ok as we
+                 // will auto tune task slot when historical analysis task starts.
+                 int approvedTaskSlots = detector.isMultientityDetector()
+                     ? Math.min(maxRunningEntitiesPerDetector, availableAdTaskSlots)
+                     : 1;
+                 forwardToCoordinatingNode(
+                     adTask,
+                     detector,
+                     detectionDateRange,
+                     user,
+                     afterCheckAction,
+                     transportService,
+                     wrappedActionListener,
+                     approvedTaskSlots
+                 );
+             }, exception -> {
+                 logger.error("Failed to get node's task stats for detector " + detectorId, exception);
+                 wrappedActionListener.onFailure(exception);
+             }));
+         }, wrappedActionListener);
+     }
+ 
+     private void forwardToCoordinatingNode(
+         ADTask adTask,
+         AnomalyDetector detector,
+         DetectionDateRange detectionDateRange,
+         UserIdentity user,
+         ADTaskAction targetActionOfTaskSlotChecking,
+         TransportService transportService,
+         ActionListener<AnomalyDetectorJobResponse> wrappedActionListener,
+         int approvedTaskSlots
+     ) {
+         switch (targetActionOfTaskSlotChecking) {
+             case START:
+                 logger
+                     .info(
+                         "Will assign {} task slots to run historical analysis for detector {}",
+                         approvedTaskSlots,
+                         detector.getDetectorId()
+                     );
+                 startHistoricalAnalysis(detector, detectionDateRange, user, approvedTaskSlots, transportService, wrappedActionListener);
+                 break;
+             case SCALE_ENTITY_TASK_SLOTS:
+                 logger
+                     .info(
+                         "There are {} task slots available now to scale historical analysis task lane for detector {}",
+                         approvedTaskSlots,
+                         adTask.getDetectorId()
+                     );
+                 scaleTaskLaneOnCoordinatingNode(adTask, approvedTaskSlots, transportService, wrappedActionListener);
+                 break;
+             default:
+                 wrappedActionListener.onFailure(new AnomalyDetectionException("Unknown task action " + targetActionOfTaskSlotChecking));
+                 break;
+         }
+     }
+ 
+     protected void scaleTaskLaneOnCoordinatingNode(
+         ADTask adTask,
+         int approvedTaskSlot,
+         TransportService transportService,
+         ActionListener<AnomalyDetectorJobResponse> listener
+     ) {
+         DiscoveryNode coordinatingNode = getCoordinatingNode(adTask);
+         transportService
+             .sendRequest(
+                 coordinatingNode,
+                 ForwardADTaskAction.NAME,
+                 new ForwardADTaskRequest(adTask, approvedTaskSlot, ADTaskAction.SCALE_ENTITY_TASK_SLOTS),
+                 transportRequestOptions,
+                 new ActionListenerResponseHandler<>(listener, AnomalyDetectorJobResponse::new)
+             );
+     }
+ 
+     private DiscoveryNode getCoordinatingNode(ADTask adTask) {
+         String coordinatingNode = adTask.getCoordinatingNode();
+         DiscoveryNode[] eligibleDataNodes = nodeFilter.getEligibleDataNodes();
+         DiscoveryNode targetNode = null;
+         for (DiscoveryNode node : eligibleDataNodes) {
+             if (node.getId().equals(coordinatingNode)) {
+                 targetNode = node;
+                 break;
+             }
+         }
+         if (targetNode == null) {
+             throw new ResourceNotFoundException(adTask.getDetectorId(), "AD task coordinating node not found");
+         }
+         return targetNode;
+     }
+ 
+     /**
+      * Start anomaly detector.
+      * For historical analysis, this method will be called on coordinating node.
+      * For realtime task, we won't know AD job coordinating node until AD job starts. So
+      * this method will be called on vanilla node.
+      *
+      * Will init task index if not exist and write new AD task to index. If task index
+      * exists, will check if there is task running. If no running task, reset old task
+      * as not latest and clean old tasks which exceeds max old task doc limitation.
+      * Then find out node with least load and dispatch task to that node(worker node).
+      *
+      * @param detector anomaly detector
+      * @param detectionDateRange detection date range
+      * @param user user
+      * @param transportService transport service
+      * @param listener action listener
+      */
+     public void startDetector(
+         AnomalyDetector detector,
+         DetectionDateRange detectionDateRange,
+         UserIdentity user,
+         TransportService transportService,
+         ActionListener<AnomalyDetectorJobResponse> listener
+     ) {
+         try {
+             if (detectionIndices.doesDetectorStateIndexExist()) {
+                 // If detection index exist, check if latest AD task is running
+                 getAndExecuteOnLatestDetectorLevelTask(detector.getDetectorId(), getADTaskTypes(detectionDateRange), (adTask) -> {
+                     if (!adTask.isPresent() || adTask.get().isDone()) {
+                         updateLatestFlagOfOldTasksAndCreateNewTask(detector, detectionDateRange, user, listener);
+                     } else {
+                         listener.onFailure(new OpenSearchStatusException(DETECTOR_IS_RUNNING, RestStatus.BAD_REQUEST));
+                     }
+                 }, transportService, true, listener);
+             } else {
+                 // If detection index doesn't exist, create index and execute detector.
+                 detectionIndices.initDetectionStateIndex(ActionListener.wrap(r -> {
+                     if (r.isAcknowledged()) {
+                         logger.info("Created {} with mappings.", DETECTION_STATE_INDEX);
+                         updateLatestFlagOfOldTasksAndCreateNewTask(detector, detectionDateRange, user, listener);
+                     } else {
+                         String error = String.format(Locale.ROOT, CREATE_INDEX_NOT_ACKNOWLEDGED, DETECTION_STATE_INDEX);
+                         logger.warn(error);
+                         listener.onFailure(new OpenSearchStatusException(error, RestStatus.INTERNAL_SERVER_ERROR));
+                     }
+                 }, e -> {
+                     if (ExceptionsHelper.unwrapCause(e) instanceof ResourceAlreadyExistsException) {
+                         updateLatestFlagOfOldTasksAndCreateNewTask(detector, detectionDateRange, user, listener);
+                     } else {
+                         logger.error("Failed to init anomaly detection state index", e);
+                         listener.onFailure(e);
+                     }
+                 }));
+             }
+         } catch (Exception e) {
+             logger.error("Failed to start detector " + detector.getDetectorId(), e);
+             listener.onFailure(e);
+         }
+     }
+ 
+     private ADTaskType getADTaskType(AnomalyDetector detector, DetectionDateRange detectionDateRange) {
+         if (detectionDateRange == null) {
+             return detector.isMultientityDetector() ? ADTaskType.REALTIME_HC_DETECTOR : ADTaskType.REALTIME_SINGLE_ENTITY;
+         } else {
+             return detector.isMultientityDetector() ? ADTaskType.HISTORICAL_HC_DETECTOR : ADTaskType.HISTORICAL_SINGLE_ENTITY;
+         }
+     }
+ 
+     private List<ADTaskType> getADTaskTypes(DetectionDateRange detectionDateRange) {
+         return getADTaskTypes(detectionDateRange, false);
+     }
+ 
+     /**
+      * Get list of task types.
+      * 1. If detection date range is null, will return all realtime task types
+      * 2. If detection date range is not null, will return all historical detector level tasks types
+      *    if resetLatestTaskStateFlag is true; otherwise return all historical tasks types include
+      *    HC entity level task type.
+      * @param detectionDateRange detection date range
+      * @param resetLatestTaskStateFlag reset latest task state or not
+      * @return list of AD task types
+      */
+     private List<ADTaskType> getADTaskTypes(DetectionDateRange detectionDateRange, boolean resetLatestTaskStateFlag) {
+         if (detectionDateRange == null) {
+             return REALTIME_TASK_TYPES;
+         } else {
+             if (resetLatestTaskStateFlag) {
+                 // return all task types include HC entity task to make sure we can reset all tasks latest flag
+                 return ALL_HISTORICAL_TASK_TYPES;
+             } else {
+                 return HISTORICAL_DETECTOR_TASK_TYPES;
+             }
+         }
+     }
+ 
+     /**
+      * Stop detector.
+      * For realtime detector, will set detector job as disabled.
+      * For historical detector, will set its AD task as cancelled.
+      *
+      * @param detectorId detector id
+      * @param historical stop historical analysis or not
+      * @param handler AD job action handler
+      * @param user user
+      * @param transportService transport service
+      * @param listener action listener
+      */
+     public void stopDetector(
+         String detectorId,
+         boolean historical,
+         IndexAnomalyDetectorJobActionHandler handler,
+         UserIdentity user,
+         TransportService transportService,
+         ActionListener<AnomalyDetectorJobResponse> listener
+     ) {
+         getDetector(detectorId, (detector) -> {
+             if (!detector.isPresent()) {
+                 listener.onFailure(new OpenSearchStatusException(FAIL_TO_FIND_DETECTOR_MSG + detectorId, RestStatus.NOT_FOUND));
+                 return;
+             }
+             if (historical) {
+                 // stop historical analyis
+                 getAndExecuteOnLatestDetectorLevelTask(
+                     detectorId,
+                     HISTORICAL_DETECTOR_TASK_TYPES,
+                     (task) -> stopHistoricalAnalysis(detectorId, task, user, listener),
+                     transportService,
+                     false,// don't need to reset task state when stop detector
+                     listener
+                 );
+             } else {
+                 // stop realtime detector job
+                 handler.stopAnomalyDetectorJob(detectorId);
+             }
+         }, listener);
+     }
+ 
+     /**
+      * Get anomaly detector and execute consumer function.
+      * [Important!] Make sure listener returns in function
+      *
+      * @param detectorId detector id
+      * @param function consumer function
+      * @param listener action listener
+      * @param <T> action listener response type
+      */
+     public <T> void getDetector(String detectorId, Consumer<Optional<AnomalyDetector>> function, ActionListener<T> listener) {
+         GetRequest getRequest = new GetRequest(ANOMALY_DETECTORS_INDEX, detectorId);
+         client.get(getRequest, ActionListener.wrap(response -> {
+             if (!response.isExists()) {
+                 function.accept(Optional.empty());
+                 return;
+             }
+             try (XContentParser parser = createXContentParserFromRegistry(xContentRegistry.getRegistry(), response.getSourceAsBytesRef())) {
+                 ensureExpectedToken(XContentParser.Token.START_OBJECT, parser.nextToken(), parser);
+                 AnomalyDetector detector = AnomalyDetector.parse(parser, response.getId(), response.getVersion());
+ 
+                 function.accept(Optional.of(detector));
+             } catch (Exception e) {
+                 String message = "Failed to parse anomaly detector " + detectorId;
+                 logger.error(message, e);
+                 listener.onFailure(new OpenSearchStatusException(message, RestStatus.INTERNAL_SERVER_ERROR));
+             }
+         }, exception -> {
+             logger.error("Failed to get detector " + detectorId, exception);
+             listener.onFailure(exception);
+         }));
+     }
+ 
+     /**
+      * Get latest AD task and execute consumer function.
+      * [Important!] Make sure listener returns in function
+      *
+      * @param detectorId detector id
+      * @param adTaskTypes AD task types
+      * @param function consumer function
+      * @param transportService transport service
+      * @param resetTaskState reset task state or not
+      * @param listener action listener
+      * @param <T> action listener response type
+      */
+     public <T> void getAndExecuteOnLatestDetectorLevelTask(
+         String detectorId,
+         List<ADTaskType> adTaskTypes,
+         Consumer<Optional<ADTask>> function,
+         TransportService transportService,
+         boolean resetTaskState,
+         ActionListener<T> listener
+     ) {
+         getAndExecuteOnLatestADTask(detectorId, null, null, adTaskTypes, function, transportService, resetTaskState, listener);
+     }
+ 
+     /**
+      * Get one latest AD task and execute consumer function.
+      * [Important!] Make sure listener returns in function
+      *
+      * @param detectorId detector id
+      * @param parentTaskId parent task id
+      * @param entity entity value
+      * @param adTaskTypes AD task types
+      * @param function consumer function
+      * @param transportService transport service
+      * @param resetTaskState reset task state or not
+      * @param listener action listener
+      * @param <T> action listener response type
+      */
+     public <T> void getAndExecuteOnLatestADTask(
+         String detectorId,
+         String parentTaskId,
+         Entity entity,
+         List<ADTaskType> adTaskTypes,
+         Consumer<Optional<ADTask>> function,
+         TransportService transportService,
+         boolean resetTaskState,
+         ActionListener<T> listener
+     ) {
+         getAndExecuteOnLatestADTasks(detectorId, parentTaskId, entity, adTaskTypes, (taskList) -> {
+             if (taskList != null && taskList.size() > 0) {
+                 function.accept(Optional.ofNullable(taskList.get(0)));
+             } else {
+                 function.accept(Optional.empty());
+             }
+         }, transportService, resetTaskState, 1, listener);
+     }
+ 
+     /**
+      * Get latest AD tasks and execute consumer function.
+      * If resetTaskState is true, will collect latest task's profile data from all data nodes. If no data
+      * node running the latest task, will reset the task state as STOPPED; otherwise, check if there is
+      * any stale running entities(entity exists in coordinating node cache but no task running on worker
+      * node) and clean up.
+      * [Important!] Make sure listener returns in function
+      *
+      * @param detectorId detector id
+      * @param parentTaskId parent task id
+      * @param entity entity value
+      * @param adTaskTypes AD task types
+      * @param function consumer function
+      * @param transportService transport service
+      * @param resetTaskState reset task state or not
+      * @param size return how many AD tasks
+      * @param listener action listener
+      * @param <T> response type of action listener
+      */
+     public <T> void getAndExecuteOnLatestADTasks(
+         String detectorId,
+         String parentTaskId,
+         Entity entity,
+         List<ADTaskType> adTaskTypes,
+         Consumer<List<ADTask>> function,
+         TransportService transportService,
+         boolean resetTaskState,
+         int size,
+         ActionListener<T> listener
+     ) {
+         BoolQueryBuilder query = new BoolQueryBuilder();
+         query.filter(new TermQueryBuilder(DETECTOR_ID_FIELD, detectorId));
+         query.filter(new TermQueryBuilder(IS_LATEST_FIELD, true));
+         if (parentTaskId != null) {
+             query.filter(new TermQueryBuilder(PARENT_TASK_ID_FIELD, parentTaskId));
+         }
+         if (adTaskTypes != null && adTaskTypes.size() > 0) {
+             query.filter(new TermsQueryBuilder(TASK_TYPE_FIELD, taskTypeToString(adTaskTypes)));
+         }
+         if (entity != null && !isNullOrEmpty(entity.getAttributes())) {
+             String path = "entity";
+             String entityKeyFieldName = path + ".name";
+             String entityValueFieldName = path + ".value";
+ 
+             for (Map.Entry<String, String> attribute : entity.getAttributes().entrySet()) {
+                 BoolQueryBuilder entityBoolQuery = new BoolQueryBuilder();
+                 TermQueryBuilder entityKeyFilterQuery = QueryBuilders.termQuery(entityKeyFieldName, attribute.getKey());
+                 TermQueryBuilder entityValueFilterQuery = QueryBuilders.termQuery(entityValueFieldName, attribute.getValue());
+ 
+                 entityBoolQuery.filter(entityKeyFilterQuery).filter(entityValueFilterQuery);
+                 NestedQueryBuilder nestedQueryBuilder = new NestedQueryBuilder(path, entityBoolQuery, ScoreMode.None);
+                 query.filter(nestedQueryBuilder);
+             }
+         }
+         SearchSourceBuilder sourceBuilder = new SearchSourceBuilder();
+         sourceBuilder.query(query).sort(EXECUTION_START_TIME_FIELD, SortOrder.DESC).size(size);
+         SearchRequest searchRequest = new SearchRequest();
+         searchRequest.source(sourceBuilder);
+         searchRequest.indices(DETECTION_STATE_INDEX);
+ 
+         client.search(searchRequest, ActionListener.wrap(r -> {
+             // https://github.com/opendistro-for-elasticsearch/anomaly-detection/pull/359#discussion_r558653132
+             // getTotalHits will be null when we track_total_hits is false in the query request.
+             // Add more checking here to cover some unknown cases.
+             List<ADTask> adTasks = new ArrayList<>();
+             if (r == null || r.getHits().getTotalHits() == null || r.getHits().getTotalHits().value == 0) {
+                 // don't throw exception here as consumer functions need to handle missing task
+                 // in different way.
+                 function.accept(adTasks);
+                 return;
+             }
+ 
+             Iterator<SearchHit> iterator = r.getHits().iterator();
+             while (iterator.hasNext()) {
+                 SearchHit searchHit = iterator.next();
+                 try (XContentParser parser = createXContentParserFromRegistry(xContentRegistry.getRegistry(), searchHit.getSourceRef())) {
+                     ensureExpectedToken(XContentParser.Token.START_OBJECT, parser.nextToken(), parser);
+                     ADTask adTask = ADTask.parse(parser, searchHit.getId());
+                     adTasks.add(adTask);
+                 } catch (Exception e) {
+                     String message = "Failed to parse AD task for detector " + detectorId + ", task id " + searchHit.getId();
+                     logger.error(message, e);
+                     listener.onFailure(new OpenSearchStatusException(message, RestStatus.INTERNAL_SERVER_ERROR));
+                 }
+             }
+             if (resetTaskState) {
+                 resetLatestDetectorTaskState(adTasks, function, transportService, listener);
+             } else {
+                 function.accept(adTasks);
+             }
+         }, e -> {
+             if (e instanceof IndexNotFoundException) {
+                 function.accept(new ArrayList<>());
+             } else {
+                 logger.error("Failed to search AD task for detector " + detectorId, e);
+                 listener.onFailure(e);
+             }
+         }));
+     }
+ 
+     /**
+      * Reset latest detector task state. Will reset both historical and realtime tasks.
+      * [Important!] Make sure listener returns in function
+      *
+      * @param adTasks ad tasks
+      * @param function consumer function
+      * @param transportService transport service
+      * @param listener action listener
+      * @param <T> response type of action listener
+      */
+     private <T> void resetLatestDetectorTaskState(
+         List<ADTask> adTasks,
+         Consumer<List<ADTask>> function,
+         TransportService transportService,
+         ActionListener<T> listener
+     ) {
+         List<ADTask> runningHistoricalTasks = new ArrayList<>();
+         List<ADTask> runningRealtimeTasks = new ArrayList<>();
+         for (ADTask adTask : adTasks) {
+             if (!adTask.isEntityTask() && !adTask.isDone()) {
+                 if (!adTask.isHistoricalTask()) {
+                     // try to reset task state if realtime task is not ended
+                     runningRealtimeTasks.add(adTask);
+                 } else {
+                     // try to reset task state if historical task not updated for 2 piece intervals
+                     runningHistoricalTasks.add(adTask);
+                 }
+             }
+         }
+ 
+         resetHistoricalDetectorTaskState(
+             runningHistoricalTasks,
+             () -> resetRealtimeDetectorTaskState(runningRealtimeTasks, () -> function.accept(adTasks), transportService, listener),
+             transportService,
+             listener
+         );
+     }
+ 
+     private <T> void resetRealtimeDetectorTaskState(
+         List<ADTask> runningRealtimeTasks,
+         AnomalyDetectorFunction function,
+         TransportService transportService,
+         ActionListener<T> listener
+     ) {
+         if (isNullOrEmpty(runningRealtimeTasks)) {
+             function.execute();
+             return;
+         }
+         ADTask adTask = runningRealtimeTasks.get(0);
+         String detectorId = adTask.getDetectorId();
+         GetRequest getJobRequest = new GetRequest(ANOMALY_DETECTOR_JOB_INDEX).id(detectorId);
+         client.get(getJobRequest, ActionListener.wrap(r -> {
+             if (r.isExists()) {
+                 try (XContentParser parser = createXContentParserFromRegistry(xContentRegistry.getRegistry(), r.getSourceAsBytesRef())) {
+                     ensureExpectedToken(XContentParser.Token.START_OBJECT, parser.nextToken(), parser);
+                     AnomalyDetectorJob job = AnomalyDetectorJob.parse(parser);
+                     if (!job.isEnabled()) {
+                         logger.debug("AD job is disabled, reset realtime task as stopped for detector {}", detectorId);
+                         resetTaskStateAsStopped(adTask, function, transportService, listener);
+                     } else {
+                         function.execute();
+                     }
+                 } catch (IOException e) {
+                     logger.error(" Failed to parse AD job " + detectorId, e);
+                     listener.onFailure(e);
+                 }
+             } else {
+                 logger.debug("AD job is not found, reset realtime task as stopped for detector {}", detectorId);
+                 resetTaskStateAsStopped(adTask, function, transportService, listener);
+             }
+         }, e -> {
+             logger.error("Fail to get AD realtime job for detector " + detectorId, e);
+             listener.onFailure(e);
+         }));
+     }
+ 
+     private <T> void resetHistoricalDetectorTaskState(
+         List<ADTask> runningHistoricalTasks,
+         AnomalyDetectorFunction function,
+         TransportService transportService,
+         ActionListener<T> listener
+     ) {
+         if (isNullOrEmpty(runningHistoricalTasks)) {
+             function.execute();
+             return;
+         }
+         ADTask adTask = runningHistoricalTasks.get(0);
+         // If AD task is still running, but its last updated time not refreshed for 2 piece intervals, we will get
+         // task profile to check if it's really running. If task not running, reset state as STOPPED.
+         // For example, ES process crashes, then all tasks running on it will stay as running. We can reset the task
+         // state when get historical task with get detector API.
+         if (!lastUpdateTimeOfHistoricalTaskExpired(adTask)) {
+             function.execute();
+             return;
+         }
+         String taskId = adTask.getTaskId();
+         AnomalyDetector detector = adTask.getDetector();
+         getADTaskProfile(adTask, ActionListener.wrap(taskProfile -> {
+             boolean taskStopped = isTaskStopped(taskId, detector, taskProfile);
+             if (taskStopped) {
+                 logger.debug("Reset task state as stopped, task id: {}", adTask.getTaskId());
+                 if (taskProfile.getTaskId() == null // This means coordinating node doesn't have HC detector cache
+                     && detector.isMultientityDetector()
+                     && !isNullOrEmpty(taskProfile.getEntityTaskProfiles())) {
+                     // If coordinating node restarted, HC detector cache on it will be gone. But worker node still
+                     // runs entity tasks, we'd better stop these entity tasks to clean up resource earlier.
+                     stopHistoricalAnalysis(adTask.getDetectorId(), Optional.of(adTask), null, ActionListener.wrap(r -> {
+                         logger.debug("Restop detector successfully");
+                         resetTaskStateAsStopped(adTask, function, transportService, listener);
+                     }, e -> {
+                         logger.error("Failed to restop detector ", e);
+                         listener.onFailure(e);
+                     }));
+                 } else {
+                     resetTaskStateAsStopped(adTask, function, transportService, listener);
+                 }
+             } else {
+                 function.execute();
+                 // If still running, check if there is any stale running entities and clean them
+                 if (ADTaskType.HISTORICAL_HC_DETECTOR.name().equals(adTask.getTaskType())) {
+                     // Check if any running entity not run on worker node. If yes, we need to remove it
+                     // and poll next entity from pending entity queue and run it.
+                     if (!isNullOrEmpty(taskProfile.getRunningEntities()) && hcBatchTaskExpired(taskProfile.getLatestHCTaskRunTime())) {
+                         List<String> runningTasksInCoordinatingNodeCache = new ArrayList<>(taskProfile.getRunningEntities());
+                         List<String> runningTasksOnWorkerNode = new ArrayList<>();
+                         if (taskProfile.getEntityTaskProfiles() != null && taskProfile.getEntityTaskProfiles().size() > 0) {
+                             taskProfile
+                                 .getEntityTaskProfiles()
+                                 .forEach(entryTask -> runningTasksOnWorkerNode.add(convertEntityToString(entryTask.getEntity(), detector)));
+                         }
+ 
+                         if (runningTasksInCoordinatingNodeCache.size() > runningTasksOnWorkerNode.size()) {
+                             runningTasksInCoordinatingNodeCache.removeAll(runningTasksOnWorkerNode);
+                             forwardStaleRunningEntitiesToCoordinatingNode(
+                                 adTask,
+                                 ADTaskAction.CLEAN_STALE_RUNNING_ENTITIES,
+                                 transportService,
+                                 runningTasksInCoordinatingNodeCache,
+                                 ActionListener
+                                     .wrap(
+                                         res -> logger.debug("Forwarded task to clean stale running entity, task id {}", taskId),
+                                         ex -> logger.error("Failed to forward clean stale running entity for task " + taskId, ex)
+                                     )
+                             );
+                         }
+                     }
+                 }
+             }
+         }, e -> {
+             logger.error("Failed to get AD task profile for task " + adTask.getTaskId(), e);
+             function.execute();
+         }));
+     }
+ 
+     private boolean isTaskStopped(String taskId, AnomalyDetector detector, ADTaskProfile taskProfile) {
+         String detectorId = detector.getDetectorId();
+         if (taskProfile == null || !Objects.equals(taskId, taskProfile.getTaskId())) {
+             logger.debug("AD task not found for task {} detector {}", taskId, detectorId);
+             // If no node is running this task, reset it as STOPPED.
+             return true;
+         }
+         if (!detector.isMultientityDetector() && taskProfile.getNodeId() == null) {
+             logger.debug("AD task not running for single entity detector {}, task {}", detectorId, taskId);
+             return true;
+         }
+         if (detector.isMultientityDetector()
+             && taskProfile.getTotalEntitiesInited()
+             && isNullOrEmpty(taskProfile.getRunningEntities())
+             && isNullOrEmpty(taskProfile.getEntityTaskProfiles())
+             && hcBatchTaskExpired(taskProfile.getLatestHCTaskRunTime())) {
+             logger.debug("AD task not running for HC detector {}, task {}", detectorId, taskId);
+             return true;
+         }
+         return false;
+     }
+ 
+     public boolean hcBatchTaskExpired(Long latestHCTaskRunTime) {
+         if (latestHCTaskRunTime == null) {
+             return true;
+         }
+         return latestHCTaskRunTime + HC_BATCH_TASK_CACHE_TIMEOUT_IN_MILLIS < Instant.now().toEpochMilli();
+     }
+ 
+     private void stopHistoricalAnalysis(
+         String detectorId,
+         Optional<ADTask> adTask,
+         UserIdentity user,
+         ActionListener<AnomalyDetectorJobResponse> listener
+     ) {
+         if (!adTask.isPresent()) {
+             listener.onFailure(new ResourceNotFoundException(detectorId, "Detector not started"));
+             return;
+         }
+ 
+         if (adTask.get().isDone()) {
+             listener.onFailure(new ResourceNotFoundException(detectorId, "No running task found"));
+             return;
+         }
+ 
+         String taskId = adTask.get().getTaskId();
+         DiscoveryNode[] dataNodes = hashRing.getNodesWithSameLocalAdVersion();
+         String userName = user == null ? null : user.getName();
+ 
+         ADCancelTaskRequest cancelTaskRequest = new ADCancelTaskRequest(detectorId, taskId, userName, dataNodes);
+         client
+             .execute(
+                 ADCancelTaskAction.INSTANCE,
+                 cancelTaskRequest,
+                 ActionListener
+                     .wrap(response -> { listener.onResponse(new AnomalyDetectorJobResponse(taskId, 0, 0, 0, RestStatus.OK)); }, e -> {
+                         logger.error("Failed to cancel AD task " + taskId + ", detector id: " + detectorId, e);
+                         listener.onFailure(e);
+                     })
+             );
+     }
+ 
+     private boolean lastUpdateTimeOfHistoricalTaskExpired(ADTask adTask) {
+         // Wait at least 10 seconds. Piece interval seconds is dynamic setting, user could change it to a smaller value.
+         int waitingTime = Math.max(2 * pieceIntervalSeconds, 10);
+         return adTask.getLastUpdateTime().plus(waitingTime, ChronoUnit.SECONDS).isBefore(Instant.now());
+     }
+ 
+     private <T> void resetTaskStateAsStopped(
+         ADTask adTask,
+         AnomalyDetectorFunction function,
+         TransportService transportService,
+         ActionListener<T> listener
+     ) {
+         cleanDetectorCache(adTask, transportService, () -> {
+             String taskId = adTask.getTaskId();
+             Map<String, Object> updatedFields = ImmutableMap.of(STATE_FIELD, ADTaskState.STOPPED.name());
+             updateADTask(taskId, updatedFields, ActionListener.wrap(r -> {
+                 adTask.setState(ADTaskState.STOPPED.name());
+                 if (function != null) {
+                     function.execute();
+                 }
+                 // For realtime anomaly detection, we only create detector level task, no entity level realtime task.
+                 if (ADTaskType.HISTORICAL_HC_DETECTOR.name().equals(adTask.getTaskType())) {
+                     // Reset running entity tasks as STOPPED
+                     resetEntityTasksAsStopped(taskId);
+                 }
+             }, e -> {
+                 logger.error("Failed to update task state as STOPPED for task " + taskId, e);
+                 listener.onFailure(e);
+             }));
+         }, listener);
+     }
+ 
+     private void resetEntityTasksAsStopped(String detectorTaskId) {
+ 
+         String script = String.format(Locale.ROOT, "ctx._source.%s='%s';", STATE_FIELD, ADTaskState.STOPPED.name());
+ 
+         List<FieldValue> notEndedStates = NOT_ENDED_STATES.stream().map(v -> FieldValue.of(v)).collect(Collectors.toList());
+ 
+         UpdateByQueryRequest.Builder updateByQueryRequest = new UpdateByQueryRequest.Builder();
+         updateByQueryRequest.index(DETECTION_STATE_INDEX);
+         BoolQuery.Builder query = new BoolQuery.Builder();
+         query.filter(bq -> bq.term(new TermQuery.Builder().field(PARENT_TASK_ID_FIELD).value(FieldValue.of(detectorTaskId)).build()));
+         query
+             .filter(
+                 bq -> bq
+                     .term(
+                         new TermQuery.Builder().field(TASK_TYPE_FIELD).value(FieldValue.of(ADTaskType.HISTORICAL_HC_ENTITY.name())).build()
+                     )
+             );
+         query.filter(bq -> bq.terms(new TermsQuery.Builder().field(STATE_FIELD).terms(t -> t.value(notEndedStates)).build()));
+         updateByQueryRequest.query(q -> q.bool(query.build()));
+         updateByQueryRequest.refresh(true);
+         updateByQueryRequest.script(Script.of(s -> s.inline(new InlineScript.Builder().source(script).build())));
+ 
+         try {
+             CompletableFuture<UpdateByQueryResponse> updateByQueryResponse = sdkJavaAsyncClient.updateByQuery(updateByQueryRequest.build());
+             UpdateByQueryResponse queryResponse = updateByQueryResponse.orTimeout(10L, TimeUnit.SECONDS).get();
+             List<BulkIndexByScrollFailure> bulkFailures = queryResponse.failures();
+             if (isNullOrEmpty(bulkFailures)) {
+                 logger.debug("Updated {} child entity tasks state for detector task {}", queryResponse.updated(), detectorTaskId);
+             } else {
+                 logger.error("Failed to update child entity task's state for detector task {} ", detectorTaskId);
+             }
+         } catch (Exception e) {
+             logger.error("Exception happened when update child entity task's state for detector task " + detectorTaskId, e);
+         }
+     }
+ 
+     /**
+      * Clean detector cache on coordinating node.
+      * If task's coordinating node is still in cluster, will forward stop
+      * task request to coordinating node, then coordinating node will
+      * remove detector from cache.
+      * If task's coordinating node is not in cluster, we don't need to
+      * forward stop task request to coordinating node.
+      * [Important!] Make sure listener returns in function
+      *
+      * @param adTask AD task
+      * @param transportService transport service
+      * @param function will execute it when detector cache cleaned successfully or coordinating node left cluster
+      * @param listener action listener
+      * @param <T> response type of listener
+      */
+     public <T> void cleanDetectorCache(
+         ADTask adTask,
+         TransportService transportService,
+         AnomalyDetectorFunction function,
+         ActionListener<T> listener
+     ) {
+         String coordinatingNode = adTask.getCoordinatingNode();
+         String detectorId = adTask.getDetectorId();
+         String taskId = adTask.getTaskId();
+         try {
+             forwardADTaskToCoordinatingNode(
+                 adTask,
+                 ADTaskAction.CLEAN_CACHE,
+                 transportService,
+                 ActionListener.wrap(r -> { function.execute(); }, e -> {
+                     logger.error("Failed to clear detector cache on coordinating node " + coordinatingNode, e);
+                     listener.onFailure(e);
+                 })
+             );
+         } catch (ResourceNotFoundException e) {
+             logger
+                 .warn(
+                     "Task coordinating node left cluster, taskId: {}, detectorId: {}, coordinatingNode: {}",
+                     taskId,
+                     detectorId,
+                     coordinatingNode
+                 );
+             function.execute();
+         } catch (Exception e) {
+             logger.error("Failed to forward clean cache event for detector " + detectorId + ", task " + taskId, e);
+             listener.onFailure(e);
+         }
+     }
+ 
+     protected void cleanDetectorCache(ADTask adTask, TransportService transportService, AnomalyDetectorFunction function) {
+         String detectorId = adTask.getDetectorId();
+         String taskId = adTask.getTaskId();
+         cleanDetectorCache(
+             adTask,
+             transportService,
+             function,
+             ActionListener
+                 .wrap(
+                     r -> { logger.debug("Successfully cleaned cache for detector {}, task {}", detectorId, taskId); },
+                     e -> { logger.error("Failed to clean cache for detector " + detectorId + ", task " + taskId, e); }
+                 )
+         );
+     }
+ 
+     /**
+      * Get latest historical AD task profile.
+      * Will not reset task state in this method.
+      *
+      * @param detectorId detector id
+      * @param transportService transport service
+      * @param profile detector profile
+      * @param listener action listener
+      */
+     public void getLatestHistoricalTaskProfile(
+         String detectorId,
+         TransportService transportService,
+         DetectorProfile profile,
+         ActionListener<DetectorProfile> listener
+     ) {
+         getAndExecuteOnLatestADTask(detectorId, null, null, HISTORICAL_DETECTOR_TASK_TYPES, adTask -> {
+             if (adTask.isPresent()) {
+                 getADTaskProfile(adTask.get(), ActionListener.wrap(adTaskProfile -> {
+                     DetectorProfile.Builder profileBuilder = new DetectorProfile.Builder();
+                     profileBuilder.adTaskProfile(adTaskProfile);
+                     DetectorProfile detectorProfile = profileBuilder.build();
+                     detectorProfile.merge(profile);
+                     listener.onResponse(detectorProfile);
+                 }, e -> {
+                     logger.error("Failed to get AD task profile for task " + adTask.get().getTaskId(), e);
+                     listener.onFailure(e);
+                 }));
+             } else {
+                 DetectorProfile.Builder profileBuilder = new DetectorProfile.Builder();
+                 listener.onResponse(profileBuilder.build());
+             }
+         }, transportService, false, listener);
+     }
+ 
+     /**
+      * Get AD task profile.
+      * @param adDetectorLevelTask detector level task
+      * @param listener action listener
+      */
+     private void getADTaskProfile(ADTask adDetectorLevelTask, ActionListener<ADTaskProfile> listener) {
+         String detectorId = adDetectorLevelTask.getDetectorId();
+ 
+         hashRing.getAllEligibleDataNodesWithKnownAdVersion(dataNodes -> {
+             ADTaskProfileRequest adTaskProfileRequest = new ADTaskProfileRequest(detectorId, dataNodes);
+             client.execute(ADTaskProfileAction.INSTANCE, adTaskProfileRequest, ActionListener.wrap(response -> {
+                 if (response.hasFailures()) {
+                     listener.onFailure(response.failures().get(0));
+                     return;
+                 }
+ 
+                 List<ADEntityTaskProfile> adEntityTaskProfiles = new ArrayList<>();
+                 ADTaskProfile detectorTaskProfile = new ADTaskProfile(adDetectorLevelTask);
+                 for (ADTaskProfileNodeResponse node : response.getNodes()) {
+                     ADTaskProfile taskProfile = node.getAdTaskProfile();
+                     if (taskProfile != null) {
+                         if (taskProfile.getNodeId() != null) {
+                             // HC detector: task profile from coordinating node
+                             // Single entity detector: task profile from worker node
+                             detectorTaskProfile.setTaskId(taskProfile.getTaskId());
+                             detectorTaskProfile.setShingleSize(taskProfile.getShingleSize());
+                             detectorTaskProfile.setRcfTotalUpdates(taskProfile.getRcfTotalUpdates());
+                             detectorTaskProfile.setThresholdModelTrained(taskProfile.getThresholdModelTrained());
+                             detectorTaskProfile.setThresholdModelTrainingDataSize(taskProfile.getThresholdModelTrainingDataSize());
+                             detectorTaskProfile.setModelSizeInBytes(taskProfile.getModelSizeInBytes());
+                             detectorTaskProfile.setNodeId(taskProfile.getNodeId());
+                             detectorTaskProfile.setTotalEntitiesCount(taskProfile.getTotalEntitiesCount());
+                             detectorTaskProfile.setDetectorTaskSlots(taskProfile.getDetectorTaskSlots());
+                             detectorTaskProfile.setPendingEntitiesCount(taskProfile.getPendingEntitiesCount());
+                             detectorTaskProfile.setRunningEntitiesCount(taskProfile.getRunningEntitiesCount());
+                             detectorTaskProfile.setRunningEntities(taskProfile.getRunningEntities());
+                             detectorTaskProfile.setAdTaskType(taskProfile.getAdTaskType());
+                         }
+                         if (taskProfile.getEntityTaskProfiles() != null) {
+                             adEntityTaskProfiles.addAll(taskProfile.getEntityTaskProfiles());
+                         }
+                     }
+                 }
+                 if (adEntityTaskProfiles != null && adEntityTaskProfiles.size() > 0) {
+                     detectorTaskProfile.setEntityTaskProfiles(adEntityTaskProfiles);
+                 }
+                 listener.onResponse(detectorTaskProfile);
+             }, e -> {
+                 logger.error("Failed to get task profile for task " + adDetectorLevelTask.getTaskId(), e);
+                 listener.onFailure(e);
+             }));
+         }, listener);
+ 
+     }
+ 
+     private String validateDetector(AnomalyDetector detector) {
+         String error = null;
+         if (detector.getFeatureAttributes().size() == 0) {
+             error = "Can't start detector job as no features configured";
+         } else if (detector.getEnabledFeatureIds().size() == 0) {
+             error = "Can't start detector job as no enabled features configured";
+         }
+         return error;
+     }
+ 
+     private void updateLatestFlagOfOldTasksAndCreateNewTask(
+         AnomalyDetector detector,
+         DetectionDateRange detectionDateRange,
+         UserIdentity user,
+         ActionListener<AnomalyDetectorJobResponse> listener
+     ) {
+         String script = String.format(Locale.ROOT, "ctx._source.%s=%s;", IS_LATEST_FIELD, false);
+ 
+         List<FieldValue> taskTypes = taskTypeToString(getADTaskTypes(detectionDateRange, true))
+             .stream()
+             .map(v -> FieldValue.of(v))
+             .collect(Collectors.toList());
+ 
+         UpdateByQueryRequest.Builder updateByQueryRequest = new UpdateByQueryRequest.Builder();
+         updateByQueryRequest.index(DETECTION_STATE_INDEX);
+         BoolQuery.Builder query = new BoolQuery.Builder();
+         query
+             .filter(bq -> bq.term(new TermQuery.Builder().field(DETECTOR_ID_FIELD).value(FieldValue.of(detector.getDetectorId())).build()));
+         query.filter(bq -> bq.term(new TermQuery.Builder().field(IS_LATEST_FIELD).value(FieldValue.of(true)).build()));
+         query.filter(bq -> bq.terms(new TermsQuery.Builder().field(TASK_TYPE_FIELD).terms(t -> t.value(taskTypes)).build()));
+         updateByQueryRequest.query(q -> q.bool(query.build()));
+         updateByQueryRequest.refresh(true);
+         updateByQueryRequest.script(Script.of(s -> s.inline(new InlineScript.Builder().source(script).build())));
+ 
+         try {
+             CompletableFuture<UpdateByQueryResponse> updateByQueryResponse = sdkJavaAsyncClient.updateByQuery(updateByQueryRequest.build());
+             UpdateByQueryResponse queryResponse = updateByQueryResponse.orTimeout(10L, TimeUnit.SECONDS).get();
+ 
+             List<BulkIndexByScrollFailure> bulkFailures = queryResponse.failures();
+             if (isNullOrEmpty(bulkFailures)) {
+                 // Realtime AD coordinating node is chosen by job scheduler, we won't know it until realtime AD job
+                 // runs. Just set realtime AD coordinating node as null here, and AD job runner will reset correct
+                 // coordinating node once realtime job starts.
+                 // For historical analysis, this method will be called on coordinating node, so we can set coordinating
+                 // node as local node.
+                 String coordinatingNode = detectionDateRange == null ? null : clusterService.localNode().getId();
+                 createNewADTask(detector, detectionDateRange, user, coordinatingNode, listener);
+             } else {
+                 logger
+                     .error(
+                         "Failed to update old task's state for detector: {}, response: {} ",
+                         detector.getDetectorId(),
+                         queryResponse.toString()
+                     );
+                 listener.onFailure(new Exception(bulkFailures.get(0).cause().toString()));
+             }
+         } catch (Exception e) {
+             logger.error("Failed to reset old tasks as not latest for detector " + detector.getDetectorId(), e);
+             listener.onFailure(e);
+         }
+     }
+ 
+     private void createNewADTask(
+         AnomalyDetector detector,
+         DetectionDateRange detectionDateRange,
+         UserIdentity user,
+         String coordinatingNode,
+         ActionListener<AnomalyDetectorJobResponse> listener
+     ) {
+         String userName = user == null ? null : user.getName();
+         Instant now = Instant.now();
+         String taskType = getADTaskType(detector, detectionDateRange).name();
+         ADTask adTask = new ADTask.Builder()
+             .detectorId(detector.getDetectorId())
+             .detector(detector)
+             .isLatest(true)
+             .taskType(taskType)
+             .executionStartTime(now)
+             .taskProgress(0.0f)
+             .initProgress(0.0f)
+             .state(ADTaskState.CREATED.name())
+             .lastUpdateTime(now)
+             .startedBy(userName)
+             .coordinatingNode(coordinatingNode)
+             .detectionDateRange(detectionDateRange)
+             .user(user)
+             .build();
+ 
+         createADTaskDirectly(
+             adTask,
+             r -> onIndexADTaskResponse(
+                 r,
+                 adTask,
+                 (response, delegatedListener) -> cleanOldAdTaskDocs(response, adTask, delegatedListener),
+                 listener
+             ),
+             listener
+         );
+     }
+ 
+     /**
+      * Create AD task directly without checking index exists of not.
+      * [Important!] Make sure listener returns in function
+      *
+      * @param adTask AD task
+      * @param function consumer function
+      * @param listener action listener
+      * @param <T> action listener response type
+      */
+     public <T> void createADTaskDirectly(ADTask adTask, Consumer<IndexResponse> function, ActionListener<T> listener) {
+         IndexRequest request = new IndexRequest(DETECTION_STATE_INDEX);
+         try (XContentBuilder builder = XContentFactory.jsonBuilder()) {
+             request
+                 .source(adTask.toXContent(builder, RestHandlerUtils.XCONTENT_WITH_TYPE))
+                 .setRefreshPolicy(WriteRequest.RefreshPolicy.IMMEDIATE);
+             client.index(request, ActionListener.wrap(r -> function.accept(r), e -> {
+                 logger.error("Failed to create AD task for detector " + adTask.getDetectorId(), e);
+                 listener.onFailure(e);
+             }));
+         } catch (Exception e) {
+             logger.error("Failed to create AD task for detector " + adTask.getDetectorId(), e);
+             listener.onFailure(e);
+         }
+     }
+ 
+     private void onIndexADTaskResponse(
+         IndexResponse response,
+         ADTask adTask,
+         BiConsumer<IndexResponse, ActionListener<AnomalyDetectorJobResponse>> function,
+         ActionListener<AnomalyDetectorJobResponse> listener
+     ) {
+         if (response == null || response.getResult() != CREATED) {
+             String errorMsg = getShardsFailure(response);
+             listener.onFailure(new OpenSearchStatusException(errorMsg, response.status()));
+             return;
+         }
+         adTask.setTaskId(response.getId());
+         ActionListener<AnomalyDetectorJobResponse> delegatedListener = ActionListener.wrap(r -> { listener.onResponse(r); }, e -> {
+             handleADTaskException(adTask, e);
+             if (e instanceof DuplicateTaskException) {
+                 listener.onFailure(new OpenSearchStatusException(DETECTOR_IS_RUNNING, RestStatus.BAD_REQUEST));
+             } else {
+                 // For historical AD task, clear historical task if any other exception happened.
+                 // For realtime AD, task cache will be inited when realtime job starts, check
+                 // ADTaskManager#initRealtimeTaskCacheAndCleanupStaleCache for details. Here the
+                 // realtime task cache not inited yet when create AD task, so no need to cleanup.
+                 if (adTask.isHistoricalTask()) {
+                     adTaskCacheManager.removeHistoricalTaskCache(adTask.getDetectorId());
+                 }
+                 listener.onFailure(e);
+             }
+         });
+         try {
+             // Put detector id in cache. If detector id already in cache, will throw
+             // DuplicateTaskException. This is to solve race condition when user send
+             // multiple start request for one historical detector.
+             if (adTask.isHistoricalTask()) {
+                 adTaskCacheManager.add(adTask.getDetectorId(), adTask);
+             }
+         } catch (Exception e) {
+             delegatedListener.onFailure(e);
+             return;
+         }
+         if (function != null) {
+             function.accept(response, delegatedListener);
+         }
+     }
+ 
+     private void cleanOldAdTaskDocs(IndexResponse response, ADTask adTask, ActionListener<AnomalyDetectorJobResponse> delegatedListener) {
+         BoolQueryBuilder query = new BoolQueryBuilder();
+         query.filter(new TermQueryBuilder(DETECTOR_ID_FIELD, adTask.getDetectorId()));
+         query.filter(new TermQueryBuilder(IS_LATEST_FIELD, false));
+ 
+         if (adTask.isHistoricalTask()) {
+             // If historical task, only delete detector level task. It may take longer time to delete entity tasks.
+             // We will delete child task (entity task) of detector level task in hourly cron job.
+             query.filter(new TermsQueryBuilder(TASK_TYPE_FIELD, taskTypeToString(HISTORICAL_DETECTOR_TASK_TYPES)));
+         } else {
+             // We don't have entity level task for realtime detection, so will delete all tasks.
+             query.filter(new TermsQueryBuilder(TASK_TYPE_FIELD, taskTypeToString(REALTIME_TASK_TYPES)));
+         }
+ 
+         SearchRequest searchRequest = new SearchRequest();
+         SearchSourceBuilder sourceBuilder = new SearchSourceBuilder();
+         sourceBuilder
+             .query(query)
+             .sort(EXECUTION_START_TIME_FIELD, SortOrder.DESC)
+             // Search query "from" starts from 0.
+             .from(maxOldAdTaskDocsPerDetector)
+             .size(MAX_OLD_AD_TASK_DOCS);
+         searchRequest.source(sourceBuilder).indices(DETECTION_STATE_INDEX);
+         String detectorId = adTask.getDetectorId();
+ 
+         deleteTaskDocs(detectorId, searchRequest, () -> {
+             if (adTask.isHistoricalTask()) {
+                 // run batch result action for historical detection
+                 runBatchResultAction(response, adTask, delegatedListener);
+             } else {
+                 // return response directly for realtime detection
+                 AnomalyDetectorJobResponse anomalyDetectorJobResponse = new AnomalyDetectorJobResponse(
+                     response.getId(),
+                     response.getVersion(),
+                     response.getSeqNo(),
+                     response.getPrimaryTerm(),
+                     RestStatus.OK
+                 );
+                 delegatedListener.onResponse(anomalyDetectorJobResponse);
+             }
+         }, delegatedListener);
+     }
+ 
+     protected <T> void deleteTaskDocs(
+         String detectorId,
+         SearchRequest searchRequest,
+         AnomalyDetectorFunction function,
+         ActionListener<T> listener
+     ) {
+         ActionListener<SearchResponse> searchListener = ActionListener.wrap(r -> {
+             Iterator<SearchHit> iterator = r.getHits().iterator();
+             if (iterator.hasNext()) {
+                 List<BulkOperation> operations = new ArrayList<>();
+                 while (iterator.hasNext()) {
+                     SearchHit searchHit = iterator.next();
+                     try (
+                         XContentParser parser = createXContentParserFromRegistry(xContentRegistry.getRegistry(), searchHit.getSourceRef())
+                     ) {
+                         ensureExpectedToken(XContentParser.Token.START_OBJECT, parser.nextToken(), parser);
+                         ADTask adTask = ADTask.parse(parser, searchHit.getId());
+                         logger.debug("Delete old task: {} of detector: {}", adTask.getTaskId(), adTask.getDetectorId());
+                         operations
+                             .add(new BulkOperation.Builder().delete(d -> d.index(DETECTION_STATE_INDEX).id(adTask.getTaskId())).build());
+                     } catch (Exception e) {
+                         listener.onFailure(e);
+                     }
+                 }
+ 
+                 BulkRequest bulkRequest = new BulkRequest.Builder().operations(operations).build();
+                 try {
+                     CompletableFuture<BulkResponse> bulkResponse = sdkJavaAsyncClient.bulk(bulkRequest);
+                     BulkResponse res = bulkResponse.orTimeout(10L, TimeUnit.SECONDS).get();
+ 
+                     logger.info("Old AD tasks deleted for detector {}", detectorId);
+                     List<BulkResponseItem> bulkItemResponses = res.items();
+                     if (bulkItemResponses != null && bulkItemResponses.size() > 0) {
+                         for (BulkResponseItem bulkItemResponse : bulkItemResponses) {
+                             if (bulkItemResponse.error() != null) {
+                                 logger.debug("Add detector task into cache. Task id: {}", bulkItemResponse.id());
+                                 // add deleted task in cache and delete its child tasks and AD results
+                                 adTaskCacheManager.addDeletedDetectorTask(bulkItemResponse.id());
+                             }
+                         }
+                     }
+                     // delete child tasks and AD results of this task
+                     cleanChildTasksAndADResultsOfDeletedTask();
+ 
+                     function.execute();
+ 
+                 } catch (Exception e) {
+                     logger.warn("Failed to clean AD tasks for detector " + detectorId, e);
+                     listener.onFailure(e);
+                 }
+             } else {
+                 function.execute();
+             }
+         }, e -> {
+             if (e instanceof IndexNotFoundException) {
+                 function.execute();
+             } else {
+                 listener.onFailure(e);
+             }
+         });
+ 
+         client.search(searchRequest, searchListener);
+     }
+ 
+     /**
+      * Poll deleted detector task from cache and delete its child tasks and AD results.
+      */
+     public void cleanChildTasksAndADResultsOfDeletedTask() {
+         if (!adTaskCacheManager.hasDeletedDetectorTask()) {
+             return;
+         }
+         threadPool.schedule(() -> {
+             String taskId = adTaskCacheManager.pollDeletedDetectorTask();
+             if (taskId == null) {
+                 return;
+             }
+ 
+             List<FieldValue> taskIdFieldValue = Arrays.asList(FieldValue.of(taskId));
+ 
+             DeleteByQueryRequest deleteADResultsRequest = new DeleteByQueryRequest.Builder()
+                 .index(ALL_AD_RESULTS_INDEX_PATTERN)
+                 .query(qb -> qb.terms(new TermsQuery.Builder().field(TASK_ID_FIELD).terms(t -> t.value(taskIdFieldValue)).build()))
+                 .build();
+             try {
+                 CompletableFuture<DeleteByQueryResponse> deleteADResultsResponse = sdkJavaAsyncClient.deleteByQuery(deleteADResultsRequest);
+                 DeleteByQueryResponse res = deleteADResultsResponse.orTimeout(10L, TimeUnit.SECONDS).get();
+ 
+                 logger.debug("Successfully deleted AD results of task " + taskId);
+                 DeleteByQueryRequest deleteChildTasksRequest = new DeleteByQueryRequest.Builder()
+                     .index(DETECTION_STATE_INDEX)
+                     .query(
+                         qb -> qb.terms(new TermsQuery.Builder().field(PARENT_TASK_ID_FIELD).terms(t -> t.value(taskIdFieldValue)).build())
+                     )
+                     .build();
+                 try {
+                     CompletableFuture<DeleteByQueryResponse> deleteChildTasksResponse = sdkJavaAsyncClient
+                         .deleteByQuery(deleteChildTasksRequest);
+                     DeleteByQueryResponse deleteByQueryResponse = deleteChildTasksResponse.orTimeout(10L, TimeUnit.SECONDS).get();
+ 
+                     logger.debug("Successfully deleted child tasks of task " + taskId);
+                     cleanChildTasksAndADResultsOfDeletedTask();
+ 
+                 } catch (Exception e) {
+                     logger.error("Failed to delete child tasks of task " + taskId, e);
+                 }
+             } catch (Exception ex) {
+                 logger.error("Failed to delete AD results for task " + taskId, ex);
+             }
+         }, TimeValue.timeValueSeconds(DEFAULT_MAINTAIN_INTERVAL_IN_SECONDS), AD_BATCH_TASK_THREAD_POOL_NAME);
+     }
+ 
+     private void runBatchResultAction(IndexResponse response, ADTask adTask, ActionListener<AnomalyDetectorJobResponse> listener) {
+         client.execute(ADBatchAnomalyResultAction.INSTANCE, new ADBatchAnomalyResultRequest(adTask), ActionListener.wrap(r -> {
+             String remoteOrLocal = r.isRunTaskRemotely() ? "remote" : "local";
+             logger
+                 .info(
+                     "AD task {} of detector {} dispatched to {} node {}",
+                     adTask.getTaskId(),
+                     adTask.getDetectorId(),
+                     remoteOrLocal,
+                     r.getNodeId()
+                 );
+             AnomalyDetectorJobResponse anomalyDetectorJobResponse = new AnomalyDetectorJobResponse(
+                 response.getId(),
+                 response.getVersion(),
+                 response.getSeqNo(),
+                 response.getPrimaryTerm(),
+                 RestStatus.OK
+             );
+             listener.onResponse(anomalyDetectorJobResponse);
+         }, e -> listener.onFailure(e)));
+     }
+ 
+     /**
+      * Handle exceptions for AD task. Update task state and record error message.
+      *
+      * @param adTask AD task
+      * @param e exception
+      */
+     public void handleADTaskException(ADTask adTask, Exception e) {
+         // TODO: handle timeout exception
+         String state = ADTaskState.FAILED.name();
+         Map<String, Object> updatedFields = new HashMap<>();
+         if (e instanceof DuplicateTaskException) {
+             // If user send multiple start detector request, we will meet race condition.
+             // Cache manager will put first request in cache and throw DuplicateTaskException
+             // for the second request. We will delete the second task.
+             logger
+                 .warn(
+                     "There is already one running task for detector, detectorId:"
+                         + adTask.getDetectorId()
+                         + ". Will delete task "
+                         + adTask.getTaskId()
+                 );
+             deleteADTask(adTask.getTaskId());
+             return;
+         }
+         if (e instanceof ADTaskCancelledException) {
+             logger.info("AD task cancelled, taskId: {}, detectorId: {}", adTask.getTaskId(), adTask.getDetectorId());
+             state = ADTaskState.STOPPED.name();
+             String stoppedBy = ((ADTaskCancelledException) e).getCancelledBy();
+             if (stoppedBy != null) {
+                 updatedFields.put(STOPPED_BY_FIELD, stoppedBy);
+             }
+         } else {
+             logger.error("Failed to execute AD batch task, task id: " + adTask.getTaskId() + ", detector id: " + adTask.getDetectorId(), e);
+         }
+         updatedFields.put(ERROR_FIELD, getErrorMessage(e));
+         updatedFields.put(STATE_FIELD, state);
+         updatedFields.put(EXECUTION_END_TIME_FIELD, Instant.now().toEpochMilli());
+         updateADTask(adTask.getTaskId(), updatedFields);
+     }
+ 
+     /**
+      * Update AD task with specific fields.
+      *
+      * @param taskId AD task id
+      * @param updatedFields updated fields, key: filed name, value: new value
+      */
+     public void updateADTask(String taskId, Map<String, Object> updatedFields) {
+         updateADTask(taskId, updatedFields, ActionListener.wrap(response -> {
+             if (response.status() == RestStatus.OK) {
+                 logger.debug("Updated AD task successfully: {}, task id: {}", response.status(), taskId);
+             } else {
+                 logger.error("Failed to update AD task {}, status: {}", taskId, response.status());
+             }
+         }, e -> { logger.error("Failed to update task: " + taskId, e); }));
+     }
+ 
+     /**
+      * Update AD task for specific fields.
+      *
+      * @param taskId task id
+      * @param updatedFields updated fields, key: filed name, value: new value
+      * @param listener action listener
+      */
+     public void updateADTask(String taskId, Map<String, Object> updatedFields, ActionListener<UpdateResponse> listener) {
+         UpdateRequest updateRequest = new UpdateRequest(DETECTION_STATE_INDEX, taskId);
+         Map<String, Object> updatedContent = new HashMap<>();
+         updatedContent.putAll(updatedFields);
+         updatedContent.put(LAST_UPDATE_TIME_FIELD, Instant.now().toEpochMilli());
+         updateRequest.doc(updatedContent);
+         updateRequest.setRefreshPolicy(WriteRequest.RefreshPolicy.IMMEDIATE);
+         client.update(updateRequest, listener);
+     }
+ 
+     /**
+      * Delete AD task with task id.
+      *
+      * @param taskId AD task id
+      */
+     public void deleteADTask(String taskId) {
+         deleteADTask(
+             taskId,
+             ActionListener
+                 .wrap(
+                     r -> { logger.info("Deleted AD task {} with status: {}", taskId, r.status()); },
+                     e -> { logger.error("Failed to delete AD task " + taskId, e); }
+                 )
+         );
+     }
+ 
+     /**
+      * Delete AD task with task id.
+      *
+      * @param taskId AD task id
+      * @param listener action listener
+      */
+     public void deleteADTask(String taskId, ActionListener<DeleteResponse> listener) {
+         DeleteRequest deleteRequest = new DeleteRequest(DETECTION_STATE_INDEX, taskId);
+         client.delete(deleteRequest, listener);
+     }
+ 
+     /**
+      * Cancel running task by detector id.
+      *
+      * @param detectorId detector id
+      * @param detectorTaskId detector level task id
+      * @param reason reason to cancel AD task
+      * @param userName which user cancel the AD task
+      * @return AD task cancellation state
+      */
+     public ADTaskCancellationState cancelLocalTaskByDetectorId(String detectorId, String detectorTaskId, String reason, String userName) {
+         ADTaskCancellationState cancellationState = adTaskCacheManager.cancelByDetectorId(detectorId, detectorTaskId, reason, userName);
+         logger
+             .debug(
+                 "Cancelled AD task for detector: {}, state: {}, cancelled by: {}, reason: {}",
+                 detectorId,
+                 cancellationState,
+                 userName,
+                 reason
+             );
+         return cancellationState;
+     }
+ 
+     /**
+      * Delete AD tasks docs.
+      * [Important!] Make sure listener returns in function
+      *
+      * @param detectorId detector id
+      * @param function AD function
+      * @param listener action listener
+      */
+     public void deleteADTasks(String detectorId, AnomalyDetectorFunction function, ActionListener<DeleteResponse> listener) {
+         DeleteByQueryRequest.Builder request = new DeleteByQueryRequest.Builder();
+         request.index(DETECTION_STATE_INDEX);
+         BoolQuery.Builder query = new BoolQuery.Builder();
+         query.filter(bq -> bq.term(new TermQuery.Builder().field(DETECTOR_ID_FIELD).value(FieldValue.of(detectorId)).build()));
+         request.query(q -> q.bool(query.build()));
+         try {
+             CompletableFuture<DeleteByQueryResponse> deleteByQueryResponse = sdkJavaAsyncClient.deleteByQuery(request.build());
+             DeleteByQueryResponse response = deleteByQueryResponse.orTimeout(10L, TimeUnit.SECONDS).get();
+ 
+             if (response.failures() == null || response.failures().size() == 0) {
+                 logger.info("AD tasks deleted for detector {}", detectorId);
+                 deleteADResultOfDetector(detectorId);
+                 function.execute();
+             } else {
+                 listener.onFailure(new OpenSearchStatusException("Failed to delete all AD tasks", RestStatus.INTERNAL_SERVER_ERROR));
+             }
+         } catch (IndexNotFoundException e) {
+             deleteADResultOfDetector(detectorId);
+             function.execute();
+         } catch (Exception e) {
+             listener.onFailure(e);
+         }
+     }
+ 
+     private void deleteADResultOfDetector(String detectorId) {
+         if (!deleteADResultWhenDeleteDetector) {
+             logger.info("Won't delete ad result for {} as delete AD result setting is disabled", detectorId);
+             return;
+         }
+         logger.info("Start to delete AD results of detector {}", detectorId);
+         DeleteByQueryRequest.Builder deleteADResultsRequest = new DeleteByQueryRequest.Builder();
+         deleteADResultsRequest.index(ALL_AD_RESULTS_INDEX_PATTERN);
+         deleteADResultsRequest
+             .query(q -> q.term(new TermQuery.Builder().field(DETECTOR_ID_FIELD).value(FieldValue.of(detectorId)).build()));
+ 
+         try {
+             CompletableFuture<DeleteByQueryResponse> deleteADResultsResponse = sdkJavaAsyncClient
+                 .deleteByQuery(deleteADResultsRequest.build());
+             DeleteByQueryResponse deleteByQueryResponse = deleteADResultsResponse.orTimeout(10L, TimeUnit.SECONDS).get();
+             logger.debug("Successfully deleted AD results of detector " + detectorId);
+         } catch (Exception exception) {
+             logger.error("Failed to delete AD results of detector " + detectorId, exception);
+             adTaskCacheManager.addDeletedDetector(detectorId);
+         }
+     }
+ 
+     /**
+      * Clean AD results of deleted detector.
+      */
+     public void cleanADResultOfDeletedDetector() {
+         String detectorId = adTaskCacheManager.pollDeletedDetector();
+         if (detectorId != null) {
+             deleteADResultOfDetector(detectorId);
+         }
+     }
+ 
+     /**
+      * Update latest AD task of detector.
+      *
+      * @param detectorId detector id
+      * @param taskTypes task types
+      * @param updatedFields updated fields, key: filed name, value: new value
+      * @param listener action listener
+      */
+     public void updateLatestADTask(
+         String detectorId,
+         List<ADTaskType> taskTypes,
+         Map<String, Object> updatedFields,
+         ActionListener<UpdateResponse> listener
+     ) {
+         getAndExecuteOnLatestDetectorLevelTask(detectorId, taskTypes, (adTask) -> {
+             if (adTask.isPresent()) {
+                 updateADTask(adTask.get().getTaskId(), updatedFields, listener);
+             } else {
+                 listener.onFailure(new ResourceNotFoundException(detectorId, CAN_NOT_FIND_LATEST_TASK));
+             }
+         }, null, false, listener);
+     }
+ 
+     /**
+      * Update latest realtime task.
+      *
+      * @param detectorId detector id
+      * @param state task state
+      * @param error error
+      * @param transportService transport service
+      * @param listener action listener
+      */
+     public void stopLatestRealtimeTask(
+         String detectorId,
+         ADTaskState state,
+         Exception error,
+         TransportService transportService,
+         ActionListener<AnomalyDetectorJobResponse> listener
+     ) {
+         getAndExecuteOnLatestDetectorLevelTask(detectorId, REALTIME_TASK_TYPES, (adTask) -> {
+             if (adTask.isPresent() && !adTask.get().isDone()) {
+                 Map<String, Object> updatedFields = new HashMap<>();
+                 updatedFields.put(ADTask.STATE_FIELD, state.name());
+                 if (error != null) {
+                     updatedFields.put(ADTask.ERROR_FIELD, error.getMessage());
+                 }
+                 AnomalyDetectorFunction function = () -> updateADTask(adTask.get().getTaskId(), updatedFields, ActionListener.wrap(r -> {
+                     if (error == null) {
+                         listener.onResponse(new AnomalyDetectorJobResponse(detectorId, 0, 0, 0, RestStatus.OK));
+                     } else {
+                         listener.onFailure(error);
+                     }
+                 }, e -> { listener.onFailure(e); }));
+ 
+                 String coordinatingNode = adTask.get().getCoordinatingNode();
+                 if (coordinatingNode != null && transportService != null) {
+                     cleanDetectorCache(adTask.get(), transportService, function, listener);
+                 } else {
+                     function.execute();
+                 }
+             } else {
+                 listener.onFailure(new OpenSearchStatusException("Anomaly detector job is already stopped: " + detectorId, RestStatus.OK));
+             }
+         }, null, false, listener);
+     }
+ 
+     /**
+      * Update realtime task cache on realtime detector's coordinating node.
+      *
+      * @param detectorId detector id
+      * @param state new state
+      * @param rcfTotalUpdates rcf total updates
+      * @param detectorIntervalInMinutes detector interval in minutes
+      * @param error error
+      * @param listener action listener
+      */
+     public void updateLatestRealtimeTaskOnCoordinatingNode(
+         String detectorId,
+         String state,
+         Long rcfTotalUpdates,
+         Long detectorIntervalInMinutes,
+         String error,
+         ActionListener<UpdateResponse> listener
+     ) {
+         Float initProgress = null;
+         String newState = null;
+         // calculate init progress and task state with RCF total updates
+         if (detectorIntervalInMinutes != null && rcfTotalUpdates != null) {
+             newState = ADTaskState.INIT.name();
+             if (rcfTotalUpdates < NUM_MIN_SAMPLES) {
+                 initProgress = (float) rcfTotalUpdates / NUM_MIN_SAMPLES;
+             } else {
+                 newState = ADTaskState.RUNNING.name();
+                 initProgress = 1.0f;
+             }
+         }
+         // Check if new state is not null and override state calculated with rcf total updates
+         if (state != null) {
+             newState = state;
+         }
+ 
+         error = Optional.ofNullable(error).orElse("");
+         if (!adTaskCacheManager.isRealtimeTaskChanged(detectorId, newState, initProgress, error)) {
+             // If task not changed, no need to update, just return
+             listener.onResponse(null);
+             return;
+         }
+         Map<String, Object> updatedFields = new HashMap<>();
+         updatedFields.put(COORDINATING_NODE_FIELD, clusterService.localNode().getId());
+         if (initProgress != null) {
+             updatedFields.put(INIT_PROGRESS_FIELD, initProgress);
+             updatedFields.put(ESTIMATED_MINUTES_LEFT_FIELD, Math.max(0, NUM_MIN_SAMPLES - rcfTotalUpdates) * detectorIntervalInMinutes);
+         }
+         if (newState != null) {
+             updatedFields.put(STATE_FIELD, newState);
+         }
+         if (error != null) {
+             updatedFields.put(ERROR_FIELD, error);
+         }
+         Float finalInitProgress = initProgress;
+         // Variable used in lambda expression should be final or effectively final
+         String finalError = error;
+         String finalNewState = newState;
+         updateLatestADTask(detectorId, ADTaskType.REALTIME_TASK_TYPES, updatedFields, ActionListener.wrap(r -> {
+             logger.debug("Updated latest realtime AD task successfully for detector {}", detectorId);
+             adTaskCacheManager.updateRealtimeTaskCache(detectorId, finalNewState, finalInitProgress, finalError);
+             listener.onResponse(r);
+         }, e -> {
+             logger.error("Failed to update realtime task for detector " + detectorId, e);
+             listener.onFailure(e);
+         }));
+     }
+ 
+     /**
+      * Init realtime task cache and clean up realtime task cache on old coordinating node. Realtime AD
+      * depends on job scheduler to choose node (job coordinating node) to run AD job. Nodes have primary
+      * or replica shard of AD job index are candidate to run AD job. Job scheduler will build hash ring
+      * on these candidate nodes and choose one to run AD job. If AD job index shard relocated, for example
+      * new node added into cluster, then job scheduler will rebuild hash ring and may choose different
+      * node to run AD job. So we need to init realtime task cache on new AD job coordinating node and
+      * clean up cache on old coordinating node.
+      *
+      * If realtime task cache inited for the first time on this node, listener will return true; otherwise
+      * listener will return false.
+      *
+      * @param detectorId detector id
+      * @param detector anomaly detector
+      * @param transportService transport service
+      * @param listener listener
+      */
+     public void initRealtimeTaskCacheAndCleanupStaleCache(
+         String detectorId,
+         AnomalyDetector detector,
+         TransportService transportService,
+         ActionListener<Boolean> listener
+     ) {
+         try {
+             if (adTaskCacheManager.getRealtimeTaskCache(detectorId) != null) {
+                 listener.onResponse(false);
+                 return;
+             }
+ 
+             getAndExecuteOnLatestDetectorLevelTask(detectorId, REALTIME_TASK_TYPES, (adTaskOptional) -> {
+                 if (!adTaskOptional.isPresent()) {
+                     logger.debug("Can't find realtime task for detector {}, init realtime task cache directly", detectorId);
+                     AnomalyDetectorFunction function = () -> createNewADTask(
+                         detector,
+                         null,
+                         detector.getUser(),
+                         clusterService.localNode().getId(),
+                         ActionListener.wrap(r -> {
+                             logger.info("Recreate realtime task successfully for detector {}", detectorId);
+                             adTaskCacheManager.initRealtimeTaskCache(detectorId, detector.getDetectorIntervalInMilliseconds());
+                             listener.onResponse(true);
+                         }, e -> {
+                             logger.error("Failed to recreate realtime task for detector " + detectorId, e);
+                             listener.onFailure(e);
+                         })
+                     );
+                     recreateRealtimeTask(function, listener);
+                     return;
+                 }
+ 
+                 ADTask adTask = adTaskOptional.get();
+                 String localNodeId = clusterService.localNode().getId();
+                 String oldCoordinatingNode = adTask.getCoordinatingNode();
+                 if (oldCoordinatingNode != null && !localNodeId.equals(oldCoordinatingNode)) {
+                     logger
+                         .warn(
+                             "AD realtime job coordinating node changed from {} to this node {} for detector {}",
+                             oldCoordinatingNode,
+                             localNodeId,
+                             detectorId
+                         );
+                     cleanDetectorCache(adTask, transportService, () -> {
+                         logger
+                             .info(
+                                 "Realtime task cache cleaned on old coordinating node {} for detector {}",
+                                 oldCoordinatingNode,
+                                 detectorId
+                             );
+                         adTaskCacheManager.initRealtimeTaskCache(detectorId, detector.getDetectorIntervalInMilliseconds());
+                         listener.onResponse(true);
+                     }, listener);
+                 } else {
+                     logger.info("Init realtime task cache for detector {}", detectorId);
+                     adTaskCacheManager.initRealtimeTaskCache(detectorId, detector.getDetectorIntervalInMilliseconds());
+                     listener.onResponse(true);
+                 }
+             }, transportService, false, listener);
+         } catch (Exception e) {
+             logger.error("Failed to init realtime task cache for " + detectorId, e);
+             listener.onFailure(e);
+         }
+     }
+ 
+     private void recreateRealtimeTask(AnomalyDetectorFunction function, ActionListener<Boolean> listener) {
+         if (detectionIndices.doesDetectorStateIndexExist()) {
+             function.execute();
+         } else {
+             // If detection index doesn't exist, create index and execute function.
+             detectionIndices.initDetectionStateIndex(ActionListener.wrap(r -> {
+                 if (r.isAcknowledged()) {
+                     logger.info("Created {} with mappings.", DETECTION_STATE_INDEX);
+                     function.execute();
+                 } else {
+                     String error = String.format(Locale.ROOT, CREATE_INDEX_NOT_ACKNOWLEDGED, DETECTION_STATE_INDEX);
+                     logger.warn(error);
+                     listener.onFailure(new OpenSearchStatusException(error, RestStatus.INTERNAL_SERVER_ERROR));
+                 }
+             }, e -> {
+                 if (ExceptionsHelper.unwrapCause(e) instanceof ResourceAlreadyExistsException) {
+                     function.execute();
+                 } else {
+                     logger.error("Failed to init anomaly detection state index", e);
+                     listener.onFailure(e);
+                 }
+             }));
+         }
+     }
+ 
+     public void refreshRealtimeJobRunTime(String detectorId) {
+         adTaskCacheManager.refreshRealtimeJobRunTime(detectorId);
+     }
+ 
+     public void removeRealtimeTaskCache(String detectorId) {
+         adTaskCacheManager.removeRealtimeTaskCache(detectorId);
+     }
+ 
+     /**
+      * Send entity task done message to coordinating node.
+      *
+      * @param adTask AD task
+      * @param exception exception of entity task
+      * @param transportService transport service
+      */
+     protected void entityTaskDone(ADTask adTask, Exception exception, TransportService transportService) {
+         entityTaskDone(
+             adTask,
+             exception,
+             transportService,
+             ActionListener
+                 .wrap(
+                     r -> logger.debug("AD task forwarded to coordinating node, task id {}", adTask.getTaskId()),
+                     e -> logger
+                         .error(
+                             "AD task failed to forward to coordinating node "
+                                 + adTask.getCoordinatingNode()
+                                 + " for task "
+                                 + adTask.getTaskId(),
+                             e
+                         )
+                 )
+         );
+     }
+ 
+     private void entityTaskDone(
+         ADTask adTask,
+         Exception exception,
+         TransportService transportService,
+         ActionListener<AnomalyDetectorJobResponse> listener
+     ) {
+         try {
+             ADTaskAction action = getAdEntityTaskAction(adTask, exception);
+             forwardADTaskToCoordinatingNode(adTask, action, transportService, listener);
+         } catch (Exception e) {
+             listener.onFailure(e);
+         }
+     }
+ 
+     /**
+      * Get AD entity task action based on exception.
+      * 1. If exception is null, return NEXT_ENTITY action which will poll next
+      *    entity to run.
+      * 2. If exception is retryable, return PUSH_BACK_ENTITY action which will
+      *    push entity back to pendig queue.
+      * 3. If exception is task cancelled exception, return CANCEL action which
+      *    will stop HC detector run.
+      *
+      * @param adTask AD task
+      * @param exception exception
+      * @return AD task action
+      */
+     private ADTaskAction getAdEntityTaskAction(ADTask adTask, Exception exception) {
+         ADTaskAction action = ADTaskAction.NEXT_ENTITY;
+         if (exception != null) {
+             adTask.setError(getErrorMessage(exception));
+             if (exception instanceof LimitExceededException && isRetryableError(exception.getMessage())) {
+                 action = ADTaskAction.PUSH_BACK_ENTITY;
+             } else if (exception instanceof ADTaskCancelledException || exception instanceof EndRunException) {
+                 action = ADTaskAction.CANCEL;
+             }
+         }
+         return action;
+     }
+ 
+     /**
+      * Check if error is retryable.
+      *
+      * @param error error
+      * @return retryable or not
+      */
+     public boolean isRetryableError(String error) {
+         if (error == null) {
+             return false;
+         }
+         return retryableErrors.stream().filter(e -> error.contains(e)).findFirst().isPresent();
+     }
+ 
+     /**
+      * Set state for HC detector level task when all entities done.
+      *
+      * The state could be FINISHED,FAILED or STOPPED.
+      * 1. If input task state is FINISHED, will check FINISHED entity task count. If
+      * there is no FINISHED entity task, will set HC detector level task as FAILED; otherwise
+      * set as FINISHED.
+      * 2. If input task state is not FINISHED, will set HC detector level task's state as the same.
+      *
+      * @param adTask AD task
+      * @param state AD task state
+      * @param listener action listener
+      */
+     public void setHCDetectorTaskDone(ADTask adTask, ADTaskState state, ActionListener<AnomalyDetectorJobResponse> listener) {
+         String detectorId = adTask.getDetectorId();
+         String taskId = adTask.isEntityTask() ? adTask.getParentTaskId() : adTask.getTaskId();
+         String detectorTaskId = adTask.getDetectorLevelTaskId();
+ 
+         ActionListener<UpdateResponse> wrappedListener = ActionListener.wrap(response -> {
+             logger.info("Historical HC detector done with state: {}. Remove from cache, detector id:{}", state.name(), detectorId);
+             adTaskCacheManager.removeHistoricalTaskCache(detectorId);
+         }, e -> {
+             // HC detector task may fail to update as FINISHED for some edge case if failed to get updating semaphore.
+             // Will reset task state when get detector with task or maintain tasks in hourly cron.
+             if (e instanceof LimitExceededException && e.getMessage().contains(HC_DETECTOR_TASK_IS_UPDATING)) {
+                 logger.warn("HC task is updating, skip this update for task: " + taskId);
+             } else {
+                 logger.error("Failed to update task: " + taskId, e);
+             }
+             adTaskCacheManager.removeHistoricalTaskCache(detectorId);
+         });
+ 
+         long timeoutInMillis = 2000;// wait for 2 seconds to acquire updating HC detector task semaphore
+         if (state == ADTaskState.FINISHED) {
+             this.countEntityTasksByState(detectorTaskId, ImmutableList.of(ADTaskState.FINISHED), ActionListener.wrap(r -> {
+                 logger.info("number of finished entity tasks: {}, for detector {}", r, adTask.getDetectorId());
+                 // Set task as FAILED if no finished entity task; otherwise set as FINISHED
+                 ADTaskState hcDetectorTaskState = r == 0 ? ADTaskState.FAILED : ADTaskState.FINISHED;
+                 // execute in AD batch task thread pool in case waiting for semaphore waste any shared OpenSearch thread pool
+                 threadPool.executor(AD_BATCH_TASK_THREAD_POOL_NAME).execute(() -> {
+                     updateADHCDetectorTask(
+                         detectorId,
+                         taskId,
+                         ImmutableMap
+                             .of(
+                                 STATE_FIELD,
+                                 hcDetectorTaskState.name(),
+                                 TASK_PROGRESS_FIELD,
+                                 1.0,
+                                 EXECUTION_END_TIME_FIELD,
+                                 Instant.now().toEpochMilli()
+                             ),
+                         timeoutInMillis,
+                         wrappedListener
+                     );
+                 });
+ 
+             }, e -> {
+                 logger.error("Failed to get finished entity tasks", e);
+                 String errorMessage = getErrorMessage(e);
+                 threadPool.executor(AD_BATCH_TASK_THREAD_POOL_NAME).execute(() -> {
+                     updateADHCDetectorTask(
+                         detectorId,
+                         taskId,
+                         ImmutableMap
+                             .of(
+                                 STATE_FIELD,
+                                 ADTaskState.FAILED.name(),// set as FAILED if fail to get finished entity tasks.
+                                 TASK_PROGRESS_FIELD,
+                                 1.0,
+                                 ERROR_FIELD,
+                                 errorMessage,
+                                 EXECUTION_END_TIME_FIELD,
+                                 Instant.now().toEpochMilli()
+                             ),
+                         timeoutInMillis,
+                         wrappedListener
+                     );
+                 });
+             }));
+         } else {
+             threadPool.executor(AD_BATCH_TASK_THREAD_POOL_NAME).execute(() -> {
+                 updateADHCDetectorTask(
+                     detectorId,
+                     taskId,
+                     ImmutableMap
+                         .of(
+                             STATE_FIELD,
+                             state.name(),
+                             ERROR_FIELD,
+                             adTask.getError(),
+                             EXECUTION_END_TIME_FIELD,
+                             Instant.now().toEpochMilli()
+                         ),
+                     timeoutInMillis,
+                     wrappedListener
+                 );
+             });
+ 
+         }
+ 
+         listener.onResponse(new AnomalyDetectorJobResponse(taskId, 0, 0, 0, RestStatus.OK));
+     }
+ 
+     /**
+      * Count entity tasks by state with detector level task id(parent task id).
+      *
+      * @param detectorTaskId detector level task id
+      * @param taskStates task states
+      * @param listener action listener
+      */
+     public void countEntityTasksByState(String detectorTaskId, List<ADTaskState> taskStates, ActionListener<Long> listener) {
+         BoolQueryBuilder queryBuilder = new BoolQueryBuilder();
+         queryBuilder.filter(new TermQueryBuilder(PARENT_TASK_ID_FIELD, detectorTaskId));
+         if (taskStates != null && taskStates.size() > 0) {
+             queryBuilder.filter(new TermsQueryBuilder(STATE_FIELD, taskStates.stream().map(s -> s.name()).collect(Collectors.toList())));
+         }
+         SearchSourceBuilder sourceBuilder = new SearchSourceBuilder();
+         sourceBuilder.query(queryBuilder);
+         sourceBuilder.size(0);
+         sourceBuilder.trackTotalHits(true);
+         SearchRequest request = new SearchRequest();
+         request.source(sourceBuilder);
+         request.indices(DETECTION_STATE_INDEX);
+         client.search(request, ActionListener.wrap(r -> {
+             TotalHits totalHits = r.getHits().getTotalHits();
+             listener.onResponse(totalHits.value);
+         }, e -> listener.onFailure(e)));
+     }
+ 
+     /**
+      * Update HC detector level task with default action listener. There might be
+      * multiple entity tasks update detector task concurrently. So we will check
+      * if detector task is updating or not to avoid and can only update if it's
+      * not updating now, otherwise it may cause version conflict exception.
+      *
+      * @param detectorId detector id
+      * @param taskId AD task id
+      * @param updatedFields updated fields, key: filed name, value: new value
+      */
+     public void updateADHCDetectorTask(String detectorId, String taskId, Map<String, Object> updatedFields) {
+         updateADHCDetectorTask(detectorId, taskId, updatedFields, 0, ActionListener.wrap(response -> {
+             if (response == null) {
+                 logger.debug("Skip updating AD task: {}", taskId);
+             } else if (response.status() == RestStatus.OK) {
+                 logger.debug("Updated AD task successfully: {}, taskId: {}", response.status(), taskId);
+             } else {
+                 logger.error("Failed to update AD task {}, status: {}", taskId, response.status());
+             }
+         }, e -> {
+             if (e instanceof LimitExceededException && e.getMessage().contains(HC_DETECTOR_TASK_IS_UPDATING)) {
+                 logger.warn("AD HC detector task is updating, skip this update for task: " + taskId);
+             } else {
+                 logger.error("Failed to update AD HC detector task: " + taskId, e);
+             }
+         }));
+     }
+ 
+     /**
+      * Update HC detector level task. There might be multiple entity tasks update
+      * detector task concurrently. So we will check if detector task is updating
+      * or not to avoid and can only update if it's not updating now, otherwise it
+      * may cause version conflict exception.
+      *
+      * @param detectorId detector id
+      * @param taskId AD task id
+      * @param updatedFields updated fields, key: filed name, value: new value
+      * @param timeoutInMillis the maximum time to wait for task updating semaphore, zero or negative means don't wait at all
+      * @param listener action listener
+      */
+     private void updateADHCDetectorTask(
+         String detectorId,
+         String taskId,
+         Map<String, Object> updatedFields,
+         long timeoutInMillis,
+         ActionListener<UpdateResponse> listener
+     ) {
+         try {
+             if (adTaskCacheManager.tryAcquireTaskUpdatingSemaphore(detectorId, timeoutInMillis)) {
+                 try {
+                     updateADTask(
+                         taskId,
+                         updatedFields,
+                         ActionListener.runAfter(listener, () -> { adTaskCacheManager.releaseTaskUpdatingSemaphore(detectorId); })
+                     );
+                 } catch (Exception e) {
+                     logger.error("Failed to update detector task " + taskId, e);
+                     adTaskCacheManager.releaseTaskUpdatingSemaphore(detectorId);
+                     listener.onFailure(e);
+                 }
+             } else if (!adTaskCacheManager.isHCTaskCoordinatingNode(detectorId)) {
+                 // It's possible that AD task cache cleaned up by other task. Return null to avoid too many failure logs.
+                 logger.info("HC detector task cache does not exist, detectorId:{}, taskId:{}", detectorId, taskId);
+                 listener.onResponse(null);
+             } else {
+                 logger.info("HC detector task is updating, detectorId:{}, taskId:{}", detectorId, taskId);
+                 listener.onFailure(new LimitExceededException(HC_DETECTOR_TASK_IS_UPDATING));
+             }
+         } catch (Exception e) {
+             logger.error("Failed to get AD HC detector task updating semaphore " + taskId, e);
+             listener.onFailure(e);
+         }
+     }
+ 
+     /**
+      * Scale task slots and check the scale delta:
+      *   1. If scale delta is negative, that means we need to scale down, will not start next entity.
+      *   2. If scale delta is positive, will start next entity in current lane.
+      *
+      * This method will be called by {@link org.opensearch.ad.transport.ForwardADTaskTransportAction}.
+      *
+      * @param adTask ad entity task
+      * @param transportService transport service
+      * @param listener action listener
+      */
+     public void runNextEntityForHCADHistorical(
+         ADTask adTask,
+         TransportService transportService,
+         ActionListener<AnomalyDetectorJobResponse> listener
+     ) {
+         String detectorId = adTask.getDetectorId();
+         int scaleDelta = scaleTaskSlots(
+             adTask,
+             transportService,
+             ActionListener
+                 .wrap(
+                     r -> { logger.debug("Scale up task slots done for detector {}, task {}", detectorId, adTask.getTaskId()); },
+                     e -> { logger.error("Failed to scale up task slots for task " + adTask.getTaskId(), e); }
+                 )
+         );
+         if (scaleDelta < 0) {
+             logger
+                 .warn(
+                     "Have scaled down task slots. Will not poll next entity for detector {}, task {}, task slots: {}",
+                     detectorId,
+                     adTask.getTaskId(),
+                     adTaskCacheManager.getDetectorTaskSlots(detectorId)
+                 );
+             listener.onResponse(new AnomalyDetectorJobResponse(detectorId, 0, 0, 0, RestStatus.ACCEPTED));
+             return;
+         }
+         client.execute(ADBatchAnomalyResultAction.INSTANCE, new ADBatchAnomalyResultRequest(adTask), ActionListener.wrap(r -> {
+             String remoteOrLocal = r.isRunTaskRemotely() ? "remote" : "local";
+             logger
+                 .info(
+                     "AD entity task {} of detector {} dispatched to {} node {}",
+                     adTask.getTaskId(),
+                     detectorId,
+                     remoteOrLocal,
+                     r.getNodeId()
+                 );
+             AnomalyDetectorJobResponse anomalyDetectorJobResponse = new AnomalyDetectorJobResponse(detectorId, 0, 0, 0, RestStatus.OK);
+             listener.onResponse(anomalyDetectorJobResponse);
+         }, e -> { listener.onFailure(e); }));
+     }
+ 
+     /**
+      * Scale task slots and return scale delta.
+      *   1. If scale delta is positive, will forward scale task slots request to lead node.
+      *   2. If scale delta is negative, will decrease detector task slots in cache directly.
+      *
+      * @param adTask AD task
+      * @param transportService transport service
+      * @param scaleUpListener action listener
+      * @return task slots scale delta
+      */
+     protected int scaleTaskSlots(
+         ADTask adTask,
+         TransportService transportService,
+         ActionListener<AnomalyDetectorJobResponse> scaleUpListener
+     ) {
+         String detectorId = adTask.getDetectorId();
+         if (!scaleEntityTaskLane.tryAcquire()) {
+             logger.debug("Can't get scaleEntityTaskLane semaphore");
+             return 0;
+         }
+         try {
+             int scaleDelta = detectorTaskSlotScaleDelta(detectorId);
+             logger.debug("start to scale task slots for detector {} with delta {}", detectorId, scaleDelta);
+             if (adTaskCacheManager.getAvailableNewEntityTaskLanes(detectorId) <= 0 && scaleDelta > 0) {
+                 // scale up to run more entities in parallel
+                 Instant lastScaleEntityTaskLaneTime = adTaskCacheManager.getLastScaleEntityTaskLaneTime(detectorId);
+                 if (lastScaleEntityTaskLaneTime == null) {
+                     logger.debug("lastScaleEntityTaskLaneTime is null for detector {}", detectorId);
+                     scaleEntityTaskLane.release();
+                     return 0;
+                 }
+                 boolean lastScaleTimeExpired = lastScaleEntityTaskLaneTime
+                     .plusMillis(SCALE_ENTITY_TASK_LANE_INTERVAL_IN_MILLIS)
+                     .isBefore(Instant.now());
+                 if (lastScaleTimeExpired) {
+                     adTaskCacheManager.refreshLastScaleEntityTaskLaneTime(detectorId);
+                     logger.debug("Forward scale entity task lane request to lead node for detector {}", detectorId);
+                     forwardScaleTaskSlotRequestToLeadNode(
+                         adTask,
+                         transportService,
+                         ActionListener.runAfter(scaleUpListener, () -> scaleEntityTaskLane.release())
+                     );
+                 } else {
+                     logger
+                         .debug(
+                             "lastScaleEntityTaskLaneTime is not expired yet: {} for detector {}",
+                             lastScaleEntityTaskLaneTime,
+                             detectorId
+                         );
+                     scaleEntityTaskLane.release();
+                 }
+             } else {
+                 if (scaleDelta < 0) { // scale down to release task slots for other detectors
+                     int runningEntityCount = adTaskCacheManager.getRunningEntityCount(detectorId) + adTaskCacheManager
+                         .getTempEntityCount(detectorId);
+                     int assignedTaskSlots = adTaskCacheManager.getDetectorTaskSlots(detectorId);
+                     int scaleDownDelta = Math.min(assignedTaskSlots - runningEntityCount, 0 - scaleDelta);
+                     logger
+                         .debug(
+                             "Scale down task slots, scaleDelta: {}, assignedTaskSlots: {}, runningEntityCount: {}, scaleDownDelta: {}",
+                             scaleDelta,
+                             assignedTaskSlots,
+                             runningEntityCount,
+                             scaleDownDelta
+                         );
+                     adTaskCacheManager.scaleDownHCDetectorTaskSlots(detectorId, scaleDownDelta);
+                 }
+                 scaleEntityTaskLane.release();
+             }
+             return scaleDelta;
+         } catch (Exception e) {
+             logger.error("Failed to forward scale entity task lane request to lead node for detector " + detectorId, e);
+             scaleEntityTaskLane.release();
+             return 0;
+         }
+     }
+ 
+     /**
+      * Calculate scale delta for detector task slots.
+      * Detector's task lane limit should be less than or equal to:
+      *   1. Current unfinished entities: pending + running + temp
+      *   2. Total task slots on cluster level: eligible_data_nodes * task_slots_per_node
+      *   3. Max running entities per detector which is dynamic setting
+      *
+      * Task slots scale delta = task lane limit - current assigned task slots
+      *
+      * If current assigned task slots to this detector is less than task lane limit, we need
+      * to scale up(return positive value); otherwise we need to scale down (return negative
+      * value).
+      *
+      * @param detectorId detector id
+      * @return detector task slots scale delta
+      */
+     public int detectorTaskSlotScaleDelta(String detectorId) {
+         DiscoveryNode[] eligibleDataNodes = hashRing.getNodesWithSameLocalAdVersion();
+         int unfinishedEntities = adTaskCacheManager.getUnfinishedEntityCount(detectorId);
+         int totalTaskSlots = eligibleDataNodes.length * maxAdBatchTaskPerNode;
+         int taskLaneLimit = Math.min(unfinishedEntities, Math.min(totalTaskSlots, maxRunningEntitiesPerDetector));
+         adTaskCacheManager.setDetectorTaskLaneLimit(detectorId, taskLaneLimit);
+ 
+         int assignedTaskSlots = adTaskCacheManager.getDetectorTaskSlots(detectorId);
+         int scaleDelta = taskLaneLimit - assignedTaskSlots;
+         logger
+             .debug(
+                 "Calculate task slot scale delta for detector {}, totalTaskSlots: {}, maxRunningEntitiesPerDetector: {}, "
+                     + "unfinishedEntities: {}, taskLaneLimit: {}, assignedTaskSlots: {}, scaleDelta: {}",
+                 detectorId,
+                 totalTaskSlots,
+                 maxRunningEntitiesPerDetector,
+                 unfinishedEntities,
+                 taskLaneLimit,
+                 assignedTaskSlots,
+                 scaleDelta
+             );
+         return scaleDelta;
+     }
+ 
+     /**
+      * Calculate historical analysis task progress of HC detector.
+      * task_progress = finished_entity_count / total_entity_count
+      * @param detectorId detector id
+      * @return task progress
+      */
+     public float hcDetectorProgress(String detectorId) {
+         int entityCount = adTaskCacheManager.getTopEntityCount(detectorId);
+         int leftEntities = adTaskCacheManager.getPendingEntityCount(detectorId) + adTaskCacheManager.getRunningEntityCount(detectorId);
+         return 1 - (float) leftEntities / entityCount;
+     }
+ 
+     /**
+      * Get local task profiles of detector.
+      * @param detectorId detector id
+      * @return list of AD task profile
+      */
+     public ADTaskProfile getLocalADTaskProfilesByDetectorId(String detectorId) {
+         List<String> tasksOfDetector = adTaskCacheManager.getTasksOfDetector(detectorId);
+         ADTaskProfile detectorTaskProfile = null;
+ 
+         String localNodeId = clusterService.localNode().getId();
+         if (adTaskCacheManager.isHCTaskRunning(detectorId)) {
+             detectorTaskProfile = new ADTaskProfile();
+             if (adTaskCacheManager.isHCTaskCoordinatingNode(detectorId)) {
+                 detectorTaskProfile.setNodeId(localNodeId);
+                 detectorTaskProfile.setTaskId(adTaskCacheManager.getDetectorTaskId(detectorId));
+                 detectorTaskProfile.setDetectorTaskSlots(adTaskCacheManager.getDetectorTaskSlots(detectorId));
+                 detectorTaskProfile.setTotalEntitiesInited(adTaskCacheManager.topEntityInited(detectorId));
+                 detectorTaskProfile.setTotalEntitiesCount(adTaskCacheManager.getTopEntityCount(detectorId));
+                 detectorTaskProfile.setPendingEntitiesCount(adTaskCacheManager.getPendingEntityCount(detectorId));
+                 detectorTaskProfile.setRunningEntitiesCount(adTaskCacheManager.getRunningEntityCount(detectorId));
+                 detectorTaskProfile.setRunningEntities(adTaskCacheManager.getRunningEntities(detectorId));
+                 detectorTaskProfile.setAdTaskType(ADTaskType.HISTORICAL_HC_DETECTOR.name());
+                 Instant latestHCTaskRunTime = adTaskCacheManager.getLatestHCTaskRunTime(detectorId);
+                 if (latestHCTaskRunTime != null) {
+                     detectorTaskProfile.setLatestHCTaskRunTime(latestHCTaskRunTime.toEpochMilli());
+                 }
+             }
+             if (tasksOfDetector.size() > 0) {
+                 List<ADEntityTaskProfile> entityTaskProfiles = new ArrayList<>();
+ 
+                 tasksOfDetector.forEach(taskId -> {
+                     ADEntityTaskProfile entityTaskProfile = new ADEntityTaskProfile(
+                         adTaskCacheManager.getShingle(taskId).size(),
+                         adTaskCacheManager.getTRcfModel(taskId).getForest().getTotalUpdates(),
+                         adTaskCacheManager.isThresholdModelTrained(taskId),
+                         adTaskCacheManager.getThresholdModelTrainingDataSize(taskId),
+                         adTaskCacheManager.getModelSize(taskId),
+                         localNodeId,
+                         adTaskCacheManager.getEntity(taskId),
+                         taskId,
+                         ADTaskType.HISTORICAL_HC_ENTITY.name()
+                     );
+                     entityTaskProfiles.add(entityTaskProfile);
+                 });
+                 detectorTaskProfile.setEntityTaskProfiles(entityTaskProfiles);
+             }
+         } else {
+             if (tasksOfDetector.size() > 1) {
+                 String error = "Multiple tasks are running for detector: "
+                     + detectorId
+                     + ". You can stop detector to kill all running tasks.";
+                 logger.error(error);
+                 throw new LimitExceededException(error);
+             }
+             if (tasksOfDetector.size() == 1) {
+                 String taskId = tasksOfDetector.get(0);
+                 detectorTaskProfile = new ADTaskProfile(
+                     adTaskCacheManager.getDetectorTaskId(detectorId),
+                     adTaskCacheManager.getShingle(taskId).size(),
+                     adTaskCacheManager.getTRcfModel(taskId).getForest().getTotalUpdates(),
+                     adTaskCacheManager.isThresholdModelTrained(taskId),
+                     adTaskCacheManager.getThresholdModelTrainingDataSize(taskId),
+                     adTaskCacheManager.getModelSize(taskId),
+                     localNodeId
+                 );
+                 // Single-flow detector only has 1 task slot.
+                 // Can't use adTaskCacheManager.getDetectorTaskSlots(detectorId) here as task may run on worker node.
+                 // Detector task slots stored in coordinating node cache.
+                 detectorTaskProfile.setDetectorTaskSlots(1);
+             }
+         }
+         threadPool
+             .executor(AD_BATCH_TASK_THREAD_POOL_NAME)
+             .execute(
+                 () -> {
+                     // Clean expired HC batch task run states as it may exists after HC historical analysis done if user cancel
+                     // before querying top entities done. We will clean it in hourly cron, check "maintainRunningHistoricalTasks"
+                     // method. Clean it up here when get task profile to release memory earlier.
+                     adTaskCacheManager.cleanExpiredHCBatchTaskRunStates();
+                 }
+             );
+         logger.debug("Local AD task profile of detector {}: {}", detectorId, detectorTaskProfile);
+         return detectorTaskProfile;
+     }
+ 
+     /**
+      * Remove stale running entity from coordinating node cache. If no more entities, reset task as STOPPED.
+      *
+      * Explain details with an example.
+      *
+      * Note:
+      *    CN: coordinating mode;
+      *    WN1: worker node 1;
+      *    WN2: worker node 2.
+      *    [x,x] means running entity in cache.
+      *    eX like e1: entity.
+      *
+      * Assume HC detector can run 2 entities at most and current cluster state is:
+      *     CN: [e1, e2];
+      *     WN1: [e1]
+      *     WN2: [e2]
+      *
+      * If WN1 crashes, then e1 will never removed from CN cache. User can call get detector API with "task=true"
+      * to reset task state. Let's say User1 and User2 call get detector API at the same time. Then User1 and User2
+      * both know e1 is stale running entity and try to remove from CN cache. If User1 request arrives first, then
+      * it will remove e1 from CN, then CN cache will be [e2]. As we can run 2 entities per HC detector, so we can
+      * kick off another pending entity. Then CN cache changes to [e2, e3]. Then User2 request arrives, it will find
+      * e1 not in CN cache ([e2, e3]) which means e1 has been removed by other request. We can't kick off another
+      * pending entity for User2 request, otherwise we will run more than 2 entities for this HC detector.
+      *
+      * Why we don't put the stale running entity back to pending and retry?
+      * The stale entity has been ran on some worker node and the old task run may generate some or all AD results
+      * for the stale entity. Just because of the worker node crash or entity task done message not received by
+      * coordinating node, the entity will never be deleted from running entity queue. We can check if the stale
+      * entity has all AD results generated for the whole date range. If not, we can rerun. This make the design
+      * complex as we need to store model checkpoints to resume from last break point and we need to handle kinds
+      * of edge cases. Here we just ignore the stale running entity rather than rerun it. We plan to add scheduler
+      * on historical analysis, then we will store model checkpoints. Will support resuming failed tasks by then.
+      * //TODO: support resuming failed task
+      *
+      * @param adTask AD task
+      * @param entity entity value
+      * @param transportService transport service
+      * @param listener action listener
+      */
+     public synchronized void removeStaleRunningEntity(
+         ADTask adTask,
+         String entity,
+         TransportService transportService,
+         ActionListener<AnomalyDetectorJobResponse> listener
+     ) {
+         String detectorId = adTask.getDetectorId();
+         boolean removed = adTaskCacheManager.removeRunningEntity(detectorId, entity);
+         if (removed && adTaskCacheManager.getPendingEntityCount(detectorId) > 0) {
+             logger.debug("kick off next pending entities");
+             this.runNextEntityForHCADHistorical(adTask, transportService, listener);
+         } else {
+             if (!adTaskCacheManager.hasEntity(detectorId)) {
+                 setHCDetectorTaskDone(adTask, ADTaskState.STOPPED, listener);
+             }
+         }
+     }
+ 
+     public boolean skipUpdateHCRealtimeTask(String detectorId, String error) {
+         ADRealtimeTaskCache realtimeTaskCache = adTaskCacheManager.getRealtimeTaskCache(detectorId);
+         return realtimeTaskCache != null
+             && realtimeTaskCache.getInitProgress() != null
+             && realtimeTaskCache.getInitProgress().floatValue() == 1.0
+             && Objects.equals(error, realtimeTaskCache.getError());
+     }
+ 
+     public String convertEntityToString(ADTask adTask) {
+         if (adTask == null || !adTask.isEntityTask()) {
+             return null;
+         }
+         AnomalyDetector detector = adTask.getDetector();
+         return convertEntityToString(adTask.getEntity(), detector);
+     }
+ 
+     /**
+      * Convert {@link Entity} instance to string.
+      * @param entity entity
+      * @param detector detector
+      * @return entity string value
+      */
+     public String convertEntityToString(Entity entity, AnomalyDetector detector) {
+         if (detector.isMultiCategoryDetector()) {
+             try {
+                 XContentBuilder builder = entity.toXContent(XContentFactory.jsonBuilder(), ToXContent.EMPTY_PARAMS);
+                 return BytesReference.bytes(builder).utf8ToString();
+             } catch (IOException e) {
+                 String error = "Failed to parse entity into string";
+                 logger.debug(error, e);
+                 throw new AnomalyDetectionException(error);
+             }
+         }
+         if (detector.isMultientityDetector()) {
+             String categoryField = detector.getCategoryField().get(0);
+             return entity.getAttributes().get(categoryField);
+         }
+         return null;
+     }
+ 
+     /**
+      * Parse entity string value into Entity {@link Entity} instance.
+      * @param entityValue entity value
+      * @param adTask AD task
+      * @return Entity instance
+      */
+     public Entity parseEntityFromString(String entityValue, ADTask adTask) {
+         AnomalyDetector detector = adTask.getDetector();
+         if (detector.isMultiCategoryDetector()) {
+             try {
+                 XContentParser parser = XContentType.JSON
+                     .xContent()
+                     .createParser(xContentRegistry.getRegistry(), LoggingDeprecationHandler.INSTANCE, entityValue);
+                 ensureExpectedToken(XContentParser.Token.START_ARRAY, parser.nextToken(), parser);
+                 return Entity.parse(parser);
+             } catch (IOException e) {
+                 String error = "Failed to parse string into entity";
+                 logger.debug(error, e);
+                 throw new AnomalyDetectionException(error);
+             }
+         } else if (detector.isMultientityDetector()) {
+             return Entity.createSingleAttributeEntity(detector.getCategoryField().get(0), entityValue);
+         }
+         throw new IllegalArgumentException("Fail to parse to Entity for single flow detector");
+     }
+ 
+     /**
+      * Get AD task with task id and execute listener.
+      * @param taskId task id
+      * @param listener action listener
+      */
+     public void getADTask(String taskId, ActionListener<Optional<ADTask>> listener) {
+         GetRequest request = new GetRequest(DETECTION_STATE_INDEX, taskId);
+         client.get(request, ActionListener.wrap(r -> {
+             if (r != null && r.isExists()) {
+                 try (XContentParser parser = createXContentParserFromRegistry(xContentRegistry.getRegistry(), r.getSourceAsBytesRef())) {
+                     ensureExpectedToken(XContentParser.Token.START_OBJECT, parser.nextToken(), parser);
+                     ADTask adTask = ADTask.parse(parser, r.getId());
+                     listener.onResponse(Optional.ofNullable(adTask));
+                 } catch (Exception e) {
+                     logger.error("Failed to parse AD task " + r.getId(), e);
+                     listener.onFailure(e);
+                 }
+             } else {
+                 listener.onResponse(Optional.empty());
+             }
+         }, e -> {
+             if (e instanceof IndexNotFoundException) {
+                 listener.onResponse(Optional.empty());
+             } else {
+                 logger.error("Failed to get AD task " + taskId, e);
+                 listener.onFailure(e);
+             }
+         }));
+     }
+ 
+     /**
+      * Set old AD task's latest flag as false.
+      * @param adTasks list of AD tasks
+      */
+     public void resetLatestFlagAsFalse(List<ADTask> adTasks) {
+         if (adTasks == null || adTasks.size() == 0) {
+             return;
+         }
+         List<BulkOperation> operations = new ArrayList<>();
+         adTasks.forEach(task -> {
+             try {
+ 
+                 task.setLatest(false);
+                 task.setLastUpdateTime(Instant.now());
+ 
+                 BulkOperation op = new BulkOperation.Builder()
+                     .index(b -> b.index(DETECTION_STATE_INDEX).id(task.getTaskId()).document(task))
+                     .build();
+                 operations.add(op);
+             } catch (Exception e) {
+                 logger.error("Fail to parse task AD task to XContent, task id " + task.getTaskId(), e);
+             }
+         });
+ 
+         BulkRequest bulkRequest = new BulkRequest.Builder().operations(operations).refresh(Refresh.True).build();
+ 
+         try {
+             CompletableFuture<BulkResponse> bulkResponse = sdkJavaAsyncClient.bulk(bulkRequest);
+             BulkResponse res = bulkResponse.orTimeout(10L, TimeUnit.SECONDS).get();
+ 
+             List<BulkResponseItem> bulkItemResponses = res.items();
+             if (bulkItemResponses != null && bulkItemResponses.size() > 0) {
+                 for (BulkResponseItem bulkItemResponse : bulkItemResponses) {
+                     if (bulkItemResponse.error() == null) {
+                         logger.warn("Reset AD tasks latest flag as false Successfully. Task id: {}", bulkItemResponse.id());
+                     } else {
+                         logger.warn("Failed to reset AD tasks latest flag as false. Task id: " + bulkItemResponse.id());
+                     }
+                 }
+             }
+ 
+         } catch (Exception e) {
+             logger.warn("Failed to reset AD tasks latest flag as false", e);
+         }
+     }
+ 
+     public int getLocalAdUsedBatchTaskSlot() {
+         return adTaskCacheManager.getTotalBatchTaskCount();
+     }
+ 
+     /**
+      * In normal case "assigned_task_slots" should always greater than or equals to "used_task_slots". One
+      * example may help understand.
+      *
+      * If a cluster has 3 data nodes, HC detector was assigned 3 task slots. It will start task lane one by one,
+      * so the timeline looks like:
+      *
+      * t1 -- node1: 1 entity running
+      * t2 -- node1: 1 entity running ,
+      *       node2: 1 entity running
+      * t3 -- node1: 1 entity running ,
+      *       node2: 1 entity running,
+      *       node3: 1 entity running
+      *
+      * So if we check between t2 and t3, we can see assigned task slots (3) is greater than used task slots (2).
+      *
+      * Assume node1 is coordinating node, the assigned task slots will be cached on node1. If node1 left cluster,
+      * then we don't know how many task slots was assigned to the detector. But the detector will not send out
+      * more entity tasks as well due to coordinating node left. So we can calculate how many task slots used on
+      * node2 and node3 to calculate how many task slots available for new detector.
+      * @return assigned batch task slots
+      */
+     public int getLocalAdAssignedBatchTaskSlot() {
+         return adTaskCacheManager.getTotalDetectorTaskSlots();
+     }
+ 
+     // =========================================================
+     // Methods below are maintenance code triggered by hourly cron
+     // =========================================================
+ 
+     /**
+      * Maintain running historical tasks.
+      * Search current running latest tasks, then maintain tasks one by one.
+      * Get task profile to check if task is really running on worker node.
+      * 1. If not running, reset task state as STOPPED.
+      * 2. If task is running and task for HC detector, check if there is any stale running entities and
+      *    clean up.
+      *
+      * @param transportService transport service
+      * @param size return how many tasks
+      */
+     public void maintainRunningHistoricalTasks(TransportService transportService, int size) {
+         // Clean expired HC batch task run state cache.
+         adTaskCacheManager.cleanExpiredHCBatchTaskRunStates();
+ 
+         // Find owning node with highest AD version to make sure we only have 1 node maintain running historical tasks
+         // and we use the latest logic.
+         Optional<DiscoveryNode> owningNode = hashRing.getOwningNodeWithHighestAdVersion(AD_TASK_MAINTAINENCE_NODE_MODEL_ID);
+         if (!owningNode.isPresent() || !clusterService.localNode().getId().equals(owningNode.get().getId())) {
+             return;
+         }
+         logger.info("Start to maintain running historical tasks");
+ 
+         BoolQueryBuilder query = new BoolQueryBuilder();
+         query.filter(new TermQueryBuilder(IS_LATEST_FIELD, true));
+         query.filter(new TermsQueryBuilder(TASK_TYPE_FIELD, taskTypeToString(HISTORICAL_DETECTOR_TASK_TYPES)));
+         query.filter(new TermsQueryBuilder(STATE_FIELD, NOT_ENDED_STATES));
+         SearchSourceBuilder sourceBuilder = new SearchSourceBuilder();
+         // default maintain interval is 5 seconds, so maintain 10 tasks will take at least 50 seconds.
+         sourceBuilder.query(query).sort(LAST_UPDATE_TIME_FIELD, SortOrder.DESC).size(size);
+         SearchRequest searchRequest = new SearchRequest();
+         searchRequest.source(sourceBuilder);
+         searchRequest.indices(DETECTION_STATE_INDEX);
+ 
+         client.search(searchRequest, ActionListener.wrap(r -> {
+             if (r == null || r.getHits().getTotalHits() == null || r.getHits().getTotalHits().value == 0) {
+                 return;
+             }
+             ConcurrentLinkedQueue<ADTask> taskQueue = new ConcurrentLinkedQueue<>();
+             Iterator<SearchHit> iterator = r.getHits().iterator();
+             while (iterator.hasNext()) {
+                 SearchHit searchHit = iterator.next();
+                 try (XContentParser parser = createXContentParserFromRegistry(xContentRegistry.getRegistry(), searchHit.getSourceRef())) {
+                     ensureExpectedToken(XContentParser.Token.START_OBJECT, parser.nextToken(), parser);
+                     taskQueue.add(ADTask.parse(parser, searchHit.getId()));
+                 } catch (Exception e) {
+                     logger.error("Maintaining running historical task: failed to parse AD task " + searchHit.getId(), e);
+                 }
+             }
+             maintainRunningHistoricalTask(taskQueue, transportService);
+         }, e -> {
+             if (e instanceof IndexNotFoundException) {
+                 // the method will be called hourly
+                 // don't log stack trace as most of OpenSearch domains have no AD installed
+                 logger.debug(STATE_INDEX_NOT_EXIST_MSG);
+             } else {
+                 logger.error("Failed to search historical tasks in maintaining job", e);
+             }
+         }));
+     }
+ 
+     private void maintainRunningHistoricalTask(ConcurrentLinkedQueue<ADTask> taskQueue, TransportService transportService) {
+         ADTask adTask = taskQueue.poll();
+         if (adTask == null) {
+             return;
+         }
+         threadPool.schedule(() -> {
+             resetHistoricalDetectorTaskState(ImmutableList.of(adTask), () -> {
+                 logger.debug("Finished maintaining running historical task {}", adTask.getTaskId());
+                 maintainRunningHistoricalTask(taskQueue, transportService);
+             },
+                 transportService,
+                 ActionListener
+                     .wrap(
+                         r -> {
+                             logger
+                                 .debug(
+                                     "Reset historical task state done for task {}, detector {}",
+                                     adTask.getTaskId(),
+                                     adTask.getDetectorId()
+                                 );
+                         },
+                         e -> { logger.error("Failed to reset historical task state for task " + adTask.getTaskId(), e); }
+                     )
+             );
+         }, TimeValue.timeValueSeconds(DEFAULT_MAINTAIN_INTERVAL_IN_SECONDS), AD_BATCH_TASK_THREAD_POOL_NAME);
+     }
+ 
+     /**
+      * Maintain running realtime tasks. Check if realtime task cache expires or not. Remove realtime
+      * task cache directly if expired.
+      */
+     public void maintainRunningRealtimeTasks() {
+         String[] detectorIds = adTaskCacheManager.getDetectorIdsInRealtimeTaskCache();
+         if (detectorIds == null || detectorIds.length == 0) {
+             return;
+         }
+         for (int i = 0; i < detectorIds.length; i++) {
+             String detectorId = detectorIds[i];
+             ADRealtimeTaskCache taskCache = adTaskCacheManager.getRealtimeTaskCache(detectorId);
+             if (taskCache != null && taskCache.expired()) {
+                 adTaskCacheManager.removeRealtimeTaskCache(detectorId);
+             }
+         }
+     }
+ 
+ }
+ 