/*
 * SPDX-License-Identifier: Apache-2.0
 *
 * The OpenSearch Contributors require contributions made to
 * this file be licensed under the Apache-2.0 license or a
 * compatible open source license.
 *
 * Modifications Copyright OpenSearch Contributors. See
 * GitHub history for details.
 */

/*
 * Copyright Amazon.com, Inc. or its affiliates. All Rights Reserved.
 *
 * Licensed under the Apache License, Version 2.0 (the "License").
 * You may not use this file except in compliance with the License.
 * A copy of the License is located at
 *
 *     http://www.apache.org/licenses/LICENSE-2.0
 *
 * or in the "license" file accompanying this file. This file is distributed
 * on an "AS IS" BASIS, WITHOUT WARRANTIES OR CONDITIONS OF ANY KIND, either
 * express or implied. See the License for the specific language governing
 * permissions and limitations under the License.
 */

package org.opensearch.ad.task;

import static org.opensearch.ad.MemoryTracker.Origin.HISTORICAL_SINGLE_ENTITY_DETECTOR;
import static org.opensearch.ad.constant.CommonErrorMessages.DETECTOR_IS_RUNNING;
import static org.opensearch.ad.constant.CommonErrorMessages.EXCEED_HISTORICAL_ANALYSIS_LIMIT;
import static org.opensearch.ad.settings.AnomalyDetectorSettings.MAX_BATCH_TASK_PER_NODE;
import static org.opensearch.ad.settings.AnomalyDetectorSettings.MAX_CACHED_DELETED_TASKS;
import static org.opensearch.ad.settings.AnomalyDetectorSettings.NUM_SAMPLES_PER_TREE;
import static org.opensearch.ad.settings.AnomalyDetectorSettings.NUM_TREES;
import static org.opensearch.ad.settings.AnomalyDetectorSettings.THRESHOLD_MODEL_TRAINING_SIZE;

import java.util.Deque;
import java.util.List;
import java.util.Map;
import java.util.Objects;
import java.util.Optional;
import java.util.Queue;
import java.util.Set;
import java.util.concurrent.ConcurrentHashMap;
import java.util.concurrent.ConcurrentLinkedQueue;
import java.util.concurrent.atomic.AtomicInteger;
import java.util.stream.Collectors;

import org.apache.logging.log4j.LogManager;
import org.apache.logging.log4j.Logger;
import org.opensearch.ad.MemoryTracker;
import org.opensearch.ad.common.exception.DuplicateTaskException;
import org.opensearch.ad.common.exception.LimitExceededException;
import org.opensearch.ad.ml.ThresholdingModel;
import org.opensearch.ad.model.ADTask;
import org.opensearch.ad.model.ADTaskType;
import org.opensearch.ad.model.AnomalyDetector;
import org.opensearch.ad.model.Entity;
import org.opensearch.cluster.service.ClusterService;
import org.opensearch.common.settings.Settings;
import org.opensearch.common.util.set.Sets;

import com.amazon.randomcutforest.RandomCutForest;
import com.google.common.collect.ImmutableList;

public class ADTaskCacheManager {
    private final Logger logger = LogManager.getLogger(ADTaskCacheManager.class);
    private final Map<String, ADBatchTaskCache> taskCaches;
    private volatile Integer maxAdBatchTaskPerNode;
    private volatile Integer maxCachedDeletedTask;
    private final MemoryTracker memoryTracker;
    private final int numberSize = 8;
    private final int taskRetryLimit = 3;

    // We use this field to record all detectors which running on the
    // coordinating node to resolve race condition. We will check if
    // detector id exists in cache or not first. If user starts
    // multiple tasks for the same detector, we will put the first
    // task in cache. For other tasks, we find the detector id exists,
    // that means there is already one task running for this detector,
    // so we will reject the task.
    private Set<String> detectors;

    // Use this field to cache all HC tasks. Key is detector id
    private Map<String, ADHCBatchTaskCache> hcTaskCaches;
    // cache deleted detector level tasks
    private Queue<String> deletedDetectorTasks;

    // This field is to cache all realtime tasks. Key is detector id
    private Map<String, ADRealtimeTaskCache> realtimeTaskCaches;

    /**
     * Constructor to create AD task cache manager.
     *
     * @param settings ES settings
     * @param clusterService ES cluster service
     * @param memoryTracker AD memory tracker
     */
    public ADTaskCacheManager(Settings settings, ClusterService clusterService, MemoryTracker memoryTracker) {
        this.maxAdBatchTaskPerNode = MAX_BATCH_TASK_PER_NODE.get(settings);
        clusterService.getClusterSettings().addSettingsUpdateConsumer(MAX_BATCH_TASK_PER_NODE, it -> maxAdBatchTaskPerNode = it);
        this.maxCachedDeletedTask = MAX_CACHED_DELETED_TASKS.get(settings);
        clusterService.getClusterSettings().addSettingsUpdateConsumer(MAX_CACHED_DELETED_TASKS, it -> maxCachedDeletedTask = it);
        taskCaches = new ConcurrentHashMap<>();
        this.memoryTracker = memoryTracker;
        this.detectors = Sets.newConcurrentHashSet();
        this.hcTaskCaches = new ConcurrentHashMap<>();
        this.realtimeTaskCaches = new ConcurrentHashMap<>();
        this.deletedDetectorTasks = new ConcurrentLinkedQueue<>();
    }

    /**
     * Put AD task into cache.
     * If AD task is already in cache, will throw {@link IllegalArgumentException}
     * If there is one AD task in cache for detector, will throw {@link IllegalArgumentException}
     * If there is no enough memory for this AD task, will throw {@link LimitExceededException}
     *
     * @param adTask AD task
     */
    public synchronized void add(ADTask adTask) {
        String taskId = adTask.getTaskId();
        String detectorId = adTask.getDetectorId();
        if (contains(taskId)) {
            throw new DuplicateTaskException(DETECTOR_IS_RUNNING);
        }
        // It's possible that multiple entity tasks of one detector run on same data node.
        if (!adTask.isEntityTask() && containsTaskOfDetector(detectorId)) {
            throw new DuplicateTaskException(DETECTOR_IS_RUNNING);
        }
        checkRunningTaskLimit();
        long neededCacheSize = calculateADTaskCacheSize(adTask);
<<<<<<< HEAD
        if (!memoryTracker.canAllocateReserved(neededCacheSize)) {
=======
        if (!memoryTracker.canAllocateReserved(detectorId, neededCacheSize)) {
>>>>>>> 970ceb52
            throw new LimitExceededException("No enough memory to run detector");
        }
        memoryTracker.consumeMemory(neededCacheSize, true, HISTORICAL_SINGLE_ENTITY_DETECTOR);
        ADBatchTaskCache taskCache = new ADBatchTaskCache(adTask);
        taskCache.getCacheMemorySize().set(neededCacheSize);
        taskCaches.put(taskId, taskCache);
    }

    /**
     * Put detector id in running detector cache.
     *
     * @param detectorId detector id
     * @param taskType task type
     * @throws DuplicateTaskException throw DuplicateTaskException when the detector id already in cache
     */
    public synchronized void add(String detectorId, String taskType) {
        if (detectors.contains(detectorId)) {
            logger.debug("detector is already in running detector cache, detectorId: " + detectorId);
            throw new DuplicateTaskException(DETECTOR_IS_RUNNING);
        }
        logger.debug("add detector in running detector cache, detectorId: " + detectorId);
        this.detectors.add(detectorId);
        if (ADTaskType.HISTORICAL_HC_DETECTOR.name().equals(taskType)) {
            this.hcTaskCaches.put(detectorId, new ADHCBatchTaskCache());
        }
    }

    /**
     * check if current running batch task on current node exceeds
     * max running task limitation.
     * If executing task count exceeds limitation, will throw
     * {@link LimitExceededException}
     */
    public void checkRunningTaskLimit() {
        if (size() >= maxAdBatchTaskPerNode) {
            String error = EXCEED_HISTORICAL_ANALYSIS_LIMIT + ": " + maxAdBatchTaskPerNode;
            throw new LimitExceededException(error);
        }
    }

    /**
     * Get task RCF model.
     * If task doesn't exist in cache, will throw {@link java.lang.IllegalArgumentException}.
     *
     * @param taskId AD task id
     * @return RCF model
     */
    public RandomCutForest getRcfModel(String taskId) {
        return getBatchTaskCache(taskId).getRcfModel();
    }

    /**
     * Get task threshold model.
     * If task doesn't exist in cache, will throw {@link java.lang.IllegalArgumentException}.
     *
     * @param taskId AD task id
     * @return threshold model
     */
    public ThresholdingModel getThresholdModel(String taskId) {
        return getBatchTaskCache(taskId).getThresholdModel();
    }

    /**
     * Get threshold model training data.
     * If task doesn't exist in cache, will throw {@link java.lang.IllegalArgumentException}.
     *
     * @param taskId AD task id
     * @return threshold model training data
     */
    public double[] getThresholdModelTrainingData(String taskId) {
        return getBatchTaskCache(taskId).getThresholdModelTrainingData();
    }

    /**
     * Get threshhold model training data size in bytes.
     *
     * @param taskId task id
     * @return training data size in bytes
     */
    public int getThresholdModelTrainingDataSize(String taskId) {
        return getBatchTaskCache(taskId).getThresholdModelTrainingDataSize().get();
    }

    /**
     * Add threshold model training data.
     *
     * @param taskId task id
     * @param data training data
     * @return latest threshold model training data size after adding new data
     */
    public int addThresholdModelTrainingData(String taskId, double... data) {
        ADBatchTaskCache taskCache = getBatchTaskCache(taskId);
        double[] thresholdModelTrainingData = taskCache.getThresholdModelTrainingData();
        AtomicInteger size = taskCache.getThresholdModelTrainingDataSize();
        int dataPointsAdded = Math.min(data.length, THRESHOLD_MODEL_TRAINING_SIZE - size.get());
        System.arraycopy(data, 0, thresholdModelTrainingData, size.get(), dataPointsAdded);
        return size.addAndGet(dataPointsAdded);
    }

    /**
     * Threshold model trained or not.
     * If task doesn't exist in cache, will throw {@link java.lang.IllegalArgumentException}.
     *
     * @param taskId AD task id
     * @return true if threshold model trained; otherwise, return false
     */
    public boolean isThresholdModelTrained(String taskId) {
        return getBatchTaskCache(taskId).isThresholdModelTrained();
    }

    /**
     * Set threshold model trained or not.
     *
     * @param taskId task id
     * @param trained threshold model trained or not
     */
    protected void setThresholdModelTrained(String taskId, boolean trained) {
        ADBatchTaskCache taskCache = getBatchTaskCache(taskId);
        taskCache.setThresholdModelTrained(trained);
        if (trained) {
            int size = taskCache.getThresholdModelTrainingDataSize().get();
            long cacheSize = trainingDataMemorySize(size);
            taskCache.clearTrainingData();
            taskCache.getCacheMemorySize().getAndAdd(-cacheSize);
            memoryTracker.releaseMemory(cacheSize, true, HISTORICAL_SINGLE_ENTITY_DETECTOR);
        }
    }

    /**
     * Get shingle data.
     *
     * @param taskId AD task id
     * @return shingle data
     */
    public Deque<Map.Entry<Long, Optional<double[]>>> getShingle(String taskId) {
        return getBatchTaskCache(taskId).getShingle();
    }

    /**
     * Check if task exists in cache.
     *
     * @param taskId task id
     * @return true if task exists in cache; otherwise, return false.
     */
    public boolean contains(String taskId) {
        return taskCaches.containsKey(taskId);
    }

    /**
     * Check if there is task in cache for detector.
     *
     * @param detectorId detector id
     * @return true if there is task in cache; otherwise return false
     */
    public boolean containsTaskOfDetector(String detectorId) {
        return taskCaches.values().stream().filter(v -> Objects.equals(detectorId, v.getDetectorId())).findAny().isPresent();
    }

    /**
     * Get task id list of detector.
     *
     * @param detectorId detector id
     * @return list of task id
     */
    public List<String> getTasksOfDetector(String detectorId) {
        return taskCaches
            .values()
            .stream()
            .filter(v -> Objects.equals(detectorId, v.getDetectorId()))
            .map(c -> c.getTaskId())
            .collect(Collectors.toList());
    }

    /**
     * Get batch task cache. If task doesn't exist in cache, will throw
     * {@link java.lang.IllegalArgumentException}
     * We throw exception rather than return {@code Optional.empty} or null
     * here, so don't need to check task existence by writing duplicate null
     * checking code. All AD task exceptions will be handled in AD task manager.
     *
     * @param taskId task id
     * @return AD batch task cache
     */
    private ADBatchTaskCache getBatchTaskCache(String taskId) {
        if (!contains(taskId)) {
            throw new IllegalArgumentException("AD task not in cache");
        }
        return taskCaches.get(taskId);
    }

    private List<ADBatchTaskCache> getBatchTaskCacheByDetectorId(String detectorId) {
        return taskCaches.values().stream().filter(v -> Objects.equals(detectorId, v.getDetectorId())).collect(Collectors.toList());
    }

    /**
     * Calculate AD task cache memory usage.
     *
     * @param adTask AD task
     * @return how many bytes will consume
     */
    private long calculateADTaskCacheSize(ADTask adTask) {
        AnomalyDetector detector = adTask.getDetector();
        return memoryTracker.estimateModelSize(detector, NUM_TREES) + trainingDataMemorySize(THRESHOLD_MODEL_TRAINING_SIZE)
            + shingleMemorySize(detector.getShingleSize(), detector.getEnabledFeatureIds().size());
    }

    /**
     * Get RCF model size in bytes.
     *
     * @param taskId task id
     * @return model size in bytes
     */
    public long getModelSize(String taskId) {
        ADBatchTaskCache batchTaskCache = getBatchTaskCache(taskId);
        int dimensions = batchTaskCache.getRcfModel().getDimensions();
        int numberOfTrees = batchTaskCache.getRcfModel().getNumberOfTrees();
        return memoryTracker.estimateModelSize(dimensions, numberOfTrees, NUM_SAMPLES_PER_TREE);
    }

    /**
     * Remove task from cache.
     *
     * @param taskId AD task id
     */
    public void remove(String taskId) {
        if (contains(taskId)) {
            ADBatchTaskCache taskCache = getBatchTaskCache(taskId);
            memoryTracker.releaseMemory(taskCache.getCacheMemorySize().get(), true, HISTORICAL_SINGLE_ENTITY_DETECTOR);
            taskCaches.remove(taskId);
            // can't remove detector id from cache here as it's possible that some task running on
            // other worker nodes
        }
    }

    /**
     * Remove detector id from running detector cache
     *
     * @param detectorId detector id
     */
    public void removeDetector(String detectorId) {
        if (detectors.contains(detectorId)) {
            detectors.remove(detectorId);
            logger.debug("Removed detector from AD task coordinating node cache, detectorId: " + detectorId);
        } else {
            logger.debug("Detector is not in AD task coordinating node cache");
        }
    }

    /**
     * Cancel AD task.
     *
     * @param taskId AD task id
     * @param reason why need to cancel task
     * @param userName user name
     * @return AD task cancellation state
     */
    public ADTaskCancellationState cancel(String taskId, String reason, String userName) {
        if (!contains(taskId)) {
            return ADTaskCancellationState.NOT_FOUND;
        }
        if (isCancelled(taskId)) {
            return ADTaskCancellationState.ALREADY_CANCELLED;
        }
        getBatchTaskCache(taskId).cancel(reason, userName);
        return ADTaskCancellationState.CANCELLED;
    }

    /**
     * Cancel AD task by detector id.
     *
     * @param detectorId detector id
     * @param reason why need to cancel task
     * @param userName user name
     * @return AD task cancellation state
     */
    public ADTaskCancellationState cancelByDetectorId(String detectorId, String reason, String userName) {
        List<ADBatchTaskCache> taskCaches = getBatchTaskCacheByDetectorId(detectorId);

        if (taskCaches.isEmpty()) {
            return ADTaskCancellationState.NOT_FOUND;
        }

        ADTaskCancellationState cancellationState = ADTaskCancellationState.ALREADY_CANCELLED;
        for (ADBatchTaskCache cache : taskCaches) {
            if (!cache.isCancelled()) {
                cancellationState = ADTaskCancellationState.CANCELLED;
                cache.cancel(reason, userName);
            }
        }
        return cancellationState;
    }

    /**
     * Task is cancelled or not.
     *
     * @param taskId AD task id
     * @return true if task is cancelled; otherwise return false
     */
    public boolean isCancelled(String taskId) {
        ADBatchTaskCache taskCache = getBatchTaskCache(taskId);
        return taskCache.isCancelled();
    }

    /**
     * Get why task cancelled.
     *
     * @param taskId AD task id
     * @return task cancellation reason
     */
    public String getCancelReason(String taskId) {
        return getBatchTaskCache(taskId).getCancelReason();
    }

    /**
     * Get task cancelled by which user.
     *
     * @param taskId AD task id
     * @return user name
     */
    public String getCancelledBy(String taskId) {
        return getBatchTaskCache(taskId).getCancelledBy();
    }

    /**
     * Get current task count in cache.
     *
     * @return task count
     */
    public int size() {
        return taskCaches.size();
    }

    /**
     * Clear all tasks.
     */
    public void clear() {
        taskCaches.clear();
        detectors.clear();
    }

    /**
     * Estimate max memory usage of model training data.
     * The training data is double and will cache in double array.
     * One double consumes 8 bytes.
     *
     * @param size training data point count
     * @return how many bytes will consume
     */
    public long trainingDataMemorySize(int size) {
        return numberSize * size;
    }

    /**
     * Estimate max memory usage of shingle data.
     * One feature aggregated data point(double) consumes 8 bytes.
     * The shingle data is stored in {@link java.util.Deque}. From testing,
     * other parts except feature data consume 80 bytes.
     *
     * Check {@link ADBatchTaskCache#getShingle()}
     *
     * @param shingleSize shingle data point count
     * @param enabledFeatureSize enabled feature count
     * @return how many bytes will consume
     */
    public long shingleMemorySize(int shingleSize, int enabledFeatureSize) {
        return (80 + numberSize * enabledFeatureSize) * shingleSize;
    }

    /**
     * HC top entity initied or not
     *
     * @param detectorId detector id
     * @return true if top entity inited; otherwise return false
     */
    public synchronized boolean topEntityInited(String detectorId) {
        return hcTaskCaches.containsKey(detectorId) ? hcTaskCaches.get(detectorId).getTopEntitiesInited() : false;
    }

    /**
     * Set top entity inited as true.
     *
     * @param detectorId detector id
     */
    public void setTopEntityInited(String detectorId) {
        getHCTaskCache(detectorId).setTopEntitiesInited(true);
    }

    /**
     * Get pending to run entity count.
     *
     * @param detectorId detector id
     * @return entity count
     */
    public int getPendingEntityCount(String detectorId) {
        return hcTaskCaches.containsKey(detectorId) ? hcTaskCaches.get(detectorId).getPendingEntityCount() : 0;
    }

    /**
     * Get current running entity count in cache of detector.
     *
     * @param detectorId detector id
     * @return count of detector's running entity in cache
     */
    public int getRunningEntityCount(String detectorId) {
        return hcTaskCaches.containsKey(detectorId) ? hcTaskCaches.get(detectorId).getRunningEntityCount() : 0;
    }

    /**
     * Get total top entity count for detector.
     *
     * @param detectorId detector id
     * @return total top entity count
     */
    public Integer getTopEntityCount(String detectorId) {
        return hcTaskCaches.containsKey(detectorId) ? hcTaskCaches.get(detectorId).getTopEntityCount() : 0;
    }

    /**
     * Get current running entities of detector.
     * Profile API will call this method.
     *
     * @param detectorId detector id
     * @return detector's running entities in cache
     */
    public String[] getRunningEntities(String detectorId) {
        if (hcTaskCaches.containsKey(detectorId)) {
            ADHCBatchTaskCache hcTaskCache = getExistingHCTaskCache(detectorId);
            return hcTaskCache.getRunningEntities();
        } else {
            return new String[] {};
        }
    }

    /**
     * Set max allowed running entities for HC detector.
     *
     * @param detectorId detector id
     * @param allowedRunningEntities max allowed running entities
     */
    public void setAllowedRunningEntities(String detectorId, int allowedRunningEntities) {
        getExistingHCTaskCache(detectorId).setEntityTaskLanes(allowedRunningEntities);
    }

    private ADHCBatchTaskCache getExistingHCTaskCache(String detectorId) {
        if (hcTaskCaches.containsKey(detectorId)) {
            return hcTaskCaches.get(detectorId);
        } else {
            throw new IllegalArgumentException("Can't find HC detector in cache");
        }
    }

    /**
     * Add list of entities into pending entities queue. And will remove these entities
     * from temp entities queue.
     *
     * @param detectorId detector id
     * @param entities list of entities
     */
    public void addPendingEntities(String detectorId, List<String> entities) {
        getHCTaskCache(detectorId).addEntities(entities);
    }

    private ADHCBatchTaskCache getHCTaskCache(String detectorId) {
        return hcTaskCaches.computeIfAbsent(detectorId, id -> new ADHCBatchTaskCache());
    }

    /**
     * Set top entity count.
     *
     * @param detectorId detector id
     * @param count top entity count
     */
    public void setTopEntityCount(String detectorId, Integer count) {
        ADHCBatchTaskCache hcTaskCache = getHCTaskCache(detectorId);
        hcTaskCache.setTopEntityCount(count);
    }

    /**
     * Poll one entity from HC detector entities cache. If entity exists, will move
     * entity to temp entites cache; otherwise return null.
     *
     * @param detectorId detector id
     * @return one entity
     */
    public synchronized String pollEntity(String detectorId) {
        if (this.hcTaskCaches.containsKey(detectorId)) {
            ADHCBatchTaskCache hcTaskCache = this.hcTaskCaches.get(detectorId);
            String entity = hcTaskCache.pollEntity();
            return entity;
        } else {
            return null;
        }
    }

    /**
     * Add entity into pending entities queue. And will remove the entity from temp
     * entities queue.
     *
     * @param detectorId detector id
     * @param entity entity value
     */
    public void addPendingEntity(String detectorId, String entity) {
        addPendingEntities(detectorId, ImmutableList.of(entity));
    }

    /**
     * Move one entity to running entity queue.
     *
     * @param detectorId detector id
     * @param entity entity value
     */
    public synchronized void moveToRunningEntity(String detectorId, String entity) {
        if (this.hcTaskCaches.containsKey(detectorId)) {
            ADHCBatchTaskCache hcTaskCache = this.hcTaskCaches.get(detectorId);
            hcTaskCache.moveToRunningEntity(entity);
        }
    }

    /**
     * Get current allowed entity task lanes and decrease it by 1.
     *
     * @param detectorId detector id
     * @return current allowed entity task lane count
     */
    public synchronized int getAndDecreaseEntityTaskLanes(String detectorId) {
        return getExistingHCTaskCache(detectorId).getAndDecreaseEntityTaskLanes();
    }

    /**
     * Task exceeds max retry limit or not.
     *
     * @param detectorId detector id
     * @param taskId task id
     * @return true if exceed retry limit; otherwise return false
     */
    public boolean exceedRetryLimit(String detectorId, String taskId) {
        return getExistingHCTaskCache(detectorId).getTaskRetryTimes(taskId) > taskRetryLimit;
    }

    /**
     * Push entity back to the end of pending entity queue.
     *
     * @param taskId task id
     * @param detectorId detector id
     * @param entity entity value
     */
    public void pushBackEntity(String taskId, String detectorId, String entity) {
        addPendingEntity(detectorId, entity);
        increaseEntityTaskRetry(detectorId, taskId);
    }

    /**
     * Increase entity task retry times.
     *
     * @param detectorId detector id
     * @param taskId task id
     * @return how many times retried
     */
    public int increaseEntityTaskRetry(String detectorId, String taskId) {
        return getExistingHCTaskCache(detectorId).increaseTaskRetry(taskId);
    }

    /**
     * Remove entity from cache.
     *
     * @param detectorId detector id
     * @param entity entity value
     */
    public void removeEntity(String detectorId, String entity) {
        if (hcTaskCaches.containsKey(detectorId)) {
            hcTaskCaches.get(detectorId).removeEntity(entity);
        }
    }

    /**
     * Return AD task's entity list.
     * TODO: Currently we only support one category field. Need to support multi-category fields.
     *
     * @param taskId AD task id
     * @return list of entity
     */
    public List<Entity> getEntity(String taskId) {
        return getBatchTaskCache(taskId).getEntity();
    }

    /**
     * Check if detector still has entity in cache.
     *
     * @param detectorId detector id
     * @return true if detector still has entity in cache
     */
    public boolean hasEntity(String detectorId) {
        return hcTaskCaches.containsKey(detectorId) && hcTaskCaches.get(detectorId).hasEntity();
    }

    /**
     * Remove entity from HC task running entity cache.
     *
     * @param detectorId detector id
     * @param entity entity
     * @return true if entity was removed as a result of this call
     */
    public boolean removeRunningEntity(String detectorId, String entity) {
        logger.debug("Remove entity from running entities cache: {}", entity);
        if (hcTaskCaches.containsKey(detectorId)) {
            ADHCBatchTaskCache hcTaskCache = hcTaskCaches.get(detectorId);
            return hcTaskCache.removeRunningEntity(entity);
        }
        return false;
    }

    /**
     * Updating detector level task or not.
     * This is to solve version conflict while multiple entity task done messages
     * triggers updating detector level task.
     * @param detectorId detector id
     * @return true if is updating detector task
     */
    public Boolean isDetectorTaskUpdating(String detectorId) {
        if (hcTaskCaches.containsKey(detectorId)) {
            return getExistingHCTaskCache(detectorId).getDetectorTaskUpdating();
        } else {
            return null;
        }
    }

    /**
     * Set detector level task is updating currently. This is to avoid version conflict
     * caused by multiple entity tasks update detector level task concurrently.
     *
     * @param detectorId detector id
     * @param updating updating or not
     */
    public void setDetectorTaskUpdating(String detectorId, boolean updating) {
        if (hcTaskCaches.containsKey(detectorId)) {
            getExistingHCTaskCache(detectorId).setDetectorTaskUpdating(updating);
        }
    }

    /**
     * Clear pending entities of HC detector.
     *
     * @param detectorId detector id
     */
    public void clearPendingEntities(String detectorId) {
        if (hcTaskCaches.containsKey(detectorId)) {
            hcTaskCaches.get(detectorId).clearPendingEntities();
        }
    }

    /**
     * Check if realtime task field value changed or not by comparing with cache.
     * 1. If new field value is null, will consider this field as not changed.
     * 2. If any field value changed, will consider the realtime task changed.
     * 3. If realtime task cache not found, will consider the realtime task changed
     *    and put new realtime task into cache.
     *
     * If realtime task changed, put new field value into cache.
     * @param detectorId detector id
     * @param newState new task state
     * @param newInitProgress new init progress
     * @param newError new error
     * @return true if realtime task changed comparing with realtime task cache.
     */
    public boolean checkIfRealtimeTaskChangedAndUpdateCache(String detectorId, String newState, Float newInitProgress, String newError) {
        if (realtimeTaskCaches.containsKey(detectorId)) {
            ADRealtimeTaskCache realtimeTaskCache = realtimeTaskCaches.get(detectorId);
            boolean stateChanged = false;
            if (newState != null && !newState.equals(realtimeTaskCache.getState())) {
                stateChanged = true;
                realtimeTaskCache.setState(newState);
            }
            boolean initProgressChanged = false;
            if (newInitProgress != null && !newInitProgress.equals(realtimeTaskCache.getInitProgress())) {
                initProgressChanged = true;
                realtimeTaskCache.setInitProgress(newInitProgress);
            }
            boolean errorChanged = false;
            if (newError != null && !newError.equals(realtimeTaskCache.getError())) {
                errorChanged = true;
                realtimeTaskCache.setError(newError);
            }
            if (stateChanged || initProgressChanged || errorChanged) {
                return true;
            }
            return false;
        } else {
            realtimeTaskCaches.put(detectorId, new ADRealtimeTaskCache(newState, newInitProgress, newError));
            return true;
        }
    }

    /**
     * Get detector IDs from realtime task cache.
     * @return array of detector id
     */
    public String[] getDetectorIdsInRealtimeTaskCache() {
        return realtimeTaskCaches.keySet().toArray(new String[0]);
    }

    /**
     * Add deleted task's id to deleted detector tasks queue.
     * @param taskId task id
     */
    public void addDeletedDetectorTask(String taskId) {
        if (deletedDetectorTasks.size() < maxCachedDeletedTask) {
            deletedDetectorTasks.add(taskId);
        }
    }

    /**
     * Remove detector's realtime task from cache.
     * @param detectorId detector id
     */
    public void removeRealtimeTaskCache(String detectorId) {
        if (realtimeTaskCaches.containsKey(detectorId)) {
            realtimeTaskCaches.remove(detectorId);
        }
    }

    /**
     * Clear realtime task cache.
     */
    public void clearRealtimeTaskCache() {
        realtimeTaskCaches.clear();
    }

    /**
     * Check if deleted task queue has items.
     * @return true if has deleted detector task in cache
     */
    public boolean hasDeletedDetectorTask() {
        return !deletedDetectorTasks.isEmpty();
    }

    /**
     * Poll one deleted detector task.
     * @return task id
     */
    public String pollDeletedDetectorTask() {
        return this.deletedDetectorTasks.poll();
    }

}<|MERGE_RESOLUTION|>--- conflicted
+++ resolved
@@ -71,7 +71,7 @@
     private volatile Integer maxCachedDeletedTask;
     private final MemoryTracker memoryTracker;
     private final int numberSize = 8;
-    private final int taskRetryLimit = 3;
+    public static final int TASK_RETRY_LIMIT = 3;
 
     // We use this field to record all detectors which running on the
     // coordinating node to resolve race condition. We will check if
@@ -130,11 +130,7 @@
         }
         checkRunningTaskLimit();
         long neededCacheSize = calculateADTaskCacheSize(adTask);
-<<<<<<< HEAD
         if (!memoryTracker.canAllocateReserved(neededCacheSize)) {
-=======
-        if (!memoryTracker.canAllocateReserved(detectorId, neededCacheSize)) {
->>>>>>> 970ceb52
             throw new LimitExceededException("No enough memory to run detector");
         }
         memoryTracker.consumeMemory(neededCacheSize, true, HISTORICAL_SINGLE_ENTITY_DETECTOR);
@@ -578,6 +574,16 @@
         getExistingHCTaskCache(detectorId).setEntityTaskLanes(allowedRunningEntities);
     }
 
+    /**
+     * Get current allowed entity task lanes and decrease it by 1.
+     *
+     * @param detectorId detector id
+     * @return current allowed entity task lane count
+     */
+    public synchronized int getAndDecreaseEntityTaskLanes(String detectorId) {
+        return getExistingHCTaskCache(detectorId).getAndDecreaseEntityTaskLanes();
+    }
+
     private ADHCBatchTaskCache getExistingHCTaskCache(String detectorId) {
         if (hcTaskCaches.containsKey(detectorId)) {
             return hcTaskCaches.get(detectorId);
@@ -654,16 +660,6 @@
     }
 
     /**
-     * Get current allowed entity task lanes and decrease it by 1.
-     *
-     * @param detectorId detector id
-     * @return current allowed entity task lane count
-     */
-    public synchronized int getAndDecreaseEntityTaskLanes(String detectorId) {
-        return getExistingHCTaskCache(detectorId).getAndDecreaseEntityTaskLanes();
-    }
-
-    /**
      * Task exceeds max retry limit or not.
      *
      * @param detectorId detector id
@@ -671,7 +667,7 @@
      * @return true if exceed retry limit; otherwise return false
      */
     public boolean exceedRetryLimit(String detectorId, String taskId) {
-        return getExistingHCTaskCache(detectorId).getTaskRetryTimes(taskId) > taskRetryLimit;
+        return getExistingHCTaskCache(detectorId).getTaskRetryTimes(taskId) > TASK_RETRY_LIMIT;
     }
 
     /**
@@ -714,9 +710,9 @@
      * TODO: Currently we only support one category field. Need to support multi-category fields.
      *
      * @param taskId AD task id
-     * @return list of entity
-     */
-    public List<Entity> getEntity(String taskId) {
+     * @return entity
+     */
+    public Entity getEntity(String taskId) {
         return getBatchTaskCache(taskId).getEntity();
     }
 
@@ -789,41 +785,62 @@
      * Check if realtime task field value changed or not by comparing with cache.
      * 1. If new field value is null, will consider this field as not changed.
      * 2. If any field value changed, will consider the realtime task changed.
-     * 3. If realtime task cache not found, will consider the realtime task changed
-     *    and put new realtime task into cache.
-     *
-     * If realtime task changed, put new field value into cache.
+     * 3. If realtime task cache not found, will consider the realtime task changed.
+     *
      * @param detectorId detector id
      * @param newState new task state
      * @param newInitProgress new init progress
      * @param newError new error
      * @return true if realtime task changed comparing with realtime task cache.
      */
-    public boolean checkIfRealtimeTaskChangedAndUpdateCache(String detectorId, String newState, Float newInitProgress, String newError) {
+    public boolean checkIfRealtimeTaskChanged(String detectorId, String newState, Float newInitProgress, String newError) {
         if (realtimeTaskCaches.containsKey(detectorId)) {
             ADRealtimeTaskCache realtimeTaskCache = realtimeTaskCaches.get(detectorId);
             boolean stateChanged = false;
             if (newState != null && !newState.equals(realtimeTaskCache.getState())) {
                 stateChanged = true;
-                realtimeTaskCache.setState(newState);
             }
             boolean initProgressChanged = false;
             if (newInitProgress != null && !newInitProgress.equals(realtimeTaskCache.getInitProgress())) {
                 initProgressChanged = true;
-                realtimeTaskCache.setInitProgress(newInitProgress);
             }
             boolean errorChanged = false;
             if (newError != null && !newError.equals(realtimeTaskCache.getError())) {
                 errorChanged = true;
-                realtimeTaskCache.setError(newError);
             }
             if (stateChanged || initProgressChanged || errorChanged) {
                 return true;
             }
             return false;
         } else {
+            return true;
+        }
+    }
+
+    /**
+     * Update realtime task cache with new field values. If realtime task cache exist, update it
+     * directly; otherwise create new realtime task cache.
+     *
+     * @param detectorId detector id
+     * @param newState new task state
+     * @param newInitProgress new init progress
+     * @param newError new error
+     */
+    public void updateRealtimeTaskCache(String detectorId, String newState, Float newInitProgress, String newError) {
+        if (realtimeTaskCaches.containsKey(detectorId)) {
+            ADRealtimeTaskCache realtimeTaskCache = realtimeTaskCaches.get(detectorId);
+            if (newState != null) {
+                realtimeTaskCache.setState(newState);
+            }
+            if (newInitProgress != null) {
+                realtimeTaskCache.setInitProgress(newInitProgress);
+            }
+            if (newError != null) {
+                realtimeTaskCache.setError(newError);
+            }
+            logger.debug("update realtime task cache successfully");
+        } else {
             realtimeTaskCaches.put(detectorId, new ADRealtimeTaskCache(newState, newInitProgress, newError));
-            return true;
         }
     }
 
@@ -833,6 +850,27 @@
      */
     public String[] getDetectorIdsInRealtimeTaskCache() {
         return realtimeTaskCaches.keySet().toArray(new String[0]);
+    }
+
+    /**
+     * Remove detector's realtime task from cache.
+     * @param detectorId detector id
+     */
+    public void removeRealtimeTaskCache(String detectorId) {
+        if (realtimeTaskCaches.containsKey(detectorId)) {
+            realtimeTaskCaches.remove(detectorId);
+        }
+    }
+
+    public ADRealtimeTaskCache getRealtimeTaskCache(String detectorId) {
+        return realtimeTaskCaches.get(detectorId);
+    }
+
+    /**
+     * Clear realtime task cache.
+     */
+    public void clearRealtimeTaskCache() {
+        realtimeTaskCaches.clear();
     }
 
     /**
@@ -846,23 +884,6 @@
     }
 
     /**
-     * Remove detector's realtime task from cache.
-     * @param detectorId detector id
-     */
-    public void removeRealtimeTaskCache(String detectorId) {
-        if (realtimeTaskCaches.containsKey(detectorId)) {
-            realtimeTaskCaches.remove(detectorId);
-        }
-    }
-
-    /**
-     * Clear realtime task cache.
-     */
-    public void clearRealtimeTaskCache() {
-        realtimeTaskCaches.clear();
-    }
-
-    /**
      * Check if deleted task queue has items.
      * @return true if has deleted detector task in cache
      */
