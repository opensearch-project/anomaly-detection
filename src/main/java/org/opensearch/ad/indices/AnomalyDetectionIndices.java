/*
 * SPDX-License-Identifier: Apache-2.0
 *
 * The OpenSearch Contributors require contributions made to
 * this file be licensed under the Apache-2.0 license or a
 * compatible open source license.
 *
 * Modifications Copyright OpenSearch Contributors. See
 * GitHub history for details.
 */

package org.opensearch.ad.indices;

import static org.opensearch.ad.constant.CommonErrorMessages.CAN_NOT_FIND_RESULT_INDEX;
import static org.opensearch.ad.constant.CommonName.DUMMY_AD_RESULT_ID;
import static org.opensearch.ad.settings.AnomalyDetectorSettings.AD_RESULT_HISTORY_MAX_DOCS_PER_SHARD;
import static org.opensearch.ad.settings.AnomalyDetectorSettings.AD_RESULT_HISTORY_RETENTION_PERIOD;
import static org.opensearch.ad.settings.AnomalyDetectorSettings.AD_RESULT_HISTORY_ROLLOVER_PERIOD;
import static org.opensearch.ad.settings.AnomalyDetectorSettings.ANOMALY_DETECTION_STATE_INDEX_MAPPING_FILE;
import static org.opensearch.ad.settings.AnomalyDetectorSettings.ANOMALY_DETECTORS_INDEX_MAPPING_FILE;
import static org.opensearch.ad.settings.AnomalyDetectorSettings.ANOMALY_DETECTOR_JOBS_INDEX_MAPPING_FILE;
import static org.opensearch.ad.settings.AnomalyDetectorSettings.ANOMALY_RESULTS_INDEX_MAPPING_FILE;
import static org.opensearch.ad.settings.AnomalyDetectorSettings.CHECKPOINT_INDEX_MAPPING_FILE;
import static org.opensearch.ad.settings.AnomalyDetectorSettings.MAX_PRIMARY_SHARDS;

import java.io.IOException;
import java.net.URL;
import java.util.ArrayList;
import java.util.EnumMap;
import java.util.HashSet;
import java.util.Iterator;
import java.util.LinkedHashMap;
import java.util.List;
import java.util.Map;
import java.util.Map.Entry;
import java.util.Set;
import java.util.concurrent.CompletableFuture;
import java.util.concurrent.ExecutionException;
import java.util.concurrent.TimeUnit;
import java.util.concurrent.atomic.AtomicBoolean;

import org.apache.logging.log4j.LogManager;
import org.apache.logging.log4j.Logger;
import org.apache.logging.log4j.message.ParameterizedMessage;
import org.opensearch.ExceptionsHelper;
import org.opensearch.ResourceAlreadyExistsException;
import org.opensearch.action.ActionListener;
import org.opensearch.action.admin.cluster.state.ClusterStateRequest;
import org.opensearch.action.admin.indices.alias.Alias;
import org.opensearch.action.admin.indices.alias.get.GetAliasesRequest;
import org.opensearch.action.admin.indices.delete.DeleteIndexRequest;
import org.opensearch.action.admin.indices.settings.get.GetSettingsResponse;
import org.opensearch.action.admin.indices.settings.put.UpdateSettingsRequest;
import org.opensearch.action.delete.DeleteRequest;
import org.opensearch.action.index.IndexRequest;
import org.opensearch.action.support.GroupedActionListener;
import org.opensearch.action.support.IndicesOptions;
import org.opensearch.ad.common.exception.EndRunException;
import org.opensearch.ad.constant.CommonErrorMessages;
import org.opensearch.ad.constant.CommonName;
import org.opensearch.ad.constant.CommonValue;
import org.opensearch.ad.model.AnomalyDetector;
import org.opensearch.ad.model.AnomalyDetectorJob;
import org.opensearch.ad.model.AnomalyResult;
import org.opensearch.ad.rest.handler.AnomalyDetectorFunction;
import org.opensearch.ad.util.DiscoveryNodeFilterer;
import org.opensearch.client.indices.CreateIndexRequest;
import org.opensearch.client.indices.CreateIndexResponse;
import org.opensearch.client.indices.PutMappingRequest;
import org.opensearch.client.indices.rollover.RolloverRequest;
import org.opensearch.client.opensearch.OpenSearchAsyncClient;
import org.opensearch.client.opensearch.indices.GetIndicesSettingsRequest;
import org.opensearch.client.opensearch.indices.GetIndicesSettingsResponse;
import org.opensearch.client.transport.TransportOptions;
import org.opensearch.cluster.LocalNodeMasterListener;
import org.opensearch.cluster.metadata.AliasMetadata;
import org.opensearch.cluster.metadata.IndexMetadata;
import org.opensearch.common.bytes.BytesArray;
import org.opensearch.common.settings.Settings;
import org.opensearch.common.unit.TimeValue;
import org.opensearch.common.xcontent.LoggingDeprecationHandler;
import org.opensearch.common.xcontent.XContentHelper;
import org.opensearch.common.xcontent.XContentType;
import org.opensearch.core.xcontent.NamedXContentRegistry;
import org.opensearch.core.xcontent.ToXContent;
import org.opensearch.core.xcontent.XContentBuilder;
import org.opensearch.core.xcontent.XContentParser;
import org.opensearch.core.xcontent.XContentParser.Token;
import org.opensearch.index.IndexNotFoundException;
import org.opensearch.sdk.SDKClient.SDKRestClient;
import org.opensearch.sdk.SDKClusterService;
import org.opensearch.threadpool.Scheduler;
import org.opensearch.threadpool.ThreadPool;

import com.google.common.base.Charsets;
import com.google.common.io.Resources;

/**
 * This class provides utility methods for various anomaly detection indices.
 */
public class AnomalyDetectionIndices implements LocalNodeMasterListener {
    private static final Logger logger = LogManager.getLogger(AnomalyDetectionIndices.class);

    // The index name pattern to query all the AD result history indices
    public static final String AD_RESULT_HISTORY_INDEX_PATTERN = "<.opendistro-anomaly-results-history-{now/d}-1>";

    // The index name pattern to query all AD result, history and current AD result
    public static final String ALL_AD_RESULTS_INDEX_PATTERN = ".opendistro-anomaly-results*";

    // minimum shards of the job index
    public static int minJobIndexReplicas = 1;
    // maximum shards of the job index
    public static int maxJobIndexReplicas = 20;

    // package private for testing
    static final String META = "_meta";
    private static final String SCHEMA_VERSION = "schema_version";

    private SDKClusterService clusterService;
    private final SDKRestClient client;
    private final SDKRestClient adminClient;
    private final OpenSearchAsyncClient sdkJavaAsyncClient;
    private final ThreadPool threadPool;

    private volatile TimeValue historyRolloverPeriod;
    private volatile Long historyMaxDocs;
    private volatile TimeValue historyRetentionPeriod;

    private Scheduler.Cancellable scheduledRollover = null;

    private DiscoveryNodeFilterer nodeFilter;
    private int maxPrimaryShards;
    // keep track of whether the mapping version is up-to-date
    private EnumMap<ADIndex, IndexState> indexStates;
    // whether all index have the correct mappings
    private boolean allMappingUpdated;
    // whether all index settings are updated
    private boolean allSettingUpdated;
    // we only want one update at a time
    private final AtomicBoolean updateRunning;
    // don't retry updating endlessly. Can be annoying if there are too many exception logs.
    private final int maxUpdateRunningTimes;
    // the number of times updates run
    private int updateRunningTimes;
    // AD index settings
    private final Settings settings;

    // result index mapping to valida custom index
    private Map<String, Object> AD_RESULT_FIELD_CONFIGS;

    class IndexState {
        // keep track of whether the mapping version is up-to-date
        private Boolean mappingUpToDate;
        // keep track of whether the setting needs to change
        private Boolean settingUpToDate;
        // record schema version reading from the mapping file
        private Integer schemaVersion;

        IndexState(ADIndex index) {
            this.mappingUpToDate = false;
            settingUpToDate = false;
            this.schemaVersion = parseSchemaVersion(index.getMapping());
        }
    }

    /**
     * Constructor function
     *
     * @param client         ES client supports administrative actions
     * @param sdkJavaAsyncClient Java client
     * @param sdkClusterService ES cluster service
     * @param threadPool     ES thread pool
     * @param settings       ES cluster setting
     * @param nodeFilter     Used to filter eligible nodes to host AD indices
     * @param maxUpdateRunningTimes max number of retries to update index mapping and setting
     */
    public AnomalyDetectionIndices(
        SDKRestClient client,
        OpenSearchAsyncClient sdkJavaAsyncClient,
        SDKClusterService sdkClusterService,
        ThreadPool threadPool,
        Settings settings,
        DiscoveryNodeFilterer nodeFilter,
        int maxUpdateRunningTimes
    ) {
        this.client = client;
<<<<<<< HEAD
        this.adminClient = client;
=======
        this.adminClient = client.admin();
>>>>>>> 97789bd1
        this.sdkJavaAsyncClient = sdkJavaAsyncClient;
        this.clusterService = sdkClusterService;
        this.threadPool = threadPool;
        // FIXME Implement this
        // https://github.com/opensearch-project/opensearch-sdk-java/issues/423
        // this.clusterService.addLocalNodeMasterListener(this);
        this.historyRolloverPeriod = AD_RESULT_HISTORY_ROLLOVER_PERIOD.get(settings);
        this.historyMaxDocs = AD_RESULT_HISTORY_MAX_DOCS_PER_SHARD.get(settings);
        this.historyRetentionPeriod = AD_RESULT_HISTORY_RETENTION_PERIOD.get(settings);
        this.maxPrimaryShards = MAX_PRIMARY_SHARDS.get(settings);

        this.nodeFilter = nodeFilter;

        this.indexStates = new EnumMap<ADIndex, IndexState>(ADIndex.class);

        this.allMappingUpdated = false;
        this.allSettingUpdated = false;
        this.updateRunning = new AtomicBoolean(false);

        if (clusterService != null) {
            this.clusterService
                .getClusterSettings()
                .addSettingsUpdateConsumer(AD_RESULT_HISTORY_MAX_DOCS_PER_SHARD, it -> historyMaxDocs = it);
            this.clusterService.getClusterSettings().addSettingsUpdateConsumer(AD_RESULT_HISTORY_ROLLOVER_PERIOD, it -> {
                historyRolloverPeriod = it;
                rescheduleRollover();
            });
            this.clusterService
                .getClusterSettings()
                .addSettingsUpdateConsumer(AD_RESULT_HISTORY_RETENTION_PERIOD, it -> { historyRetentionPeriod = it; });
            this.clusterService.getClusterSettings().addSettingsUpdateConsumer(MAX_PRIMARY_SHARDS, it -> maxPrimaryShards = it);
        }

        this.settings = Settings.builder().put("index.hidden", true).build();

        this.maxUpdateRunningTimes = maxUpdateRunningTimes;
        this.updateRunningTimes = 0;

        this.AD_RESULT_FIELD_CONFIGS = null;
    }

    private void initResultMapping() throws IOException {
        if (AD_RESULT_FIELD_CONFIGS != null) {
            // we have already initiated the field
            return;
        }
        String resultMapping = getAnomalyResultMappings();

        Map<String, Object> asMap = XContentHelper.convertToMap(new BytesArray(resultMapping), false, XContentType.JSON).v2();
        Object properties = asMap.get(CommonName.PROPERTIES);
        if (properties instanceof Map) {
            AD_RESULT_FIELD_CONFIGS = (Map<String, Object>) properties;
        } else {
            logger.error("Fail to read result mapping file.");
        }
    }

    /**
     * Get anomaly detector index mapping json content.
     *
     * @return anomaly detector index mapping
     * @throws IOException IOException if mapping file can't be read correctly
     */
    public static String getAnomalyDetectorMappings() throws IOException {
        URL url = AnomalyDetectionIndices.class.getClassLoader().getResource(ANOMALY_DETECTORS_INDEX_MAPPING_FILE);
        return Resources.toString(url, Charsets.UTF_8);
    }

    /**
     * Get anomaly result index mapping json content.
     *
     * @return anomaly result index mapping
     * @throws IOException IOException if mapping file can't be read correctly
     */
    public static String getAnomalyResultMappings() throws IOException {
        URL url = AnomalyDetectionIndices.class.getClassLoader().getResource(ANOMALY_RESULTS_INDEX_MAPPING_FILE);
        return Resources.toString(url, Charsets.UTF_8);
    }

    /**
     * Get anomaly detector job index mapping json content.
     *
     * @return anomaly detector job index mapping
     * @throws IOException IOException if mapping file can't be read correctly
     */
    public static String getAnomalyDetectorJobMappings() throws IOException {
        URL url = AnomalyDetectionIndices.class.getClassLoader().getResource(ANOMALY_DETECTOR_JOBS_INDEX_MAPPING_FILE);
        return Resources.toString(url, Charsets.UTF_8);
    }

    /**
     * Get anomaly detector state index mapping json content.
     *
     * @return anomaly detector state index mapping
     * @throws IOException IOException if mapping file can't be read correctly
     */
    public static String getDetectionStateMappings() throws IOException {
        URL url = AnomalyDetectionIndices.class.getClassLoader().getResource(ANOMALY_DETECTION_STATE_INDEX_MAPPING_FILE);
        String detectionStateMappings = Resources.toString(url, Charsets.UTF_8);
        String detectorIndexMappings = AnomalyDetectionIndices.getAnomalyDetectorMappings();
        detectorIndexMappings = detectorIndexMappings
            .substring(detectorIndexMappings.indexOf("\"properties\""), detectorIndexMappings.lastIndexOf("}"));
        return detectionStateMappings.replace("DETECTOR_INDEX_MAPPING_PLACE_HOLDER", detectorIndexMappings);
    }

    /**
     * Get checkpoint index mapping json content.
     *
     * @return checkpoint index mapping
     * @throws IOException IOException if mapping file can't be read correctly
     */
    public static String getCheckpointMappings() throws IOException {
        URL url = AnomalyDetectionIndices.class.getClassLoader().getResource(CHECKPOINT_INDEX_MAPPING_FILE);
        return Resources.toString(url, Charsets.UTF_8);
    }

    /**
     * Anomaly detector index exist or not.
     *
     * @return true if anomaly detector index exists
     */
    public boolean doesAnomalyDetectorIndexExist() {
        return clusterService.state().getRoutingTable().hasIndex(AnomalyDetector.ANOMALY_DETECTORS_INDEX);
    }

    /**
     * Anomaly detector job index exist or not.
     *
     * @return true if anomaly detector job index exists
     */
    public boolean doesAnomalyDetectorJobIndexExist() {
        return clusterService.state().getRoutingTable().hasIndex(AnomalyDetectorJob.ANOMALY_DETECTOR_JOB_INDEX);
    }

    /**
     * anomaly result index exist or not.
     *
     * @return true if anomaly result index exists
     */
    public boolean doesDefaultAnomalyResultIndexExist() {
        return clusterService.state().metadata().hasAlias(CommonName.ANOMALY_RESULT_INDEX_ALIAS);
    }

    public boolean doesIndexExist(String indexName) {
        return clusterService.state().metadata().hasIndex(indexName);
    }

    public <T> void initCustomResultIndexAndExecute(String resultIndex, AnomalyDetectorFunction function, ActionListener<T> listener) {
        try {
            if (!doesIndexExist(resultIndex)) {
                initCustomAnomalyResultIndexDirectly(resultIndex, ActionListener.wrap(response -> {
                    if (response.isAcknowledged()) {
                        logger.info("Successfully created anomaly detector result index {}", resultIndex);
                        validateCustomResultIndexAndExecute(resultIndex, function, listener);
                    } else {
                        String error = "Creating anomaly detector result index with mappings call not acknowledged: " + resultIndex;
                        logger.error(error);
                        listener.onFailure(new EndRunException(error, true));
                    }
                }, exception -> {
                    if (ExceptionsHelper.unwrapCause(exception) instanceof ResourceAlreadyExistsException) {
                        // It is possible the index has been created while we sending the create request
                        validateCustomResultIndexAndExecute(resultIndex, function, listener);
                    } else {
                        logger.error("Failed to create anomaly detector result index " + resultIndex, exception);
                        listener.onFailure(exception);
                    }
                }));
            } else {
                validateCustomResultIndexAndExecute(resultIndex, function, listener);
            }
        } catch (Exception e) {
            logger.error("Failed to create custom result index " + resultIndex, e);
            listener.onFailure(e);
        }
    }

    public <T> void validateCustomResultIndexAndExecute(String resultIndex, AnomalyDetectorFunction function, ActionListener<T> listener) {
        try {
            if (!isValidResultIndexMapping(resultIndex)) {
                logger.warn("Can't create detector with custom result index {} as its mapping is invalid", resultIndex);
                listener.onFailure(new IllegalArgumentException(CommonErrorMessages.INVALID_RESULT_INDEX_MAPPING + resultIndex));
                return;
            }

            AnomalyResult dummyResult = AnomalyResult.getDummyResult();
            IndexRequest indexRequest = new IndexRequest(resultIndex)
                .id(DUMMY_AD_RESULT_ID)
                .source(dummyResult.toXContent(XContentBuilder.builder(XContentType.JSON.xContent()), ToXContent.EMPTY_PARAMS));
            // User may have no write permission on custom result index. Talked with security plugin team, seems no easy way to verify
            // if user has write permission. So just tried to write and delete a dummy anomaly result to verify.
            client.index(indexRequest, ActionListener.wrap(response -> {
                logger.debug("Successfully wrote dummy AD result to result index {}", resultIndex);
                client.delete(new DeleteRequest(resultIndex).id(DUMMY_AD_RESULT_ID), ActionListener.wrap(deleteResponse -> {
                    logger.debug("Successfully deleted dummy AD result from result index {}", resultIndex);
                    function.execute();
                }, ex -> {
                    logger.error("Failed to delete dummy AD result from result index " + resultIndex, ex);
                    listener.onFailure(ex);
                }));
            }, exception -> {
                logger.error("Failed to write dummy AD result to result index " + resultIndex, exception);
                listener.onFailure(exception);
            }));
        } catch (Exception e) {
            logger.error("Failed to create detector with custom result index " + resultIndex, e);
            listener.onFailure(e);
        }
    }

    public <T> void validateCustomIndexForBackendJob(
        String resultIndex,
        String securityLogId,
        String user,
        List<String> roles,
        AnomalyDetectorFunction function,
        ActionListener<T> listener
    ) {
        if (!doesIndexExist(resultIndex)) {
            listener.onFailure(new EndRunException(CAN_NOT_FIND_RESULT_INDEX + resultIndex, true));
            return;
        }
        if (!isValidResultIndexMapping(resultIndex)) {
            listener.onFailure(new EndRunException("Result index mapping is not correct", true));
            return;
        }
        try {
            ActionListener<T> wrappedListener = ActionListener.wrap(r -> { listener.onResponse(r); }, e -> { listener.onFailure(e); });
            validateCustomResultIndexAndExecute(resultIndex, () -> { function.execute(); }, wrappedListener);
        } catch (Exception e) {
            logger.error("Failed to validate custom index for backend job " + securityLogId, e);
            listener.onFailure(e);
        }
    }

    /**
     * Check if custom result index has correct index mapping.
     * @param resultIndex result index
     * @return true if result index mapping is valid
     */
    public boolean isValidResultIndexMapping(String resultIndex) {
        try {
            initResultMapping();
            if (AD_RESULT_FIELD_CONFIGS == null) {
                // failed to populate the field
                return false;
            }
            IndexMetadata indexMetadata = clusterService.state().metadata().index(resultIndex);
            Map<String, Object> indexMapping = indexMetadata.mapping().sourceAsMap();
            String propertyName = CommonName.PROPERTIES;
            if (!indexMapping.containsKey(propertyName) || !(indexMapping.get(propertyName) instanceof LinkedHashMap)) {
                return false;
            }
            LinkedHashMap<String, Object> mapping = (LinkedHashMap<String, Object>) indexMapping.get(propertyName);

            boolean correctResultIndexMapping = true;

            for (String fieldName : AD_RESULT_FIELD_CONFIGS.keySet()) {
                Object defaultSchema = AD_RESULT_FIELD_CONFIGS.get(fieldName);
                // the field might be a map or map of map
                // example: map: {type=date, format=strict_date_time||epoch_millis}
                // map of map: {type=nested, properties={likelihood={type=double}, value_list={type=nested, properties={data={type=double},
                // feature_id={type=keyword}}}}}
                // if it is a map of map, Object.equals can compare them regardless of order
                if (!mapping.containsKey(fieldName) || !defaultSchema.equals(mapping.get(fieldName))) {
                    correctResultIndexMapping = false;
                    break;
                }
            }
            return correctResultIndexMapping;
        } catch (Exception e) {
            logger.error("Failed to validate result index mapping for index " + resultIndex, e);
            return false;
        }

    }

    /**
     * Anomaly state index exist or not.
     *
     * @return true if anomaly state index exists
     */
    public boolean doesDetectorStateIndexExist() {
        return clusterService.state().getRoutingTable().hasIndex(CommonName.DETECTION_STATE_INDEX);
    }

    /**
     * Checkpoint index exist or not.
     *
     * @return true if checkpoint index exists
     */
    public boolean doesCheckpointIndexExist() {
        return clusterService.state().getRoutingTable().hasIndex(CommonName.CHECKPOINT_INDEX_NAME);
    }

    /**
     * Index exists or not
     * @param clusterService Cluster service
     * @param name Index name
     * @return true if the index exists
     */
    public static boolean doesIndexExists(SDKClusterService clusterService, String name) {
        return clusterService.state().getRoutingTable().hasIndex(name);
    }

    /**
     * Alias exists or not
     * @param clusterService Cluster service
     * @param alias Alias name
     * @return true if the alias exists
     */
    public static boolean doesAliasExists(SDKClusterService clusterService, String alias) {
        return clusterService.state().metadata().hasAlias(alias);
    }

    private ActionListener<CreateIndexResponse> markMappingUpToDate(ADIndex index, ActionListener<CreateIndexResponse> followingListener) {
        return ActionListener.wrap(createdResponse -> {
            if (createdResponse.isAcknowledged()) {
                IndexState indexStatetate = indexStates.computeIfAbsent(index, IndexState::new);
                if (Boolean.FALSE.equals(indexStatetate.mappingUpToDate)) {
                    indexStatetate.mappingUpToDate = Boolean.TRUE;
                    logger.info(new ParameterizedMessage("Mark [{}]'s mapping up-to-date", index.getIndexName()));
                }
            }
            followingListener.onResponse(createdResponse);
        }, exception -> followingListener.onFailure(exception));
    }

    /**
     * Create anomaly detector index if not exist.
     *
     * @param actionListener action called after create index
     * @throws IOException IOException from {@link AnomalyDetectionIndices#getAnomalyDetectorMappings}
     */
    public void initAnomalyDetectorIndexIfAbsent(ActionListener<CreateIndexResponse> actionListener) throws IOException {
        if (!doesAnomalyDetectorIndexExist()) {
            initAnomalyDetectorIndex(actionListener);
        }
    }

    /**
     * Create anomaly detector index directly.
     *
     * @param actionListener action called after create index
     * @throws IOException IOException from {@link AnomalyDetectionIndices#getAnomalyDetectorMappings}
     */
    public void initAnomalyDetectorIndex(ActionListener<CreateIndexResponse> actionListener) throws IOException {
        CreateIndexRequest request = new CreateIndexRequest(AnomalyDetector.ANOMALY_DETECTORS_INDEX)
            .mapping(getAnomalyDetectorMappings(), XContentType.JSON)
            .settings(settings);
        adminClient.indices().create(request, markMappingUpToDate(ADIndex.CONFIG, actionListener));
    }

    /**
     * Create anomaly result index if not exist.
     *
     * @param actionListener action called after create index
     * @throws IOException IOException from {@link AnomalyDetectionIndices#getAnomalyResultMappings}
     */
    public void initDefaultAnomalyResultIndexIfAbsent(ActionListener<CreateIndexResponse> actionListener) throws IOException {
        if (!doesDefaultAnomalyResultIndexExist()) {
            initDefaultAnomalyResultIndexDirectly(actionListener);
        }
    }

    /**
     * choose the number of primary shards for checkpoint, multientity result, and job scheduler based on the number of hot nodes. Max 10.
     * @param request The request to add the setting
     */
    private void choosePrimaryShards(CreateIndexRequest request) {
        choosePrimaryShards(request, true);
    }

    private void choosePrimaryShards(CreateIndexRequest request, boolean hiddenIndex) {
        request
            .settings(
                Settings
                    .builder()
                    // put 1 primary shards per hot node if possible
                    .put(IndexMetadata.SETTING_NUMBER_OF_SHARDS, getNumberOfPrimaryShards())
                    // 1 replica for better search performance and fail-over
                    .put(IndexMetadata.SETTING_NUMBER_OF_REPLICAS, 1)
                    .put("index.hidden", hiddenIndex)
            );
    }

    private int getNumberOfPrimaryShards() {
        return Math.min(nodeFilter.getNumberOfEligibleDataNodes(), maxPrimaryShards);
    }

    /**
     * Create anomaly result index without checking exist or not.
     *
     * @param actionListener action called after create index
     * @throws IOException IOException from {@link AnomalyDetectionIndices#getAnomalyResultMappings}
     */
    public void initDefaultAnomalyResultIndexDirectly(ActionListener<CreateIndexResponse> actionListener) throws IOException {
        initAnomalyResultIndexDirectly(AD_RESULT_HISTORY_INDEX_PATTERN, CommonName.ANOMALY_RESULT_INDEX_ALIAS, true, actionListener);
    }

    public void initCustomAnomalyResultIndexDirectly(String resultIndex, ActionListener<CreateIndexResponse> actionListener)
        throws IOException {
        initAnomalyResultIndexDirectly(resultIndex, null, false, actionListener);
    }

    public void initAnomalyResultIndexDirectly(
        String resultIndex,
        String alias,
        boolean hiddenIndex,
        ActionListener<CreateIndexResponse> actionListener
    ) throws IOException {
        String mapping = getAnomalyResultMappings();
        CreateIndexRequest request = new CreateIndexRequest(resultIndex).mapping(mapping, XContentType.JSON);
        if (alias != null) {
            request.alias(new Alias(CommonName.ANOMALY_RESULT_INDEX_ALIAS));
        }
        choosePrimaryShards(request, hiddenIndex);
        if (AD_RESULT_HISTORY_INDEX_PATTERN.equals(resultIndex)) {
            adminClient.indices().create(request, markMappingUpToDate(ADIndex.RESULT, actionListener));
        } else {
            adminClient.indices().create(request, actionListener);
        }
    }

    /**
     * Create anomaly detector job index.
     *
     * @param actionListener action called after create index
     */
    public void initAnomalyDetectorJobIndex(ActionListener<CreateIndexResponse> actionListener) {
        try {
<<<<<<< HEAD
            CreateIndexRequest request = new CreateIndexRequest(".opendistro-anomaly-detector-jobs")
=======
            CreateIndexRequest request = new CreateIndexRequest(AnomalyDetectorJob.ANOMALY_DETECTOR_JOB_INDEX)
>>>>>>> 97789bd1
                .mapping(getAnomalyDetectorJobMappings(), XContentType.JSON);
            request
                .settings(
                    Settings
                        .builder()
                        // AD job index is small. 1 primary shard is enough
                        .put(IndexMetadata.SETTING_NUMBER_OF_SHARDS, 1)
                        // Job scheduler puts both primary and replica shards in the
                        // hash ring. Auto-expand the number of replicas based on the
                        // number of data nodes (up to 20) in the cluster so that each node can
                        // become a coordinating node. This is useful when customers
                        // scale out their cluster so that we can do adaptive scaling
                        // accordingly.
                        // At least 1 replica for fail-over.
                        .put(IndexMetadata.SETTING_AUTO_EXPAND_REPLICAS, minJobIndexReplicas + "-" + maxJobIndexReplicas)
                        .put("index.hidden", true)
                );
<<<<<<< HEAD
            client.indices().create(request, markMappingUpToDate(ADIndex.JOB, actionListener));
=======
            adminClient.indices().create(request, markMappingUpToDate(ADIndex.JOB, actionListener));
>>>>>>> 97789bd1
        } catch (IOException e) {
            logger.error("Fail to init AD job index", e);
            actionListener.onFailure(e);
        }
    }

    /**
     * Create the state index.
     *
     * @param actionListener action called after create index
     */
    public void initDetectionStateIndex(ActionListener<CreateIndexResponse> actionListener) {
        try {
            CreateIndexRequest request = new CreateIndexRequest(CommonName.DETECTION_STATE_INDEX)
                .mapping(getDetectionStateMappings(), XContentType.JSON)
                .settings(settings);
            adminClient.indices().create(request, markMappingUpToDate(ADIndex.STATE, actionListener));
        } catch (IOException e) {
            logger.error("Fail to init AD detection state index", e);
            actionListener.onFailure(e);
        }
    }

    /**
     * Create the checkpoint index.
     *
     * @param actionListener action called after create index
     * @throws EndRunException EndRunException due to failure to get mapping
     */
    public void initCheckpointIndex(ActionListener<CreateIndexResponse> actionListener) {
        String mapping;
        try {
            mapping = getCheckpointMappings();
        } catch (IOException e) {
            throw new EndRunException("", "Cannot find checkpoint mapping file", true);
        }
        CreateIndexRequest request = new CreateIndexRequest(CommonName.CHECKPOINT_INDEX_NAME).mapping(mapping, XContentType.JSON);
        choosePrimaryShards(request);
        adminClient.indices().create(request, markMappingUpToDate(ADIndex.CHECKPOINT, actionListener));
    }

    @Override
    public void onMaster() {
        try {
            // try to rollover immediately as we might be restarting the cluster
            rolloverAndDeleteHistoryIndex();

            // schedule the next rollover for approx MAX_AGE later
            scheduledRollover = threadPool
                .scheduleWithFixedDelay(() -> rolloverAndDeleteHistoryIndex(), historyRolloverPeriod, executorName());
        } catch (Exception e) {
            // This should be run on cluster startup
            logger.error("Error rollover AD result indices. " + "Can't rollover AD result until clusterManager node is restarted.", e);
        }
    }

    @Override
    public void offMaster() {
        if (scheduledRollover != null) {
            scheduledRollover.cancel();
        }
    }

    private String executorName() {
        return ThreadPool.Names.MANAGEMENT;
    }

    private void rescheduleRollover() {
        if (clusterService.state().getNodes().isLocalNodeElectedMaster()) {
            if (scheduledRollover != null) {
                scheduledRollover.cancel();
            }
            scheduledRollover = threadPool
                .scheduleWithFixedDelay(() -> rolloverAndDeleteHistoryIndex(), historyRolloverPeriod, executorName());
        }
    }

    void rolloverAndDeleteHistoryIndex() {
        if (!doesDefaultAnomalyResultIndexExist()) {
            return;
        }

        // We have to pass null for newIndexName in order to get Elastic to increment the index count.
        RolloverRequest rollOverRequest = new RolloverRequest(CommonName.ANOMALY_RESULT_INDEX_ALIAS, null);
        String adResultMapping = null;
        try {
            adResultMapping = getAnomalyResultMappings();
        } catch (IOException e) {
            logger.error("Fail to roll over AD result index, as can't get AD result index mapping");
            return;
        }
        // This creates with a name _na_ which cannot be changed
        CreateIndexRequest createRequest = rollOverRequest.getCreateIndexRequest();
        // So we ignore the name change here
        // createRequest.index(AD_RESULT_HISTORY_INDEX_PATTERN).mapping(adResultMapping, XContentType.JSON);
        // TODO: see if the pattern is used anywhere?
        createRequest.mapping(adResultMapping, XContentType.JSON);

        choosePrimaryShards(createRequest);

        rollOverRequest.addMaxIndexDocsCondition(historyMaxDocs * getNumberOfPrimaryShards());
        adminClient.indices().rolloverIndex(rollOverRequest, ActionListener.wrap(response -> {
            if (!response.isRolledOver()) {
                logger
                    .warn("{} not rolled over. Conditions were: {}", CommonName.ANOMALY_RESULT_INDEX_ALIAS, response.getConditionStatus());
            } else {
                IndexState indexStatetate = indexStates.computeIfAbsent(ADIndex.RESULT, IndexState::new);
                indexStatetate.mappingUpToDate = true;
                logger.info("{} rolled over. Conditions were: {}", CommonName.ANOMALY_RESULT_INDEX_ALIAS, response.getConditionStatus());
                deleteOldHistoryIndices();
            }
        }, exception -> { logger.error("Fail to roll over result index", exception); }));
    }

    void deleteOldHistoryIndices() {
        Set<String> candidates = new HashSet<String>();

        ClusterStateRequest clusterStateRequest = new ClusterStateRequest()
            .clear()
            .indices(AnomalyDetectionIndices.ALL_AD_RESULTS_INDEX_PATTERN)
            .metadata(true)
            .local(true)
            .indicesOptions(IndicesOptions.strictExpand());
        /*-
         * FIXME the SDK ClusterClient has not implemented a state that takes a request as an arugment.
         * https://github.com/opensearch-project/opensearch-sdk-java/issues/354
        adminClient.cluster().state(clusterStateRequest, ActionListener.wrap(clusterStateResponse -> {
            String latestToDelete = null;
            long latest = Long.MIN_VALUE;
            for (ObjectCursor<IndexMetadata> cursor : clusterStateResponse.getState().metadata().indices().values()) {
                IndexMetadata indexMetaData = cursor.value;
                long creationTime = indexMetaData.getCreationDate();
        
                if ((Instant.now().toEpochMilli() - creationTime) > historyRetentionPeriod.millis()) {
                    String indexName = indexMetaData.getIndex().getName();
                    candidates.add(indexName);
                    if (latest < creationTime) {
                        latest = creationTime;
                        latestToDelete = indexName;
                    }
                }
            }
        
            if (candidates.size() > 1) {
                // delete all indices except the last one because the last one may contain docs newer than the retention period
                candidates.remove(latestToDelete);
                String[] toDelete = candidates.toArray(Strings.EMPTY_ARRAY);
                DeleteIndexRequest deleteIndexRequest = new DeleteIndexRequest(toDelete);
                adminClient.indices().delete(deleteIndexRequest, ActionListener.wrap(deleteIndexResponse -> {
                    if (!deleteIndexResponse.isAcknowledged()) {
                        logger
                            .error(
                                "Could not delete one or more Anomaly result indices: {}. Retrying one by one.",
                                Arrays.toString(toDelete)
                            );
                        deleteIndexIteration(toDelete);
                    } else {
                        logger.info("Succeeded in deleting expired anomaly result indices: {}.", Arrays.toString(toDelete));
                    }
                }, exception -> {
                    logger.error("Failed to delete expired anomaly result indices: {}.", Arrays.toString(toDelete));
                    deleteIndexIteration(toDelete);
                }));
            }
        }, exception -> { logger.error("Fail to delete result indices", exception); }));
        */
    }

    private void deleteIndexIteration(String[] toDelete) {
        for (String index : toDelete) {
            DeleteIndexRequest singleDeleteRequest = new DeleteIndexRequest(index);
            adminClient.indices().delete(singleDeleteRequest, ActionListener.wrap(singleDeleteResponse -> {
                if (!singleDeleteResponse.isAcknowledged()) {
                    logger.error("Retrying deleting {} does not succeed.", index);
                }
            }, exception -> {
                if (exception instanceof IndexNotFoundException) {
                    logger.info("{} was already deleted.", index);
                } else {
                    logger.error(new ParameterizedMessage("Retrying deleting {} does not succeed.", index), exception);
                }
            }));
        }
    }

    public void update() {
        if ((allMappingUpdated && allSettingUpdated) || updateRunningTimes >= maxUpdateRunningTimes || updateRunning.get()) {
            return;
        }
        updateRunning.set(true);
        updateRunningTimes++;

        // set updateRunning to false when both updateMappingIfNecessary and updateSettingIfNecessary
        // stop running
        final GroupedActionListener<Void> groupListeneer = new GroupedActionListener<>(
            ActionListener.wrap(r -> updateRunning.set(false), exception -> {
                updateRunning.set(false);
                logger.error("Fail to update AD indices", exception);
            }),
            // 2 since we need both updateMappingIfNecessary and updateSettingIfNecessary to return
            // before setting updateRunning to false
            2
        );

        updateMappingIfNecessary(groupListeneer);
        updateSettingIfNecessary(groupListeneer);
    }

    private void updateSettingIfNecessary(GroupedActionListener<Void> delegateListeneer) {
        if (allSettingUpdated) {
            delegateListeneer.onResponse(null);
            return;
        }

        List<ADIndex> updates = new ArrayList<>();
        for (ADIndex index : ADIndex.values()) {
            Boolean updated = indexStates.computeIfAbsent(index, IndexState::new).settingUpToDate;
            if (Boolean.FALSE.equals(updated)) {
                updates.add(index);
            }
        }
        if (updates.size() == 0) {
            allSettingUpdated = true;
            delegateListeneer.onResponse(null);
            return;
        }

        final GroupedActionListener<Void> conglomerateListeneer = new GroupedActionListener<>(
            ActionListener.wrap(r -> delegateListeneer.onResponse(null), exception -> {
                delegateListeneer.onResponse(null);
                logger.error("Fail to update AD indices' mappings", exception);
            }),
            updates.size()
        );
        for (ADIndex adIndex : updates) {
            logger.info(new ParameterizedMessage("Check [{}]'s setting", adIndex.getIndexName()));
            switch (adIndex) {
                case JOB:
                    updateJobIndexSettingIfNecessary(indexStates.computeIfAbsent(adIndex, IndexState::new), conglomerateListeneer);
                    break;
                default:
                    // we don't have settings to update for other indices
                    IndexState indexState = indexStates.computeIfAbsent(adIndex, IndexState::new);
                    indexState.settingUpToDate = true;
                    logger.info(new ParameterizedMessage("Mark [{}]'s setting up-to-date", adIndex.getIndexName()));
                    conglomerateListeneer.onResponse(null);
                    break;
            }

        }
    }

    /**
     * Update mapping if schema version changes.
     */
    private void updateMappingIfNecessary(GroupedActionListener<Void> delegateListeneer) {
        if (allMappingUpdated) {
            delegateListeneer.onResponse(null);
            return;
        }

        List<ADIndex> updates = new ArrayList<>();
        for (ADIndex index : ADIndex.values()) {
            Boolean updated = indexStates.computeIfAbsent(index, IndexState::new).mappingUpToDate;
            if (Boolean.FALSE.equals(updated)) {
                updates.add(index);
            }
        }
        if (updates.size() == 0) {
            allMappingUpdated = true;
            delegateListeneer.onResponse(null);
            return;
        }

        final GroupedActionListener<Void> conglomerateListeneer = new GroupedActionListener<>(
            ActionListener.wrap(r -> delegateListeneer.onResponse(null), exception -> {
                delegateListeneer.onResponse(null);
                logger.error("Fail to update AD indices' mappings", exception);
            }),
            updates.size()
        );

        for (ADIndex adIndex : updates) {
            logger.info(new ParameterizedMessage("Check [{}]'s mapping", adIndex.getIndexName()));
            shouldUpdateIndex(adIndex, ActionListener.wrap(shouldUpdate -> {
                if (shouldUpdate) {
                    adminClient
                        .indices()
                        .putMapping(
                            new PutMappingRequest(adIndex.getIndexName()).source(adIndex.getMapping(), XContentType.JSON),
                            ActionListener.wrap(putMappingResponse -> {
                                if (putMappingResponse.isAcknowledged()) {
                                    logger.info(new ParameterizedMessage("Succeeded in updating [{}]'s mapping", adIndex.getIndexName()));
                                    markMappingUpdated(adIndex);
                                } else {
                                    logger.error(new ParameterizedMessage("Fail to update [{}]'s mapping", adIndex.getIndexName()));
                                }
                                conglomerateListeneer.onResponse(null);
                            }, exception -> {
                                logger
                                    .error(
                                        new ParameterizedMessage(
                                            "Fail to update [{}]'s mapping due to [{}]",
                                            adIndex.getIndexName(),
                                            exception.getMessage()
                                        )
                                    );
                                conglomerateListeneer.onFailure(exception);
                            })
                        );
                } else {
                    // index does not exist or the version is already up-to-date.
                    // When creating index, new mappings will be used.
                    // We don't need to update it.
                    logger.info(new ParameterizedMessage("We don't need to update [{}]'s mapping", adIndex.getIndexName()));
                    markMappingUpdated(adIndex);
                    conglomerateListeneer.onResponse(null);
                }
            }, exception -> {
                logger
                    .error(
                        new ParameterizedMessage("Fail to check whether we should update [{}]'s mapping", adIndex.getIndexName()),
                        exception
                    );
                conglomerateListeneer.onFailure(exception);
            }));

        }
    }

    private void markMappingUpdated(ADIndex adIndex) {
        IndexState indexState = indexStates.computeIfAbsent(adIndex, IndexState::new);
        if (Boolean.FALSE.equals(indexState.mappingUpToDate)) {
            indexState.mappingUpToDate = Boolean.TRUE;
            logger.info(new ParameterizedMessage("Mark [{}]'s mapping up-to-date", adIndex.getIndexName()));
        }
    }

    private void shouldUpdateIndex(ADIndex index, ActionListener<Boolean> thenDo) {
        boolean exists = false;
        if (index.isAlias()) {
            exists = AnomalyDetectionIndices.doesAliasExists(clusterService, index.getIndexName());
        } else {
            exists = AnomalyDetectionIndices.doesIndexExists(clusterService, index.getIndexName());
        }
        if (false == exists) {
            thenDo.onResponse(Boolean.FALSE);
            return;
        }

        Integer newVersion = indexStates.computeIfAbsent(index, IndexState::new).schemaVersion;
        if (index.isAlias()) {
            GetAliasesRequest getAliasRequest = new GetAliasesRequest()
                .aliases(index.getIndexName())
                .indicesOptions(IndicesOptions.lenientExpandOpenHidden());
            adminClient.indices().getAliases(getAliasRequest, ActionListener.wrap(getAliasResponse -> {
                String concreteIndex = null;
                for (Entry<String, Set<AliasMetadata>> entry : getAliasResponse.getAliases().entrySet()) {
                    if (false == entry.getValue().isEmpty()) {
                        // we assume the alias map to one concrete index, thus we can return after finding one
                        concreteIndex = entry.getKey();
                        break;
                    }
                }
                if (concreteIndex == null) {
                    thenDo.onResponse(Boolean.FALSE);
                    return;
                }
                shouldUpdateConcreteIndex(concreteIndex, newVersion, thenDo);
            }, exception -> logger.error(new ParameterizedMessage("Fail to get [{}]'s alias", index.getIndexName()), exception)));
        } else {
            shouldUpdateConcreteIndex(index.getIndexName(), newVersion, thenDo);
        }
    }

    @SuppressWarnings("unchecked")
    private void shouldUpdateConcreteIndex(String concreteIndex, Integer newVersion, ActionListener<Boolean> thenDo) {
        IndexMetadata indexMeataData = clusterService.state().getMetadata().indices().get(concreteIndex);
        if (indexMeataData == null) {
            thenDo.onResponse(Boolean.FALSE);
            return;
        }
        Integer oldVersion = CommonValue.NO_SCHEMA_VERSION;

        Map<String, Object> indexMapping = indexMeataData.mapping().getSourceAsMap();
        Object meta = indexMapping.get(META);
        if (meta != null && meta instanceof Map) {
            Map<String, Object> metaMapping = (Map<String, Object>) meta;
            Object schemaVersion = metaMapping.get(CommonName.SCHEMA_VERSION_FIELD);
            if (schemaVersion instanceof Integer) {
                oldVersion = (Integer) schemaVersion;
            }
        }
        thenDo.onResponse(newVersion > oldVersion);
    }

    private static Integer parseSchemaVersion(String mapping) {
        try {
            XContentParser xcp = XContentType.JSON
                .xContent()
                .createParser(NamedXContentRegistry.EMPTY, LoggingDeprecationHandler.INSTANCE, mapping);

            while (!xcp.isClosed()) {
                Token token = xcp.currentToken();
                if (token != null && token != XContentParser.Token.END_OBJECT && token != XContentParser.Token.START_OBJECT) {
                    if (xcp.currentName() != META) {
                        xcp.nextToken();
                        xcp.skipChildren();
                    } else {
                        while (xcp.nextToken() != XContentParser.Token.END_OBJECT) {
                            if (xcp.currentName().equals(SCHEMA_VERSION)) {

                                Integer version = xcp.intValue();
                                if (version < 0) {
                                    version = CommonValue.NO_SCHEMA_VERSION;
                                }
                                return version;
                            } else {
                                xcp.nextToken();
                            }
                        }

                    }
                }
                xcp.nextToken();
            }
            return CommonValue.NO_SCHEMA_VERSION;
        } catch (Exception e) {
            // since this method is called in the constructor that is called by AnomalyDetectorPlugin.createComponents,
            // we cannot throw checked exception
            throw new RuntimeException(e);
        }
    }

    /**
     *
     * @param index Index metadata
     * @return The schema version of the given Index
     */
    public int getSchemaVersion(ADIndex index) {
        IndexState indexState = this.indexStates.computeIfAbsent(index, IndexState::new);
        return indexState.schemaVersion;
    }

    private void updateJobIndexSettingIfNecessary(IndexState jobIndexState, ActionListener<Void> listener) {
        GetIndicesSettingsRequest getIndicesSettingsRequest = new GetIndicesSettingsRequest.Builder()
            .index(List.of(ADIndex.JOB.getIndexName()))
            .name(
                List
                    .of(
                        IndexMetadata.SETTING_NUMBER_OF_SHARDS,
                        IndexMetadata.SETTING_NUMBER_OF_REPLICAS,
                        IndexMetadata.SETTING_AUTO_EXPAND_REPLICAS
                    )
            )
            .build();

        CompletableFuture<GetIndicesSettingsResponse> getIndicesSettingsResponse = sdkJavaAsyncClient
            ._transport()
            .performRequestAsync(getIndicesSettingsRequest, GetIndicesSettingsRequest._ENDPOINT, TransportOptions.builder().build());

        GetIndicesSettingsResponse settingResponse;
        try {
            settingResponse = getIndicesSettingsResponse.orTimeout(10L, TimeUnit.SECONDS).get();
            // auto expand setting is a range string like "1-all"
            org.opensearch.client.opensearch.indices.IndexState indexState = settingResponse.get(ADIndex.JOB.getIndexName());
            String autoExpandReplica = indexState.settings().autoExpandReplicas();
            // if the auto expand setting is already there, return immediately
            if (autoExpandReplica != null) {
                jobIndexState.settingUpToDate = true;
                logger.info(new ParameterizedMessage("Mark [{}]'s mapping up-to-date", ADIndex.JOB.getIndexName()));
                listener.onResponse(null);
                return;
            }
            Integer primaryShardsNumber = Integer.valueOf(indexState.settings().numberOfShards());
            Integer replicaNumber = Integer.valueOf(indexState.settings().numberOfReplicas());
            if (primaryShardsNumber == null || replicaNumber == null) {
                logger
                    .error(
                        new ParameterizedMessage(
                            "Fail to find AD job index's primary or replica shard number: primary [{}], replica [{}]",
                            primaryShardsNumber,
                            replicaNumber
                        )
                    );
                // don't throw exception as we don't know how to handle it and retry next time
                listener.onResponse(null);
                return;
            }
            // at least minJobIndexReplicas
            // at most maxJobIndexReplicas / primaryShardsNumber replicas.
            // For example, if we have 2 primary shards, since the max number of shards are maxJobIndexReplicas (20),
            // we will use 20 / 2 = 10 replicas as the upper bound of replica.
            int maxExpectedReplicas = Math.max(maxJobIndexReplicas / primaryShardsNumber, minJobIndexReplicas);
            Settings updatedSettings = Settings
                .builder()
                .put(IndexMetadata.SETTING_AUTO_EXPAND_REPLICAS, minJobIndexReplicas + "-" + maxExpectedReplicas)
                .build();
            final UpdateSettingsRequest updateSettingsRequest = new UpdateSettingsRequest(ADIndex.JOB.getIndexName())
                .settings(updatedSettings);
<<<<<<< HEAD
            client.indices().putSettings(updateSettingsRequest, ActionListener.wrap(response -> {
=======
            adminClient.indices().putSettings(updateSettingsRequest, ActionListener.wrap(response -> {
>>>>>>> 97789bd1
                jobIndexState.settingUpToDate = true;
                logger.info(new ParameterizedMessage("Mark [{}]'s mapping up-to-date", ADIndex.JOB.getIndexName()));
                listener.onResponse(null);
            }, listener::onFailure));

        } catch (ExecutionException e) {
            // new index will be created with auto expand replica setting
            jobIndexState.settingUpToDate = true;
            logger.info(new ParameterizedMessage("Mark [{}]'s mapping up-to-date", ADIndex.JOB.getIndexName()));
            listener.onResponse(null);
        } catch (Exception e) {
            listener.onFailure(e);
        }
    }

    private static Integer getIntegerSetting(GetSettingsResponse settingsResponse, String settingKey) {
        Integer value = null;
        Iterator<Settings> iter = settingsResponse.getIndexToSettings().valuesIt();
        while (iter.hasNext()) {
            Settings settings = iter.next();
            value = settings.getAsInt(settingKey, null);
            if (value != null) {
                break;
            }
        }
        return value;
    }

    private static String getStringSetting(GetSettingsResponse settingsResponse, String settingKey) {
        String value = null;
        Iterator<Settings> iter = settingsResponse.getIndexToSettings().valuesIt();
        while (iter.hasNext()) {
            Settings settings = iter.next();
            value = settings.get(settingKey, null);
            if (value != null) {
                break;
            }
        }
        return value;
    }
}<|MERGE_RESOLUTION|>--- conflicted
+++ resolved
@@ -184,11 +184,7 @@
         int maxUpdateRunningTimes
     ) {
         this.client = client;
-<<<<<<< HEAD
-        this.adminClient = client;
-=======
         this.adminClient = client.admin();
->>>>>>> 97789bd1
         this.sdkJavaAsyncClient = sdkJavaAsyncClient;
         this.clusterService = sdkClusterService;
         this.threadPool = threadPool;
@@ -620,11 +616,7 @@
      */
     public void initAnomalyDetectorJobIndex(ActionListener<CreateIndexResponse> actionListener) {
         try {
-<<<<<<< HEAD
-            CreateIndexRequest request = new CreateIndexRequest(".opendistro-anomaly-detector-jobs")
-=======
             CreateIndexRequest request = new CreateIndexRequest(AnomalyDetectorJob.ANOMALY_DETECTOR_JOB_INDEX)
->>>>>>> 97789bd1
                 .mapping(getAnomalyDetectorJobMappings(), XContentType.JSON);
             request
                 .settings(
@@ -642,11 +634,7 @@
                         .put(IndexMetadata.SETTING_AUTO_EXPAND_REPLICAS, minJobIndexReplicas + "-" + maxJobIndexReplicas)
                         .put("index.hidden", true)
                 );
-<<<<<<< HEAD
-            client.indices().create(request, markMappingUpToDate(ADIndex.JOB, actionListener));
-=======
             adminClient.indices().create(request, markMappingUpToDate(ADIndex.JOB, actionListener));
->>>>>>> 97789bd1
         } catch (IOException e) {
             logger.error("Fail to init AD job index", e);
             actionListener.onFailure(e);
@@ -1147,11 +1135,7 @@
                 .build();
             final UpdateSettingsRequest updateSettingsRequest = new UpdateSettingsRequest(ADIndex.JOB.getIndexName())
                 .settings(updatedSettings);
-<<<<<<< HEAD
-            client.indices().putSettings(updateSettingsRequest, ActionListener.wrap(response -> {
-=======
             adminClient.indices().putSettings(updateSettingsRequest, ActionListener.wrap(response -> {
->>>>>>> 97789bd1
                 jobIndexState.settingUpToDate = true;
                 logger.info(new ParameterizedMessage("Mark [{}]'s mapping up-to-date", ADIndex.JOB.getIndexName()));
                 listener.onResponse(null);
