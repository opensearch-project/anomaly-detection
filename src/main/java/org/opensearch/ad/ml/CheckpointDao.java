--- conflicted
+++ resolved
@@ -543,7 +543,6 @@
                     return Optional.empty();
                 }
                 JsonObject json = parser.parse(model).getAsJsonObject();
-<<<<<<< HEAD
                 ArrayDeque<double[]> samples = null;
                 if (json.has(ENTITY_SAMPLE)) {
                     // verified, don't need privileged call to get permission
@@ -553,18 +552,10 @@
                 } else {
                     // avoid possible null pointer exception
                     samples = new ArrayDeque<>();
-=======
-                // verified, don't need privileged call to get permission
-                ArrayDeque<double[]> samples = new ArrayDeque<>();
-                if (json.has(ENTITY_SAMPLE)) {
-                    samples = new ArrayDeque<>(
-                        Arrays.asList(this.gson.fromJson(json.getAsJsonArray(ENTITY_SAMPLE), new double[0][0].getClass()))
-                    );
                 }
                 ExtendedRandomCutForest ercf = null;
                 if (json.has(ENTITY_ERCF)) {
                     ercf = toErcf(json.getAsJsonPrimitive(ENTITY_ERCF).getAsString());
->>>>>>> 5458b78a
                 }
                 RandomCutForest rcf = null;
                 if (json.has(ENTITY_RCF)) {
