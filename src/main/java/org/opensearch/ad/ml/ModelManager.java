/*
 * SPDX-License-Identifier: Apache-2.0
 *
 * The OpenSearch Contributors require contributions made to
 * this file be licensed under the Apache-2.0 license or a
 * compatible open source license.
 *
 * Modifications Copyright OpenSearch Contributors. See
 * GitHub history for details.
 */

/*
 * Copyright 2020 Amazon.com, Inc. or its affiliates. All Rights Reserved.
 *
 * Licensed under the Apache License, Version 2.0 (the "License").
 * You may not use this file except in compliance with the License.
 * A copy of the License is located at
 *
 *     http://www.apache.org/licenses/LICENSE-2.0
 *
 * or in the "license" file accompanying this file. This file is distributed
 * on an "AS IS" BASIS, WITHOUT WARRANTIES OR CONDITIONS OF ANY KIND, either
 * express or implied. See the License for the specific language governing
 * permissions and limitations under the License.
 */

package org.opensearch.ad.ml;

import java.time.Clock;
import java.time.Duration;
import java.time.Instant;
import java.util.ArrayDeque;
import java.util.Arrays;
import java.util.HashMap;
import java.util.Iterator;
import java.util.List;
import java.util.Locale;
import java.util.Map;
import java.util.Map.Entry;
import java.util.Optional;
import java.util.Queue;
import java.util.Set;
import java.util.concurrent.ConcurrentHashMap;
import java.util.regex.Matcher;
import java.util.regex.Pattern;
import java.util.stream.Collectors;
import java.util.stream.DoubleStream;
import java.util.stream.Stream;

import org.apache.logging.log4j.LogManager;
import org.apache.logging.log4j.Logger;
import org.opensearch.action.ActionListener;
import org.opensearch.ad.DetectorModelSize;
import org.opensearch.ad.MemoryTracker;
import org.opensearch.ad.common.exception.LimitExceededException;
import org.opensearch.ad.common.exception.ResourceNotFoundException;
import org.opensearch.ad.constant.CommonErrorMessages;
import org.opensearch.ad.feature.FeatureManager;
import org.opensearch.ad.ml.rcf.CombinedRcfResult;
import org.opensearch.ad.model.AnomalyDetector;
import org.opensearch.ad.model.Entity;
import org.opensearch.ad.settings.AnomalyDetectorSettings;

import com.amazon.randomcutforest.ERCF.AnomalyDescriptor;
import com.amazon.randomcutforest.ERCF.ExtendedRandomCutForest;
import com.amazon.randomcutforest.RandomCutForest;
import com.amazon.randomcutforest.config.Precision;
import com.amazon.randomcutforest.returntypes.DiVector;

/**
 * A facade managing ML operations and models.
 */
public class ModelManager implements DetectorModelSize {
    protected static final String DETECTOR_ID_PATTERN = "(.*)_model_.+";

    protected static final String ENTITY_SAMPLE = "sp";
    protected static final String ENTITY_RCF = "rcf";
    protected static final String ENTITY_THRESHOLD = "th";

    public enum ModelType {
        RCF("rcf"),
        THRESHOLD("threshold"),
        ENTITY("entity");

        private String name;

        ModelType(String name) {
            this.name = name;
        }

        public String getName() {
            return name;
        }
    }

    private static final double FULL_CONFIDENCE_EXPONENT = 18.43; // exponent over which confidence is 1

    private static final Logger logger = LogManager.getLogger(ModelManager.class);

    // states
    private RCFMemoryAwareConcurrentHashmap<String> forests;
    private Map<String, ModelState<ThresholdingModel>> thresholds;

    // configuration
    private final int rcfNumTrees;
    private final int rcfNumSamplesInTree;
    private final double rcfTimeDecay;
    private final int rcfNumMinSamples;
    private final double thresholdMinPvalue;
    private final double thresholdMaxRankError;
    private final double thresholdMaxScore;
    private final int thresholdNumLogNormalQuantiles;
    private final int thresholdDownsamples;
    private final long thresholdMaxSamples;
    private final int minPreviewSize;
    private final Duration modelTtl;
    private final Duration checkpointInterval;

    // dependencies
    private final CheckpointDao checkpointDao;
    private final Clock clock;
    public FeatureManager featureManager;

    private EntityColdStarter entityColdStarter;
    private ModelPartitioner modelPartitioner;
    private MemoryTracker memoryTracker;

    /**
     * Constructor.
     *
     * @param checkpointDao model checkpoint storage
     * @param clock clock for system time
     * @param rcfNumTrees number of trees used in RCF
     * @param rcfNumSamplesInTree number of samples in a RCF tree
     * @param rcfTimeDecay time decay for RCF
     * @param rcfNumMinSamples minimum samples for RCF to score
     * @param thresholdMinPvalue min P-value for thresholding
     * @param thresholdMaxRankError  max rank error for thresholding
     * @param thresholdMaxScore max RCF score to thresholding
     * @param thresholdNumLogNormalQuantiles num of lognormal quantiles for thresholding
     * @param thresholdDownsamples the number of samples to keep during downsampling
     * @param thresholdMaxSamples the max number of samples before downsampling
     * @param minPreviewSize minimum number of data points for preview
     * @param modelTtl time to live for hosted models
     * @param checkpointInterval interval between checkpoints
     * @param entityColdStarter HCAD cold start utility
     * @param modelPartitioner Used to partition RCF models
     * @param featureManager Used to create features for models
     * @param memoryTracker AD memory usage tracker
     */
    public ModelManager(
        CheckpointDao checkpointDao,
        Clock clock,
        int rcfNumTrees,
        int rcfNumSamplesInTree,
        double rcfTimeDecay,
        int rcfNumMinSamples,
        double thresholdMinPvalue,
        double thresholdMaxRankError,
        double thresholdMaxScore,
        int thresholdNumLogNormalQuantiles,
        int thresholdDownsamples,
        long thresholdMaxSamples,
        int minPreviewSize,
        Duration modelTtl,
        Duration checkpointInterval,
        EntityColdStarter entityColdStarter,
        ModelPartitioner modelPartitioner,
        FeatureManager featureManager,
        MemoryTracker memoryTracker
    ) {
        this.checkpointDao = checkpointDao;
        this.clock = clock;
        this.rcfNumTrees = rcfNumTrees;
        this.rcfNumSamplesInTree = rcfNumSamplesInTree;
        this.rcfTimeDecay = rcfTimeDecay;
        this.rcfNumMinSamples = rcfNumMinSamples;
        this.thresholdMinPvalue = thresholdMinPvalue;
        this.thresholdMaxRankError = thresholdMaxRankError;
        this.thresholdMaxScore = thresholdMaxScore;
        this.thresholdNumLogNormalQuantiles = thresholdNumLogNormalQuantiles;
        this.thresholdDownsamples = thresholdDownsamples;
        this.thresholdMaxSamples = thresholdMaxSamples;
        this.minPreviewSize = minPreviewSize;
        this.modelTtl = modelTtl;
        this.checkpointInterval = checkpointInterval;

        this.forests = new RCFMemoryAwareConcurrentHashmap<>(memoryTracker);
        this.thresholds = new ConcurrentHashMap<>();

        this.entityColdStarter = entityColdStarter;
        this.modelPartitioner = modelPartitioner;
        this.featureManager = featureManager;
        this.memoryTracker = memoryTracker;
    }

    /**
     * Combines RCF results into a single result.
     *
     * Final RCF score is calculated by averaging scores weighted by model size (number of trees).
     * Confidence is the weighted average of confidence with confidence for missing models being 0.
     * Attribution is normalized weighted average for the most recent feature dimensions.
     *
     * @param rcfResults RCF results from partitioned models
     * @param numFeatures number of features for attribution
     * @return combined RCF result
     */
    public CombinedRcfResult combineRcfResults(List<RcfResult> rcfResults, int numFeatures) {
        CombinedRcfResult combinedResult = null;
        if (rcfResults.isEmpty()) {
            combinedResult = new CombinedRcfResult(0, 0, new double[0]);
        } else {
            int totalForestSize = rcfResults.stream().mapToInt(RcfResult::getForestSize).sum();
            if (totalForestSize == 0) {
                combinedResult = new CombinedRcfResult(0, 0, new double[0]);
            } else {
                double score = rcfResults.stream().mapToDouble(r -> r.getScore() * r.getForestSize()).sum() / totalForestSize;
                double confidence = rcfResults.stream().mapToDouble(r -> r.getConfidence() * r.getForestSize()).sum() / Math
                    .max(rcfNumTrees, totalForestSize);
                double[] attribution = combineAttribution(rcfResults, numFeatures, totalForestSize);
                combinedResult = new CombinedRcfResult(score, confidence, attribution);
            }
        }
        return combinedResult;
    }

    private double[] combineAttribution(List<RcfResult> rcfResults, int numFeatures, int totalForestSize) {
        double[] combined = new double[numFeatures];
        double sum = 0;
        for (RcfResult result : rcfResults) {
            double[] attribution = result.getAttribution();
            for (int i = 0; i < numFeatures; i++) {
                double attr = attribution[attribution.length - numFeatures + i] * result.getForestSize() / totalForestSize;
                combined[i] += attr;
                sum += attr;
            }
        }
        for (int i = 0; i < numFeatures; i++) {
            combined[i] /= sum;
        }
        return combined;
    }

    /**
     * Gets the detector id from the model id.
     *
     * @param modelId id of a model
     * @return id of the detector the model is for
     * @throws IllegalArgumentException if model id is invalid
     */
    public String getDetectorIdForModelId(String modelId) {
        Matcher matcher = Pattern.compile(DETECTOR_ID_PATTERN).matcher(modelId);
        if (matcher.matches()) {
            return matcher.group(1);
        } else {
            throw new IllegalArgumentException("Invalid model id " + modelId);
        }
    }

    /**
     * Returns to listener the RCF anomaly result using the specified model.
     *
     * @param detectorId ID of the detector
     * @param modelId ID of the model to score the point
     * @param point features of the data point
     * @param listener onResponse is called with RCF result for the input point, including a score
     *                 onFailure is called with ResourceNotFoundException when the model is not found
     *                 onFailure is called with LimitExceededException when a limit is exceeded for the model
     */
    public void getRcfResult(String detectorId, String modelId, double[] point, ActionListener<RcfResult> listener) {
        if (forests.containsKey(modelId)) {
            getRcfResult(forests.get(modelId), point, listener);
        } else {
            checkpointDao
                .getRCFModel(
                    modelId,
                    ActionListener
                        .wrap(checkpoint -> processRcfCheckpoint(checkpoint, modelId, detectorId, point, listener), listener::onFailure)
                );
        }
    }

    private void getRcfResult(ModelState<RandomCutForest> modelState, double[] point, ActionListener<RcfResult> listener) {
        modelState.setLastUsedTime(clock.instant());

        RandomCutForest rcf = modelState.getModel();
        double score = rcf.getAnomalyScore(point);
        double confidence = computeRcfConfidence(rcf);
        int forestSize = rcf.getNumberOfTrees();
        double[] attribution = getAnomalyAttribution(rcf, point);
        rcf.update(point);
        listener.onResponse(new RcfResult(score, confidence, forestSize, attribution, rcf.getTotalUpdates()));
    }

    private double[] getAnomalyAttribution(RandomCutForest rcf, double[] point) {
        DiVector vec = rcf.getAnomalyAttribution(point);
        vec.renormalize(1d);
        double[] attribution = new double[vec.getDimensions()];
        for (int i = 0; i < attribution.length; i++) {
            attribution[i] = vec.getHighLowSum(i);
        }
        return attribution;
    }

    private Optional<ModelState<RandomCutForest>> restoreCheckpoint(
        Optional<RandomCutForest> rcfCheckpoint,
        String modelId,
        String detectorId
    ) {
        if (!rcfCheckpoint.isPresent()) {
            return Optional.empty();
        }

        return rcfCheckpoint
            .filter(rcf -> memoryTracker.isHostingAllowed(detectorId, rcf))
            .map(rcf -> ModelState.createSingleEntityModelState(rcf, modelId, detectorId, ModelType.RCF.getName(), clock));
    }

    private void processRcfCheckpoint(
        Optional<RandomCutForest> rcfCheckpoint,
        String modelId,
        String detectorId,
        double[] point,
        ActionListener<RcfResult> listener
    ) {
        Optional<ModelState<RandomCutForest>> model = restoreCheckpoint(rcfCheckpoint, modelId, detectorId);
        if (model.isPresent()) {
            forests.put(modelId, model.get());
            getRcfResult(model.get(), point, listener);
        } else {
            throw new ResourceNotFoundException(detectorId, CommonErrorMessages.NO_CHECKPOINT_ERR_MSG + modelId);
        }
    }

    /**
     * Process rcf checkpoint for total rcf updates polling
     * @param checkpointModel rcf model restored from its checkpoint
     * @param modelId model Id
     * @param detectorId detector Id
     * @param listener listener to return total updates of rcf
     */
    private void processRcfCheckpoint(
        Optional<RandomCutForest> checkpointModel,
        String modelId,
        String detectorId,
        ActionListener<Long> listener
    ) {
        logger.info("Restoring checkpoint for {}", modelId);
        Optional<ModelState<RandomCutForest>> model = restoreCheckpoint(checkpointModel, modelId, detectorId);
        if (model.isPresent()) {
            forests.put(modelId, model.get());
            listener.onResponse(model.get().getModel().getTotalUpdates());
        } else {
            listener.onFailure(new ResourceNotFoundException(detectorId, CommonErrorMessages.NO_CHECKPOINT_ERR_MSG + modelId));
        }
    }

    /**
     * Returns to listener the result using the specified thresholding model.
     *
     * @param detectorId ID of the detector
     * @param modelId ID of the thresholding model
     * @param score raw anomaly score
     * @param listener onResponse is called with the thresholding model result for the raw score
     *                 onFailure is called with ResourceNotFoundException when the model is not found
     */
    public void getThresholdingResult(String detectorId, String modelId, double score, ActionListener<ThresholdingResult> listener) {
        if (thresholds.containsKey(modelId)) {
            getThresholdingResult(thresholds.get(modelId), score, listener);
        } else {
            checkpointDao
                .getThresholdModel(
                    modelId,
                    ActionListener
                        .wrap(model -> processThresholdCheckpoint(model, modelId, detectorId, score, listener), listener::onFailure)
                );
        }
    }

    private void getThresholdingResult(
        ModelState<ThresholdingModel> modelState,
        double score,
        ActionListener<ThresholdingResult> listener
    ) {
        ThresholdingModel threshold = modelState.getModel();
        double grade = threshold.grade(score);
        double confidence = threshold.confidence();
        if (score > 0) {
            threshold.update(score);
        }
        modelState.setLastUsedTime(clock.instant());
        listener.onResponse(new ThresholdingResult(grade, confidence, score));
    }

    private void processThresholdCheckpoint(
        Optional<ThresholdingModel> thresholdModel,
        String modelId,
        String detectorId,
        double score,
        ActionListener<ThresholdingResult> listener
    ) {
        Optional<ModelState<ThresholdingModel>> model = thresholdModel
            .map(
                threshold -> ModelState.createSingleEntityModelState(threshold, modelId, detectorId, ModelType.THRESHOLD.getName(), clock)
            );
        if (model.isPresent()) {
            thresholds.put(modelId, model.get());
            getThresholdingResult(model.get(), score, listener);
        } else {
            throw new ResourceNotFoundException(detectorId, CommonErrorMessages.NO_CHECKPOINT_ERR_MSG + modelId);
        }
    }

    /**
     * Gets ids of all hosted models.
     *
     * @return ids of all hosted models.
     */
    public Set<String> getAllModelIds() {
        return Stream.of(forests.keySet(), thresholds.keySet()).flatMap(set -> set.stream()).collect(Collectors.toSet());
    }

    /**
     * Gets modelStates of all model partitions hosted on a node
     *
     * @return list of modelStates
     */
    public List<ModelState<?>> getAllModels() {
        return Stream.concat(forests.values().stream(), thresholds.values().stream()).collect(Collectors.toList());
    }

    /**
     * Stops hosting the model and creates a checkpoint.
     *
     * Used when adding a OpenSearch node.  We have to stop all models because
     * requests for those model ids would be sent to other nodes. If we don't stop
     * them, there would be memory leak.
     *
     * @param detectorId ID of the detector
     * @param modelId ID of the model to stop hosting
     * @param listener onResponse is called with null when the operation is completed
     */
    public void stopModel(String detectorId, String modelId, ActionListener<Void> listener) {
        logger.info(String.format(Locale.ROOT, "Stopping detector %s model %s", detectorId, modelId));
        stopModel(forests, modelId, ActionListener.wrap(r -> stopModel(thresholds, modelId, listener), listener::onFailure));
    }

    private <T> void stopModel(Map<String, ModelState<T>> models, String modelId, ActionListener<Void> listener) {
        Instant now = clock.instant();
        Optional<ModelState<T>> modelState = Optional
            .ofNullable(models.remove(modelId))
            .filter(model -> model.getLastCheckpointTime().plus(checkpointInterval).isBefore(now));
        if (modelState.isPresent()) {
            T model = modelState.get().getModel();
            if (model instanceof RandomCutForest) {
                checkpointDao
                    .putRCFCheckpoint(
                        modelId,
                        (RandomCutForest) model,
                        ActionListener.wrap(r -> listener.onResponse(null), listener::onFailure)
                    );
            } else if (model instanceof ThresholdingModel) {
                checkpointDao
                    .putThresholdCheckpoint(
                        modelId,
                        (ThresholdingModel) model,
                        ActionListener.wrap(r -> listener.onResponse(null), listener::onFailure)
                    );
            } else {
                listener.onFailure(new IllegalArgumentException("Unexpected model type"));
            }
        } else {
            listener.onResponse(null);
        }
    }

    /**
     * Permanently deletes models hosted in memory and persisted in index.
     *
     * @param detectorId id the of the detector for which models are to be permanently deleted
     * @param listener onResponse is called with null when this operation is completed
     */
    public void clear(String detectorId, ActionListener<Void> listener) {
        clearModels(detectorId, forests, ActionListener.wrap(r -> clearModels(detectorId, thresholds, listener), listener::onFailure));
    }

    private void clearModels(String detectorId, Map<String, ?> models, ActionListener<Void> listener) {
        Iterator<String> id = models.keySet().iterator();
        clearModelForIterator(detectorId, models, id, listener);
    }

    private void clearModelForIterator(String detectorId, Map<String, ?> models, Iterator<String> idIter, ActionListener<Void> listener) {
        if (idIter.hasNext()) {
            String modelId = idIter.next();
            if (getDetectorIdForModelId(modelId).equals(detectorId)) {
                models.remove(modelId);
                checkpointDao
                    .deleteModelCheckpoint(
                        modelId,
                        ActionListener.wrap(r -> clearModelForIterator(detectorId, models, idIter, listener), listener::onFailure)
                    );
            } else {
                clearModelForIterator(detectorId, models, idIter, listener);
            }
        } else {
            listener.onResponse(null);
        }
    }

    /**
    * Trains and saves cold-start AD models.
    *
    * This implementations splits RCF models and trains them all.
    * As all model partitions have the same size, the scores from RCF models are merged by averaging.
    * Since RCF outputs 0 until it is ready, initial 0 scores are meaningless and therefore filtered out.
    * Filtered (non-zero) RCF scores are the training data for a single thresholding model.
    * All trained models are serialized and persisted to be hosted.
    *
    * @param anomalyDetector the detector for which models are trained
    * @param dataPoints M, N shape, where M is the number of samples for training and N is the number of features
    * @param listener onResponse is called with null when this operation is completed
    *                 onFailure is called IllegalArgumentException when training data is invalid
    *                 onFailure is called LimitExceededException when a limit for training is exceeded
    */
    public void trainModel(AnomalyDetector anomalyDetector, double[][] dataPoints, ActionListener<Void> listener) {
        if (dataPoints.length == 0 || dataPoints[0].length == 0) {
            listener.onFailure(new IllegalArgumentException("Data points must not be empty."));
        } else {
            int rcfNumFeatures = dataPoints[0].length;
            // creates partitioned RCF models
            try {
                Entry<Integer, Integer> partitionResults = modelPartitioner
                    .getPartitionedForestSizes(
                        RandomCutForest
                            .builder()
                            .dimensions(rcfNumFeatures)
                            .sampleSize(rcfNumSamplesInTree)
                            .numberOfTrees(rcfNumTrees)
                            .outputAfter(rcfNumSamplesInTree)
                            .parallelExecutionEnabled(false)
                            .compact(true)
                            .precision(Precision.FLOAT_32)
                            .boundingBoxCacheFraction(AnomalyDetectorSettings.REAL_TIME_BOUNDING_BOX_CACHE_RATIO)
                            // same with dimension for opportunistic memory saving
                            .shingleSize(anomalyDetector.getShingleSize())
                            .build(),
                        anomalyDetector.getDetectorId()
                    );
                int numForests = partitionResults.getKey();
                int forestSize = partitionResults.getValue();
                double[] scores = new double[dataPoints.length];
                Arrays.fill(scores, 0.);
                trainModelForStep(anomalyDetector, dataPoints, rcfNumFeatures, numForests, forestSize, scores, 0, listener);
            } catch (LimitExceededException e) {
                listener.onFailure(e);
            }
        }
    }

    private void trainModelForStep(
        AnomalyDetector detector,
        double[][] dataPoints,
        int rcfNumFeatures,
        int numForests,
        int forestSize,
        final double[] scores,
        int step,
        ActionListener<Void> listener
    ) {
        if (step < numForests) {
            RandomCutForest rcf = RandomCutForest
                .builder()
                .dimensions(rcfNumFeatures)
                .sampleSize(rcfNumSamplesInTree)
                .numberOfTrees(forestSize)
                .timeDecay(rcfTimeDecay)
                .outputAfter(rcfNumMinSamples)
                .parallelExecutionEnabled(false)
                .compact(true)
                .precision(Precision.FLOAT_32)
                .boundingBoxCacheFraction(AnomalyDetectorSettings.REAL_TIME_BOUNDING_BOX_CACHE_RATIO)
                // same with dimension for opportunistic memory saving
                .shingleSize(detector.getShingleSize())
                .build();
            for (int j = 0; j < dataPoints.length; j++) {
                scores[j] += rcf.getAnomalyScore(dataPoints[j]);
                rcf.update(dataPoints[j]);
            }
            String modelId = modelPartitioner.getRcfModelId(detector.getDetectorId(), step);
            checkpointDao
                .putRCFCheckpoint(
                    modelId,
                    rcf,
                    ActionListener
                        .wrap(
                            r -> trainModelForStep(
                                detector,
                                dataPoints,
                                rcfNumFeatures,
                                numForests,
                                forestSize,
                                scores,
                                step + 1,
                                listener
                            ),
                            listener::onFailure
                        )
                );
        } else {
            double[] rcfScores = DoubleStream.of(scores).filter(score -> score > 0).map(score -> score / numForests).toArray();

            // Train thresholding model
            ThresholdingModel threshold = new HybridThresholdingModel(
                thresholdMinPvalue,
                thresholdMaxRankError,
                thresholdMaxScore,
                thresholdNumLogNormalQuantiles,
                thresholdDownsamples,
                thresholdMaxSamples
            );
            threshold.train(rcfScores);

            // Persist thresholding model
            String modelId = modelPartitioner.getThresholdModelId(detector.getDetectorId());
            checkpointDao
                .putThresholdCheckpoint(modelId, threshold, ActionListener.wrap(r -> listener.onResponse(null), listener::onFailure));
        }
    }

    /**
     * Does model maintenance.
     *
     * The implementation makes checkpoints for hosted models and stops hosting models not recently used.
     *
     * @param listener onResponse is called with null when this operation is completed.
     */
    public void maintenance(ActionListener<Void> listener) {
        maintenanceForIterator(
            forests,
            forests.entrySet().iterator(),
            ActionListener.wrap(r -> maintenanceForIterator(thresholds, thresholds.entrySet().iterator(), listener), listener::onFailure)
        );
    }

    private <T> void maintenanceForIterator(
        Map<String, ModelState<T>> models,
        Iterator<Entry<String, ModelState<T>>> iter,
        ActionListener<Void> listener
    ) {
        if (iter.hasNext()) {
            Entry<String, ModelState<T>> modelEntry = iter.next();
            String modelId = modelEntry.getKey();
            ModelState<T> modelState = modelEntry.getValue();
            Instant now = clock.instant();
            if (modelState.expired(modelTtl)) {
                models.remove(modelId);
            }
            if (modelState.getLastCheckpointTime().plus(checkpointInterval).isBefore(now)) {
                ActionListener<Void> checkpointListener = ActionListener.wrap(r -> {
                    modelState.setLastCheckpointTime(now);
                    maintenanceForIterator(models, iter, listener);
                }, e -> {
                    logger.warn("Failed to finish maintenance for model id " + modelId, e);
                    maintenanceForIterator(models, iter, listener);
                });
                T model = modelState.getModel();
                if (model instanceof RandomCutForest) {
                    checkpointDao.putRCFCheckpoint(modelId, (RandomCutForest) model, checkpointListener);
                } else if (model instanceof ThresholdingModel) {
                    checkpointDao.putThresholdCheckpoint(modelId, (ThresholdingModel) model, checkpointListener);
                } else {
                    checkpointListener.onFailure(new IllegalArgumentException("Unexpected model type"));
                }
            } else {
                maintenanceForIterator(models, iter, listener);
            }
        } else {
            listener.onResponse(null);
        }
    }

    /**
     * Returns computed anomaly results for preview data points.
     *
     * @param dataPoints features of preview data points
     * @param shingleSize model shingle size
     * @return thresholding results of preview data points
     * @throws IllegalArgumentException when preview data points are not valid
     */
    public List<ThresholdingResult> getPreviewResults(double[][] dataPoints, int shingleSize) {
        if (dataPoints.length < minPreviewSize) {
            throw new IllegalArgumentException("Insufficient data for preview results. Minimum required: " + minPreviewSize);
        }
        // Train RCF models and collect non-zero scores
        int rcfNumFeatures = dataPoints[0].length;
        // speed is important in preview. We don't want cx to wait too long.
        // thus use the default value of boundingBoxCacheFraction = 1
        RandomCutForest forest = RandomCutForest
            .builder()
            .randomSeed(0L)
            .dimensions(rcfNumFeatures)
            .sampleSize(rcfNumSamplesInTree)
            .numberOfTrees(rcfNumTrees)
            .timeDecay(rcfTimeDecay)
            .outputAfter(rcfNumSamplesInTree)
            .parallelExecutionEnabled(false)
            .compact(true)
            .precision(Precision.FLOAT_32)
            .boundingBoxCacheFraction(AnomalyDetectorSettings.BATCH_BOUNDING_BOX_CACHE_RATIO)
            // same with dimension for opportunistic memory saving
            .shingleSize(shingleSize)
            .build();
        double[] rcfScores = Arrays.stream(dataPoints).mapToDouble(point -> {
            double score = forest.getAnomalyScore(point);
            forest.update(point);
            return score;
        }).filter(score -> score > 0.).toArray();
        // Train thresholding model
        ThresholdingModel threshold = new HybridThresholdingModel(
            thresholdMinPvalue,
            thresholdMaxRankError,
            thresholdMaxScore,
            thresholdNumLogNormalQuantiles,
            thresholdDownsamples,
            thresholdMaxSamples
        );
        threshold.train(rcfScores);

        // Get results from trained models
        return Arrays.stream(dataPoints).map(point -> {
            double rcfScore = forest.getAnomalyScore(point);
            forest.update(point);
            ThresholdingResult result = new ThresholdingResult(threshold.grade(rcfScore), threshold.confidence(), rcfScore);
            threshold.update(rcfScore);
            return result;
        }).collect(Collectors.toList());
    }

    /**
     * Computes the probabilities of non-coldstart points in the current forest.
     */
    double computeRcfConfidence(RandomCutForest forest) {
        long total = forest.getTotalUpdates();
        double lambda = forest.getTimeDecay();
        double totalExponent = total * lambda;
        if (totalExponent >= FULL_CONFIDENCE_EXPONENT) {
            return 1.;
        } else {
            double eTotal = Math.exp(totalExponent);
            double confidence = (eTotal - Math.exp(lambda * Math.min(total, forest.getSampleSize()))) / (eTotal - 1);
            return Math.max(0, confidence); // Replaces -0 wth 0 for cosmetic purpose.
        }
    }

    /**
     * Get all RCF partition's size corresponding to a detector.  Thresholding models' size is a constant since they are small in size (KB).
     * @param detectorId detector id
     * @return a map of model id to its memory size
     */
    @Override
    public Map<String, Long> getModelSize(String detectorId) {
        Map<String, Long> res = new HashMap<>();
        forests
            .entrySet()
            .stream()
            .filter(entry -> getDetectorIdForModelId(entry.getKey()).equals(detectorId))
            .forEach(entry -> { res.put(entry.getKey(), memoryTracker.estimateRCFModelSize(entry.getValue().getModel())); });
        thresholds
            .entrySet()
            .stream()
            .filter(entry -> getDetectorIdForModelId(entry.getKey()).equals(detectorId))
            .forEach(entry -> { res.put(entry.getKey(), (long) memoryTracker.getThresholdModelBytes()); });
        return res;
    }

    /**
     * Get a RCF model's total updates.
     * @param modelId the RCF model's id
     * @param detectorId detector Id
     * @param listener listener to return the result
     */
    public void getTotalUpdates(String modelId, String detectorId, ActionListener<Long> listener) {
        ModelState<RandomCutForest> model = forests.get(modelId);
        if (model != null) {
            listener.onResponse(model.getModel().getTotalUpdates());
        } else {
            checkpointDao
                .getRCFModel(
                    modelId,
                    ActionListener.wrap(checkpoint -> processRcfCheckpoint(checkpoint, modelId, detectorId, listener), listener::onFailure)
                );
        }
    }

    /**
     * Compute anomaly result for the given data point
     * @param datapoint Data point
     * @param modelState the state associated with the entity
     * @param modelId the model Id
     * @param entity entity accessor
     * @param shingleSize Shingle size
     *
     * @return anomaly result, confidence, and the corresponding RCF score.
     */
    public ThresholdingResult getAnomalyResultForEntity(
        double[] datapoint,
        ModelState<EntityModel> modelState,
        String modelId,
        Entity entity,
        int shingleSize
    ) {
        ThresholdingResult result = new ThresholdingResult(0, 0, 0);
        if (modelState != null) {
            EntityModel entityModel = modelState.getModel();

            if (entityModel == null) {
                entityModel = new EntityModel(entity, new ArrayDeque<>(), null, null);
                modelState.setModel(entityModel);
            }
<<<<<<< HEAD
            // trainModelFromExistingSamples may be able to make models not null
            if (entityModel.getRcf() == null || entityModel.getThreshold() == null) {
                entityColdStarter.trainModelFromExistingSamples(modelState, shingleSize);
            }
            if (entityModel.getRcf() != null && entityModel.getThreshold() != null) {
                return score(datapoint, modelId, modelState);
=======

            if (entityModel.getErcf().isPresent()) {
                result = toResult(entityModel.getErcf().get().process(datapoint));
>>>>>>> 5458b78a
            } else {
                // trainModelFromExistingSamples may be able to make models not null
                if (entityModel.getRcf() == null || entityModel.getThreshold() == null) {
                    entityColdStarter.trainModelFromExistingSamples(modelState);
                }

                if (entityModel.getRcf() != null && entityModel.getThreshold() != null) {
                    return score(datapoint, modelId, modelState);
                } else {
                    entityModel.addSample(datapoint);
                }
            }
        }
        return result;
    }

    public ThresholdingResult score(double[] feature, String modelId, ModelState<EntityModel> modelState) {
        ThresholdingResult result = null;
        EntityModel model = modelState.getModel();
        if (model == null) {
<<<<<<< HEAD
            return new ThresholdingResult(0, 0, 0);
        }
        RandomCutForest rcf = model.getRcf();
        ThresholdingModel threshold = model.getThreshold();
        if (rcf == null || threshold == null) {
            return new ThresholdingResult(0, 0, 0);
        }

        // clear feature not scored yet
        Queue<double[]> samples = model.getSamples();
        while (samples != null && samples.peek() != null) {
            double[] recordedFeature = samples.poll();
            double rcfScore = rcf.getAnomalyScore(recordedFeature);
            rcf.update(recordedFeature);
            threshold.update(rcfScore);
        }
        double rcfScore = rcf.getAnomalyScore(feature);

        double anomalyGrade = threshold.grade(rcfScore);

        double anomalyConfidence = computeRcfConfidence(rcf) * threshold.confidence();
        ThresholdingResult result = new ThresholdingResult(anomalyGrade, anomalyConfidence, rcfScore);

        rcf.update(feature);
        if (rcfScore > 0) {
            threshold.update(rcfScore);
        }

=======
            result = new ThresholdingResult(0, 0, 0);
        } else if (model.getErcf().isPresent()) {
            ExtendedRandomCutForest ercf = model.getErcf().get();
            Optional.ofNullable(model.getSamples()).ifPresent(q -> {
                q.stream().forEach(s -> ercf.process(s));
                q.clear();
            });
            result = toResult(ercf.process(feature));
        } else {
            RandomCutForest rcf = model.getRcf();
            ThresholdingModel threshold = model.getThreshold();
            if (rcf == null || threshold == null) {
                return new ThresholdingResult(0, 0, 0);
            }

            // clear feature not scored yet
            Queue<double[]> samples = model.getSamples();
            while (samples != null && samples.peek() != null) {
                double[] recordedFeature = samples.poll();
                double rcfScore = rcf.getAnomalyScore(recordedFeature);
                rcf.update(recordedFeature);
                threshold.update(rcfScore);
            }

            double rcfScore = rcf.getAnomalyScore(feature);
            rcf.update(feature);
            threshold.update(rcfScore);

            double anomalyGrade = threshold.grade(rcfScore);
            double anomalyConfidence = computeRcfConfidence(rcf) * threshold.confidence();
            result = new ThresholdingResult(anomalyGrade, anomalyConfidence, rcfScore);
        }
>>>>>>> 5458b78a
        modelState.setLastUsedTime(clock.instant());
        return result;
    }

    /**
     * Instantiate an entity state out of checkpoint. Train models if there are
     * enough samples.
     * @param checkpoint Checkpoint loaded from index
     * @param entity objects to access Entity attributes
     * @param modelId Model Id
     * @param detectorId Detector Id
     * @param shingleSize Shingle size
     *
     * @return updated model state
     *
     */
    public ModelState<EntityModel> processEntityCheckpoint(
        Optional<Entry<EntityModel, Instant>> checkpoint,
        Entity entity,
        String modelId,
        String detectorId,
        int shingleSize
    ) {
        // entity state to instantiate
        ModelState<EntityModel> modelState = new ModelState<>(
            new EntityModel(entity, new ArrayDeque<>(), null, null),
            modelId,
            detectorId,
            ModelType.ENTITY.getName(),
            clock,
            0
        );

        if (checkpoint.isPresent()) {
            Entry<EntityModel, Instant> modelToTime = checkpoint.get();
            EntityModel restoredModel = modelToTime.getKey();
            combineSamples(modelState.getModel(), restoredModel);
            modelState.setModel(restoredModel);
            modelState.setLastCheckpointTime(modelToTime.getValue());
        }
        EntityModel model = modelState.getModel();
        if (model == null) {
            model = new EntityModel(null, new ArrayDeque<>(), null, null);
            modelState.setModel(model);
        }

        if ((model.getRcf() == null || model.getThreshold() == null)
            && model.getSamples() != null
            && model.getSamples().size() >= rcfNumMinSamples) {
            entityColdStarter.trainModelFromExistingSamples(modelState, shingleSize);
        }
        return modelState;
    }

    private void combineSamples(EntityModel fromModel, EntityModel toModel) {
        Queue<double[]> samples = fromModel.getSamples();
        while (samples.peek() != null) {
            toModel.addSample(samples.poll());
        }
    }

    private ThresholdingResult toResult(AnomalyDescriptor anomalyDescriptor) {
        return new ThresholdingResult(anomalyDescriptor.getAnomalyGrade(), /*TODO: pending ercf*/1.0, anomalyDescriptor.getRcfScore());
    }
}<|MERGE_RESOLUTION|>--- conflicted
+++ resolved
@@ -817,22 +817,13 @@
                 entityModel = new EntityModel(entity, new ArrayDeque<>(), null, null);
                 modelState.setModel(entityModel);
             }
-<<<<<<< HEAD
-            // trainModelFromExistingSamples may be able to make models not null
-            if (entityModel.getRcf() == null || entityModel.getThreshold() == null) {
-                entityColdStarter.trainModelFromExistingSamples(modelState, shingleSize);
-            }
-            if (entityModel.getRcf() != null && entityModel.getThreshold() != null) {
-                return score(datapoint, modelId, modelState);
-=======
 
             if (entityModel.getErcf().isPresent()) {
                 result = toResult(entityModel.getErcf().get().process(datapoint));
->>>>>>> 5458b78a
             } else {
                 // trainModelFromExistingSamples may be able to make models not null
                 if (entityModel.getRcf() == null || entityModel.getThreshold() == null) {
-                    entityColdStarter.trainModelFromExistingSamples(modelState);
+                    entityColdStarter.trainModelFromExistingSamples(modelState, shingleSize);
                 }
 
                 if (entityModel.getRcf() != null && entityModel.getThreshold() != null) {
@@ -849,36 +840,6 @@
         ThresholdingResult result = null;
         EntityModel model = modelState.getModel();
         if (model == null) {
-<<<<<<< HEAD
-            return new ThresholdingResult(0, 0, 0);
-        }
-        RandomCutForest rcf = model.getRcf();
-        ThresholdingModel threshold = model.getThreshold();
-        if (rcf == null || threshold == null) {
-            return new ThresholdingResult(0, 0, 0);
-        }
-
-        // clear feature not scored yet
-        Queue<double[]> samples = model.getSamples();
-        while (samples != null && samples.peek() != null) {
-            double[] recordedFeature = samples.poll();
-            double rcfScore = rcf.getAnomalyScore(recordedFeature);
-            rcf.update(recordedFeature);
-            threshold.update(rcfScore);
-        }
-        double rcfScore = rcf.getAnomalyScore(feature);
-
-        double anomalyGrade = threshold.grade(rcfScore);
-
-        double anomalyConfidence = computeRcfConfidence(rcf) * threshold.confidence();
-        ThresholdingResult result = new ThresholdingResult(anomalyGrade, anomalyConfidence, rcfScore);
-
-        rcf.update(feature);
-        if (rcfScore > 0) {
-            threshold.update(rcfScore);
-        }
-
-=======
             result = new ThresholdingResult(0, 0, 0);
         } else if (model.getErcf().isPresent()) {
             ExtendedRandomCutForest ercf = model.getErcf().get();
@@ -911,7 +872,6 @@
             double anomalyConfidence = computeRcfConfidence(rcf) * threshold.confidence();
             result = new ThresholdingResult(anomalyGrade, anomalyConfidence, rcfScore);
         }
->>>>>>> 5458b78a
         modelState.setLastUsedTime(clock.instant());
         return result;
     }
